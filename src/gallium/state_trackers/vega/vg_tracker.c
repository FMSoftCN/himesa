--- conflicted
+++ resolved
@@ -76,7 +76,7 @@
 create_tex_and_view(struct pipe_context *pipe, enum pipe_format format,
                     VGint width, VGint height)
 {
-   struct pipe_texture *texture;
+   struct pipe_resource *texture;
    struct pipe_sampler_view view_templ;
    struct pipe_sampler_view *view;
 
@@ -88,7 +88,7 @@
    u_sampler_view_default_template(&view_templ, texture, texture->format);
    view = pipe->create_sampler_view(pipe, texture, &view_templ);
    /* want the texture to go away if the view is freed */
-   pipe_texture_reference(&texture, NULL);
+   pipe_resource_reference(&texture, NULL);
 
    return view;
 }
@@ -228,11 +228,7 @@
                                  uint width, uint height)
 {
    struct pipe_context *pipe = ctx->pipe;
-<<<<<<< HEAD
-   struct pipe_resource *old_texture = stfb->alpha_mask;
-=======
    struct pipe_sampler_view *old_sampler_view = stfb->alpha_mask_view;
->>>>>>> 12deb9e6
 
    /*
      we use PIPE_FORMAT_B8G8R8A8_UNORM because we want to render to
@@ -242,15 +238,9 @@
    stfb->alpha_mask_view =
       create_tex_and_view(pipe, PIPE_FORMAT_B8G8R8A8_UNORM, width, height);
 
-<<<<<<< HEAD
-   if (!stfb->alpha_mask) {
-      if (old_texture)
-         pipe_resource_reference(&old_texture, NULL);
-=======
    if (!stfb->alpha_mask_view) {
       if (old_sampler_view)
          pipe_sampler_view_reference(&old_sampler_view, NULL);
->>>>>>> 12deb9e6
       return;
    }
 
@@ -296,13 +286,8 @@
 
    /* Free the old texture
     */
-<<<<<<< HEAD
-   if (old_texture)
-      pipe_resource_reference(&old_texture, NULL);
-=======
    if (old_sampler_view)
       pipe_sampler_view_reference(&old_sampler_view, NULL);
->>>>>>> 12deb9e6
 }
 
 void st_resize_framebuffer(struct st_framebuffer *stfb,
@@ -363,15 +348,9 @@
 
    setup_new_alpha_mask(ctx, stfb, width, height);
 
-<<<<<<< HEAD
-   pipe_resource_reference( &stfb->blend_texture, NULL );
-   stfb->blend_texture = create_texture(ctx->pipe, PIPE_FORMAT_B8G8R8A8_UNORM,
-                                        width, height);
-=======
    pipe_sampler_view_reference( &stfb->blend_texture_view, NULL );
    stfb->blend_texture_view = create_tex_and_view(ctx->pipe, PIPE_FORMAT_B8G8R8A8_UNORM,
                                                   width, height);
->>>>>>> 12deb9e6
 }
 
 void st_set_framebuffer_surface(struct st_framebuffer *stfb,
