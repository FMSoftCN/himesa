/*
 * Copyright 2009 Marek Olšák <maraeo@gmail.com>
 *
 * Permission is hereby granted, free of charge, to any person obtaining a
 * copy of this software and associated documentation files (the "Software"),
 * to deal in the Software without restriction, including without limitation
 * on the rights to use, copy, modify, merge, publish, distribute, sub
 * license, and/or sell copies of the Software, and to permit persons to whom
 * the Software is furnished to do so, subject to the following conditions:
 *
 * The above copyright notice and this permission notice (including the next
 * paragraph) shall be included in all copies or substantial portions of the
 * Software.
 *
 * THE SOFTWARE IS PROVIDED "AS IS", WITHOUT WARRANTY OF ANY KIND, EXPRESS OR
 * IMPLIED, INCLUDING BUT NOT LIMITED TO THE WARRANTIES OF MERCHANTABILITY,
 * FITNESS FOR A PARTICULAR PURPOSE AND NON-INFRINGEMENT. IN NO EVENT SHALL
 * THE AUTHOR(S) AND/OR THEIR SUPPLIERS BE LIABLE FOR ANY CLAIM,
 * DAMAGES OR OTHER LIABILITY, WHETHER IN AN ACTION OF CONTRACT, TORT OR
 * OTHERWISE, ARISING FROM, OUT OF OR IN CONNECTION WITH THE SOFTWARE OR THE
 * USE OR OTHER DEALINGS IN THE SOFTWARE.
 *
 * Authors:
 *      Jerome Glisse
 *      Marek Olšák
 */
#include <pipe/p_screen.h>
#include <util/u_blitter.h>
#include <util/u_inlines.h>
#include <util/u_memory.h>
#include "util/u_surface.h"
#include "r600_screen.h"
#include "r600_context.h"

static void r600_blitter_save_states(struct r600_context *rctx)
{
	util_blitter_save_blend(rctx->blitter,
					rctx->draw->state[R600_BLEND]);
	util_blitter_save_depth_stencil_alpha(rctx->blitter,
					rctx->draw->state[R600_DSA]);
	util_blitter_save_stencil_ref(rctx->blitter, &rctx->stencil_ref);
	util_blitter_save_rasterizer(rctx->blitter,
					rctx->draw->state[R600_RASTERIZER]);
	util_blitter_save_fragment_shader(rctx->blitter,
					rctx->ps_shader);
	util_blitter_save_vertex_shader(rctx->blitter,
					rctx->vs_shader);
	util_blitter_save_vertex_elements(rctx->blitter,
					rctx->vertex_elements);
	util_blitter_save_viewport(rctx->blitter,
					&rctx->viewport);
	/* XXX util_blitter_save_clip(rctx->blitter, &rctx->clip); */
	util_blitter_save_vertex_buffers(rctx->blitter, rctx->nvertex_buffer,
					 rctx->vertex_buffer);
}

static void r600_clear(struct pipe_context *ctx, unsigned buffers,
		       const float *rgba, double depth, unsigned stencil)
{
	struct r600_context *rctx = r600_context(ctx);
	struct pipe_framebuffer_state *fb = &rctx->fb_state;

	r600_blitter_save_states(rctx);
	util_blitter_clear(rctx->blitter, fb->width, fb->height,
				fb->nr_cbufs, buffers, rgba, depth,
				stencil);
}

static void r600_clear_render_target(struct pipe_context *pipe,
				     struct pipe_surface *dst,
				     const float *rgba,
				     unsigned dstx, unsigned dsty,
				     unsigned width, unsigned height)
{
	struct r600_context *rctx = r600_context(pipe);

	r600_blitter_save_states(rctx);
	util_blitter_save_framebuffer(rctx->blitter, &rctx->fb_state);

	util_blitter_clear_render_target(rctx->blitter, dst, rgba,
					 dstx, dsty, width, height);
}

static void r600_clear_depth_stencil(struct pipe_context *pipe,
				     struct pipe_surface *dst,
				     unsigned clear_flags,
				     double depth,
				     unsigned stencil,
				     unsigned dstx, unsigned dsty,
				     unsigned width, unsigned height)
{
	struct r600_context *rctx = r600_context(pipe);

	r600_blitter_save_states(rctx);
	util_blitter_save_framebuffer(rctx->blitter, &rctx->fb_state);

	util_blitter_clear_depth_stencil(rctx->blitter, dst, clear_flags, depth, stencil,
					 dstx, dsty, width, height);
}

static void r600_resource_copy_region(struct pipe_context *pipe,
				      struct pipe_resource *dst,
				      struct pipe_subresource subdst,
				      unsigned dstx, unsigned dsty, unsigned dstz,
				      struct pipe_resource *src,
				      struct pipe_subresource subsrc,
				      unsigned srcx, unsigned srcy, unsigned srcz,
				      unsigned width, unsigned height)
{
	util_resource_copy_region(pipe, dst, subdst, dstx, dsty, dstz,
				  src, subsrc, srcx, srcy, srcz, width, height);
}

<<<<<<< HEAD
void r600_resource_copy_region(struct pipe_context *pipe,
			       struct pipe_resource *dst,
			       unsigned dst_level,
			       unsigned dstx, unsigned dsty, unsigned dstz,
			       struct pipe_resource *src,
			       unsigned src_level,
			       const struct pipe_box *src_box)
=======
void r600_init_blit_functions(struct r600_context *rctx)
>>>>>>> 8ad410dc
{
	rctx->context.clear = r600_clear;
	rctx->context.clear_render_target = r600_clear_render_target;
	rctx->context.clear_depth_stencil = r600_clear_depth_stencil;
	rctx->context.resource_copy_region = r600_resource_copy_region;
}<|MERGE_RESOLUTION|>--- conflicted
+++ resolved
@@ -100,28 +100,17 @@
 
 static void r600_resource_copy_region(struct pipe_context *pipe,
 				      struct pipe_resource *dst,
-				      struct pipe_subresource subdst,
+				      unsigned dst_level,
 				      unsigned dstx, unsigned dsty, unsigned dstz,
 				      struct pipe_resource *src,
-				      struct pipe_subresource subsrc,
-				      unsigned srcx, unsigned srcy, unsigned srcz,
-				      unsigned width, unsigned height)
+				      unsigned src_level,
+				      const struct pipe_box *src_box)
 {
-	util_resource_copy_region(pipe, dst, subdst, dstx, dsty, dstz,
-				  src, subsrc, srcx, srcy, srcz, width, height);
+	util_resource_copy_region(pipe, dst, dst_level, dstx, dsty, dstz,
+				  src, src_level, src_box);
 }
 
-<<<<<<< HEAD
-void r600_resource_copy_region(struct pipe_context *pipe,
-			       struct pipe_resource *dst,
-			       unsigned dst_level,
-			       unsigned dstx, unsigned dsty, unsigned dstz,
-			       struct pipe_resource *src,
-			       unsigned src_level,
-			       const struct pipe_box *src_box)
-=======
 void r600_init_blit_functions(struct r600_context *rctx)
->>>>>>> 8ad410dc
 {
 	rctx->context.clear = r600_clear;
 	rctx->context.clear_render_target = r600_clear_render_target;
