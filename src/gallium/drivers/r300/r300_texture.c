/*
 * Copyright 2008 Corbin Simpson <MostAwesomeDude@gmail.com>
 * Copyright 2010 Marek Olšák <maraeo@gmail.com>
 *
 * Permission is hereby granted, free of charge, to any person obtaining a
 * copy of this software and associated documentation files (the "Software"),
 * to deal in the Software without restriction, including without limitation
 * on the rights to use, copy, modify, merge, publish, distribute, sub
 * license, and/or sell copies of the Software, and to permit persons to whom
 * the Software is furnished to do so, subject to the following conditions:
 *
 * The above copyright notice and this permission notice (including the next
 * paragraph) shall be included in all copies or substantial portions of the
 * Software.
 *
 * THE SOFTWARE IS PROVIDED "AS IS", WITHOUT WARRANTY OF ANY KIND, EXPRESS OR
 * IMPLIED, INCLUDING BUT NOT LIMITED TO THE WARRANTIES OF MERCHANTABILITY,
 * FITNESS FOR A PARTICULAR PURPOSE AND NON-INFRINGEMENT. IN NO EVENT SHALL
 * THE AUTHOR(S) AND/OR THEIR SUPPLIERS BE LIABLE FOR ANY CLAIM,
 * DAMAGES OR OTHER LIABILITY, WHETHER IN AN ACTION OF CONTRACT, TORT OR
 * OTHERWISE, ARISING FROM, OUT OF OR IN CONNECTION WITH THE SOFTWARE OR THE
 * USE OR OTHER DEALINGS IN THE SOFTWARE. */

#include "pipe/p_screen.h"

#include "util/u_format.h"
#include "util/u_math.h"
#include "util/u_memory.h"

#include "r300_context.h"
#include "r300_texture.h"
#include "r300_transfer.h"
#include "r300_screen.h"
#include "r300_state_inlines.h"
#include "r300_winsys.h"

#define TILE_WIDTH 0
#define TILE_HEIGHT 1

static const unsigned microblock_table[5][3][2] = {
    /*linear  tiled   square-tiled */
    {{32, 1}, {8, 4}, {0, 0}}, /*   8 bits per pixel */
    {{16, 1}, {8, 2}, {4, 4}}, /*  16 bits per pixel */
    {{ 8, 1}, {4, 2}, {0, 0}}, /*  32 bits per pixel */
    {{ 4, 1}, {0, 0}, {2, 2}}, /*  64 bits per pixel */
    {{ 2, 1}, {0, 0}, {0, 0}}  /* 128 bits per pixel */
};

/* Return true for non-compressed and non-YUV formats. */
static boolean r300_format_is_plain(enum pipe_format format)
{
    const struct util_format_description *desc = util_format_description(format);

    if (!format) {
        return FALSE;
    }

    return desc->layout == UTIL_FORMAT_LAYOUT_PLAIN;
}

/* Translate a pipe_format into a useful texture format for sampling.
 *
 * Some special formats are translated directly using R300_EASY_TX_FORMAT,
 * but the majority of them is translated in a generic way, automatically
 * supporting all the formats hw can support.
 *
 * R300_EASY_TX_FORMAT swizzles the texture.
 * Note the signature of R300_EASY_TX_FORMAT:
 *   R300_EASY_TX_FORMAT(B, G, R, A, FORMAT);
 *
 * The FORMAT specifies how the texture sampler will treat the texture, and
 * makes available X, Y, Z, W, ZERO, and ONE for swizzling. */
static uint32_t r300_translate_texformat(enum pipe_format format)
{
    uint32_t result = 0;
    const struct util_format_description *desc;
    unsigned components = 0, i;
    boolean uniform = TRUE;
    const uint32_t swizzle_shift[4] = {
        R300_TX_FORMAT_R_SHIFT,
        R300_TX_FORMAT_G_SHIFT,
        R300_TX_FORMAT_B_SHIFT,
        R300_TX_FORMAT_A_SHIFT
    };
    const uint32_t swizzle[4] = {
        R300_TX_FORMAT_X,
        R300_TX_FORMAT_Y,
        R300_TX_FORMAT_Z,
        R300_TX_FORMAT_W
    };
    const uint32_t sign_bit[4] = {
        R300_TX_FORMAT_SIGNED_X,
        R300_TX_FORMAT_SIGNED_Y,
        R300_TX_FORMAT_SIGNED_Z,
        R300_TX_FORMAT_SIGNED_W,
    };

    desc = util_format_description(format);

    /* Colorspace (return non-RGB formats directly). */
    switch (desc->colorspace) {
        /* Depth stencil formats. */
        case UTIL_FORMAT_COLORSPACE_ZS:
            switch (format) {
                case PIPE_FORMAT_Z16_UNORM:
                    return R300_EASY_TX_FORMAT(X, X, X, X, X16);
                case PIPE_FORMAT_X8Z24_UNORM:
                case PIPE_FORMAT_S8Z24_UNORM:
                    return R300_EASY_TX_FORMAT(X, X, X, X, W24_FP);
                default:
                    return ~0; /* Unsupported. */
            }

        /* YUV formats. */
        case UTIL_FORMAT_COLORSPACE_YUV:
            result |= R300_TX_FORMAT_YUV_TO_RGB;

            switch (format) {
                case PIPE_FORMAT_UYVY:
                    return R300_EASY_TX_FORMAT(X, Y, Z, ONE, YVYU422) | result;
                case PIPE_FORMAT_YUYV:
                    return R300_EASY_TX_FORMAT(X, Y, Z, ONE, VYUY422) | result;
                default:
                    return ~0; /* Unsupported/unknown. */
            }

        /* Add gamma correction. */
        case UTIL_FORMAT_COLORSPACE_SRGB:
            result |= R300_TX_FORMAT_GAMMA;
            break;

        default:;
    }

    /* Add swizzle. */
    for (i = 0; i < 4; i++) {
        switch (desc->swizzle[i]) {
            case UTIL_FORMAT_SWIZZLE_X:
            case UTIL_FORMAT_SWIZZLE_NONE:
                result |= swizzle[0] << swizzle_shift[i];
                break;
            case UTIL_FORMAT_SWIZZLE_Y:
                result |= swizzle[1] << swizzle_shift[i];
                break;
            case UTIL_FORMAT_SWIZZLE_Z:
                result |= swizzle[2] << swizzle_shift[i];
                break;
            case UTIL_FORMAT_SWIZZLE_W:
                result |= swizzle[3] << swizzle_shift[i];
                break;
            case UTIL_FORMAT_SWIZZLE_0:
                result |= R300_TX_FORMAT_ZERO << swizzle_shift[i];
                break;
            case UTIL_FORMAT_SWIZZLE_1:
                result |= R300_TX_FORMAT_ONE << swizzle_shift[i];
                break;
            default:
                return ~0; /* Unsupported. */
        }
    }

    /* Compressed formats. */
    if (desc->layout == UTIL_FORMAT_LAYOUT_COMPRESSED) {
        switch (format) {
            case PIPE_FORMAT_DXT1_RGB:
            case PIPE_FORMAT_DXT1_RGBA:
            case PIPE_FORMAT_DXT1_SRGB:
            case PIPE_FORMAT_DXT1_SRGBA:
                return R300_TX_FORMAT_DXT1 | result;
            case PIPE_FORMAT_DXT3_RGBA:
            case PIPE_FORMAT_DXT3_SRGBA:
                return R300_TX_FORMAT_DXT3 | result;
            case PIPE_FORMAT_DXT5_RGBA:
            case PIPE_FORMAT_DXT5_SRGBA:
                return R300_TX_FORMAT_DXT5 | result;
            default:
                return ~0; /* Unsupported/unknown. */
        }
    }

    /* Get the number of components. */
    for (i = 0; i < 4; i++) {
        if (desc->channel[i].type != UTIL_FORMAT_TYPE_VOID) {
            ++components;
        }
    }

    /* Add sign. */
    for (i = 0; i < components; i++) {
        if (desc->channel[i].type == UTIL_FORMAT_TYPE_SIGNED) {
            result |= sign_bit[i];
        }
    }

    /* See whether the components are of the same size. */
    for (i = 1; i < components; i++) {
        uniform = uniform && desc->channel[0].size == desc->channel[i].size;
    }

    /* Non-uniform formats. */
    if (!uniform) {
        switch (components) {
            case 3:
                if (desc->channel[0].size == 5 &&
                    desc->channel[1].size == 6 &&
                    desc->channel[2].size == 5) {
                    return R300_TX_FORMAT_Z5Y6X5 | result;
                }
                if (desc->channel[0].size == 5 &&
                    desc->channel[1].size == 5 &&
                    desc->channel[2].size == 6) {
                    return R300_TX_FORMAT_Z6Y5X5 | result;
                }
                return ~0; /* Unsupported/unknown. */

            case 4:
                if (desc->channel[0].size == 5 &&
                    desc->channel[1].size == 5 &&
                    desc->channel[2].size == 5 &&
                    desc->channel[3].size == 1) {
                    return R300_TX_FORMAT_W1Z5Y5X5 | result;
                }
                if (desc->channel[0].size == 10 &&
                    desc->channel[1].size == 10 &&
                    desc->channel[2].size == 10 &&
                    desc->channel[3].size == 2) {
                    return R300_TX_FORMAT_W2Z10Y10X10 | result;
                }
        }
        return ~0; /* Unsupported/unknown. */
    }

    /* And finally, uniform formats. */
    switch (desc->channel[0].type) {
        case UTIL_FORMAT_TYPE_UNSIGNED:
        case UTIL_FORMAT_TYPE_SIGNED:
            if (!desc->channel[0].normalized &&
                desc->colorspace != UTIL_FORMAT_COLORSPACE_SRGB) {
                return ~0;
            }

            switch (desc->channel[0].size) {
                case 4:
                    switch (components) {
                        case 2:
                            return R300_TX_FORMAT_Y4X4 | result;
                        case 4:
                            return R300_TX_FORMAT_W4Z4Y4X4 | result;
                    }
                    return ~0;

                case 8:
                    switch (components) {
                        case 1:
                            return R300_TX_FORMAT_X8 | result;
                        case 2:
                            return R300_TX_FORMAT_Y8X8 | result;
                        case 4:
                            return R300_TX_FORMAT_W8Z8Y8X8 | result;
                    }
                    return ~0;

                case 16:
                    switch (components) {
                        case 1:
                            return R300_TX_FORMAT_X16 | result;
                        case 2:
                            return R300_TX_FORMAT_Y16X16 | result;
                        case 4:
                            return R300_TX_FORMAT_W16Z16Y16X16 | result;
                    }
            }
            return ~0;

/* XXX Enable float textures here. */
#if 0
        case UTIL_FORMAT_TYPE_FLOAT:
            switch (desc->channel[0].size) {
                case 16:
                    switch (components) {
                        case 1:
                            return R300_TX_FORMAT_16F | result;
                        case 2:
                            return R300_TX_FORMAT_16F_16F | result;
                        case 4:
                            return R300_TX_FORMAT_16F_16F_16F_16F | result;
                    }
                    return ~0;

                case 32:
                    switch (components) {
                        case 1:
                            return R300_TX_FORMAT_32F | result;
                        case 2:
                            return R300_TX_FORMAT_32F_32F | result;
                        case 4:
                            return R300_TX_FORMAT_32F_32F_32F_32F | result;
                    }
            }
#endif
    }

    return ~0; /* Unsupported/unknown. */
}

/* Buffer formats. */

/* Colorbuffer formats. This is the unswizzled format of the RB3D block's
 * output. For the swizzling of the targets, check the shader's format. */
static uint32_t r300_translate_colorformat(enum pipe_format format)
{
    switch (format) {
        /* 8-bit buffers. */
        case PIPE_FORMAT_A8_UNORM:
        case PIPE_FORMAT_I8_UNORM:
        case PIPE_FORMAT_L8_UNORM:
        case PIPE_FORMAT_R8_UNORM:
        case PIPE_FORMAT_R8_SNORM:
            return R300_COLOR_FORMAT_I8;

        /* 16-bit buffers. */
        case PIPE_FORMAT_B5G6R5_UNORM:
            return R300_COLOR_FORMAT_RGB565;
        case PIPE_FORMAT_B5G5R5A1_UNORM:
        case PIPE_FORMAT_B5G5R5X1_UNORM:
            return R300_COLOR_FORMAT_ARGB1555;
        case PIPE_FORMAT_B4G4R4A4_UNORM:
            return R300_COLOR_FORMAT_ARGB4444;

        /* 32-bit buffers. */
        case PIPE_FORMAT_B8G8R8A8_UNORM:
        case PIPE_FORMAT_B8G8R8X8_UNORM:
        case PIPE_FORMAT_A8R8G8B8_UNORM:
        case PIPE_FORMAT_X8R8G8B8_UNORM:
        case PIPE_FORMAT_A8B8G8R8_UNORM:
        case PIPE_FORMAT_R8G8B8A8_SNORM:
        case PIPE_FORMAT_X8B8G8R8_UNORM:
        case PIPE_FORMAT_R8SG8SB8UX8U_NORM:
            return R300_COLOR_FORMAT_ARGB8888;
        case PIPE_FORMAT_R10G10B10A2_UNORM:
            return R500_COLOR_FORMAT_ARGB2101010;  /* R5xx-only? */

        /* 64-bit buffers. */
        case PIPE_FORMAT_R16G16B16A16_UNORM:
        case PIPE_FORMAT_R16G16B16A16_SNORM:
        //case PIPE_FORMAT_R16G16B16A16_FLOAT: /* not in pipe_format */
            return R300_COLOR_FORMAT_ARGB16161616;

/* XXX Enable float textures here. */
#if 0
        /* 128-bit buffers. */
        case PIPE_FORMAT_R32G32B32A32_FLOAT:
            return R300_COLOR_FORMAT_ARGB32323232;
#endif

        /* YUV buffers. */
        case PIPE_FORMAT_UYVY:
            return R300_COLOR_FORMAT_YVYU;
        case PIPE_FORMAT_YUYV:
            return R300_COLOR_FORMAT_VYUY;
        default:
            return ~0; /* Unsupported. */
    }
}

/* Depthbuffer and stencilbuffer. Thankfully, we only support two flavors. */
static uint32_t r300_translate_zsformat(enum pipe_format format)
{
    switch (format) {
        /* 16-bit depth, no stencil */
        case PIPE_FORMAT_Z16_UNORM:
            return R300_DEPTHFORMAT_16BIT_INT_Z;
        /* 24-bit depth, ignored stencil */
        case PIPE_FORMAT_X8Z24_UNORM:
        /* 24-bit depth, 8-bit stencil */
        case PIPE_FORMAT_S8Z24_UNORM:
            return R300_DEPTHFORMAT_24BIT_INT_Z_8BIT_STENCIL;
        default:
            return ~0; /* Unsupported. */
    }
}

/* Shader output formats. This is essentially the swizzle from the shader
 * to the RB3D block.
 *
 * Note that formats are stored from C3 to C0. */
static uint32_t r300_translate_out_fmt(enum pipe_format format)
{
    uint32_t modifier = 0;
    unsigned i;
    const struct util_format_description *desc;
    static const uint32_t sign_bit[4] = {
        R300_OUT_SIGN(0x1),
        R300_OUT_SIGN(0x2),
        R300_OUT_SIGN(0x4),
        R300_OUT_SIGN(0x8),
    };

    desc = util_format_description(format);

    /* Specifies how the shader output is written to the fog unit. */
    if (desc->channel[0].type == UTIL_FORMAT_TYPE_FLOAT) {
        if (desc->channel[0].size == 32) {
            modifier |= R300_US_OUT_FMT_C4_32_FP;
        } else {
            modifier |= R300_US_OUT_FMT_C4_16_FP;
        }
    } else {
        if (desc->channel[0].size == 16) {
            modifier |= R300_US_OUT_FMT_C4_16;
        } else {
            /* C4_8 seems to be used for the formats whose pixel size
             * is <= 32 bits. */
            modifier |= R300_US_OUT_FMT_C4_8;
        }
    }

    /* Add sign. */
    for (i = 0; i < 4; i++)
        if (desc->channel[i].type == UTIL_FORMAT_TYPE_SIGNED) {
            modifier |= sign_bit[i];
        }

    /* Add swizzles and return. */
    switch (format) {
        /* 8-bit outputs.
         * COLORFORMAT_I8 stores the C2 component. */
        case PIPE_FORMAT_A8_UNORM:
            return modifier | R300_C2_SEL_A;
        case PIPE_FORMAT_I8_UNORM:
        case PIPE_FORMAT_L8_UNORM:
        case PIPE_FORMAT_R8_UNORM:
        case PIPE_FORMAT_R8_SNORM:
            return modifier | R300_C2_SEL_R;

        /* BGRA outputs. */
        case PIPE_FORMAT_B5G6R5_UNORM:
        case PIPE_FORMAT_B5G5R5A1_UNORM:
        case PIPE_FORMAT_B5G5R5X1_UNORM:
        case PIPE_FORMAT_B4G4R4A4_UNORM:
        case PIPE_FORMAT_B8G8R8A8_UNORM:
        case PIPE_FORMAT_B8G8R8X8_UNORM:
            return modifier |
                R300_C0_SEL_B | R300_C1_SEL_G |
                R300_C2_SEL_R | R300_C3_SEL_A;

        /* ARGB outputs. */
        case PIPE_FORMAT_A8R8G8B8_UNORM:
        case PIPE_FORMAT_X8R8G8B8_UNORM:
            return modifier |
                R300_C0_SEL_A | R300_C1_SEL_R |
                R300_C2_SEL_G | R300_C3_SEL_B;

        /* ABGR outputs. */
        case PIPE_FORMAT_A8B8G8R8_UNORM:
        case PIPE_FORMAT_X8B8G8R8_UNORM:
            return modifier |
                R300_C0_SEL_A | R300_C1_SEL_B |
                R300_C2_SEL_G | R300_C3_SEL_R;

        /* RGBA outputs. */
        case PIPE_FORMAT_R8G8B8A8_SNORM:
        case PIPE_FORMAT_R8SG8SB8UX8U_NORM:
        case PIPE_FORMAT_R10G10B10A2_UNORM:
        case PIPE_FORMAT_R16G16B16A16_UNORM:
        case PIPE_FORMAT_R16G16B16A16_SNORM:
        //case PIPE_FORMAT_R16G16B16A16_FLOAT: /* not in pipe_format */
        case PIPE_FORMAT_R32G32B32A32_FLOAT:
            return modifier |
                R300_C0_SEL_R | R300_C1_SEL_G |
                R300_C2_SEL_B | R300_C3_SEL_A;

        default:
            return ~0; /* Unsupported. */
    }
}

boolean r300_is_colorbuffer_format_supported(enum pipe_format format)
{
    return r300_translate_colorformat(format) != ~0 &&
           r300_translate_out_fmt(format) != ~0;
}

boolean r300_is_zs_format_supported(enum pipe_format format)
{
    return r300_translate_zsformat(format) != ~0;
}

boolean r300_is_sampler_format_supported(enum pipe_format format)
{
    return r300_translate_texformat(format) != ~0;
}

static void r300_setup_texture_state(struct r300_screen* screen, struct r300_texture* tex)
{
    struct r300_texture_format_state* state = &tex->state;
    struct pipe_resource *pt = &tex->b.b;
    unsigned i;
    boolean is_r500 = screen->caps->is_r500;

    /* Set sampler state. */
    state->format0 = R300_TX_WIDTH((pt->width0 - 1) & 0x7ff) |
                     R300_TX_HEIGHT((pt->height0 - 1) & 0x7ff);

    if (tex->is_npot) {
        /* rectangles love this */
        state->format0 |= R300_TX_PITCH_EN;
        state->format2 = (tex->pitch[0] - 1) & 0x1fff;
    } else {
        /* power of two textures (3D, mipmaps, and no pitch) */
        state->format0 |= R300_TX_DEPTH(util_logbase2(pt->depth0) & 0xf);
    }

    state->format1 = r300_translate_texformat(pt->format);
    if (pt->target == PIPE_TEXTURE_CUBE) {
        state->format1 |= R300_TX_FORMAT_CUBIC_MAP;
    }
    if (pt->target == PIPE_TEXTURE_3D) {
        state->format1 |= R300_TX_FORMAT_3D;
    }

    /* large textures on r500 */
    if (is_r500)
    {
        if (pt->width0 > 2048) {
            state->format2 |= R500_TXWIDTH_BIT11;
        }
        if (pt->height0 > 2048) {
            state->format2 |= R500_TXHEIGHT_BIT11;
        }
    }

    SCREEN_DBG(screen, DBG_TEX, "r300: Set texture state (%dx%d, %d levels)\n",
               pt->width0, pt->height0, pt->last_level);

    /* Set framebuffer state. */
    if (util_format_is_depth_or_stencil(tex->b.b.format)) {
        for (i = 0; i <= tex->b.b.last_level; i++) {
            tex->fb_state.depthpitch[i] =
                tex->pitch[i] |
                R300_DEPTHMACROTILE(tex->mip_macrotile[i]) |
                R300_DEPTHMICROTILE(tex->microtile);
        }
        tex->fb_state.zb_format = r300_translate_zsformat(tex->b.b.format);
    } else {
        for (i = 0; i <= tex->b.b.last_level; i++) {
            tex->fb_state.colorpitch[i] =
                tex->pitch[i] |
                r300_translate_colorformat(tex->b.b.format) |
                R300_COLOR_TILE(tex->mip_macrotile[i]) |
                R300_COLOR_MICROTILE(tex->microtile);
        }
        tex->fb_state.us_out_fmt = r300_translate_out_fmt(tex->b.b.format);
    }
}

void r300_texture_reinterpret_format(struct pipe_screen *screen,
                                     struct pipe_resource *tex,
                                     enum pipe_format new_format)
{
    struct r300_screen *r300screen = r300_screen(screen);

    SCREEN_DBG(r300screen, DBG_TEX, "r300: Reinterpreting format: %s -> %s\n",
               util_format_name(tex->format), util_format_name(new_format));

    tex->format = new_format;

    r300_setup_texture_state(r300_screen(screen), (struct r300_texture*)tex);
}

unsigned r300_texture_get_offset(struct r300_texture* tex, unsigned level,
                                 unsigned zslice, unsigned face)
{
    unsigned offset = tex->offset[level];

    switch (tex->b.b.target) {
        case PIPE_TEXTURE_3D:
            assert(face == 0);
            return offset + zslice * tex->layer_size[level];

        case PIPE_TEXTURE_CUBE:
            assert(zslice == 0);
            return offset + face * tex->layer_size[level];

        default:
            assert(zslice == 0 && face == 0);
            return offset;
    }
}

/**
 * Return the width (dim==TILE_WIDTH) or height (dim==TILE_HEIGHT) of one tile
 * of the given texture.
 */
static unsigned r300_texture_get_tile_size(struct r300_texture* tex,
                                           int dim, boolean macrotile)
{
    unsigned pixsize, tile_size;

    pixsize = util_format_get_blocksize(tex->b.b.format);
    tile_size = microblock_table[util_logbase2(pixsize)][tex->microtile][dim];

    if (macrotile) {
        tile_size *= 8;
    }

    assert(tile_size);
    return tile_size;
}

/* Return true if macrotiling should be enabled on the miplevel. */
static boolean r300_texture_macro_switch(struct r300_texture *tex,
                                         unsigned level,
                                         boolean rv350_mode,
                                         int dim)
{
    unsigned tile, texdim;

    tile = r300_texture_get_tile_size(tex, dim, TRUE);
    if (dim == TILE_WIDTH) {
        texdim = u_minify(tex->b.b.width0, level);
    } else {
        texdim = u_minify(tex->b.b.height0, level);
    }

    /* See TX_FILTER1_n.MACRO_SWITCH. */
    if (rv350_mode) {
        return texdim >= tile;
    } else {
        return texdim > tile;
    }
}

/**
 * Return the stride, in bytes, of the texture images of the given texture
 * at the given level.
 */
unsigned r300_texture_get_stride(struct r300_screen* screen,
                                 struct r300_texture* tex, unsigned level)
{
    unsigned tile_width, width;

    if (tex->stride_override)
        return tex->stride_override;

    /* Check the level. */
    if (level > tex->b.b.last_level) {
        SCREEN_DBG(screen, DBG_TEX, "%s: level (%u) > last_level (%u)\n",
                   __FUNCTION__, level, tex->b.b.last_level);
        return 0;
    }

    width = u_minify(tex->b.b.width0, level);

<<<<<<< HEAD
    if (!util_format_is_compressed(tex->b.b.format)) {
=======
    if (r300_format_is_plain(tex->tex.format)) {
>>>>>>> 9fc6c8b8
        tile_width = r300_texture_get_tile_size(tex, TILE_WIDTH,
                                                tex->mip_macrotile[level]);
        width = align(width, tile_width);

        return util_format_get_stride(tex->b.b.format, width);
    } else {
        return align(util_format_get_stride(tex->b.b.format, width), 32);
    }
}

static unsigned r300_texture_get_nblocksy(struct r300_texture* tex,
                                          unsigned level)
{
    unsigned height, tile_height;

    height = u_minify(tex->b.b.height0, level);

<<<<<<< HEAD
    if (!util_format_is_compressed(tex->b.b.format)) {
=======
    if (r300_format_is_plain(tex->tex.format)) {
>>>>>>> 9fc6c8b8
        tile_height = r300_texture_get_tile_size(tex, TILE_HEIGHT,
                                                 tex->mip_macrotile[level]);
        height = align(height, tile_height);
    }

    return util_format_get_nblocksy(tex->b.b.format, height);
}

static void r300_setup_miptree(struct r300_screen* screen,
                               struct r300_texture* tex)
{
    struct pipe_resource* base = &tex->b.b;
    unsigned stride, size, layer_size, nblocksy, i;
    boolean rv350_mode = screen->caps->family >= CHIP_FAMILY_RV350;

    SCREEN_DBG(screen, DBG_TEX, "r300: Making miptree for texture, format %s\n",
               util_format_name(base->format));

    for (i = 0; i <= base->last_level; i++) {
        /* Let's see if this miplevel can be macrotiled. */
        tex->mip_macrotile[i] =
            (tex->macrotile == R300_BUFFER_TILED &&
             r300_texture_macro_switch(tex, i, rv350_mode, TILE_WIDTH)) ?
             R300_BUFFER_TILED : R300_BUFFER_LINEAR;

        stride = r300_texture_get_stride(screen, tex, i);
        nblocksy = r300_texture_get_nblocksy(tex, i);
        layer_size = stride * nblocksy;

        if (base->target == PIPE_TEXTURE_CUBE)
            size = layer_size * 6;
        else
            size = layer_size * u_minify(base->depth0, i);

        tex->offset[i] = tex->size;
        tex->size = tex->offset[i] + size;
        tex->layer_size[i] = layer_size;
        tex->pitch[i] = stride / util_format_get_blocksize(base->format);

        SCREEN_DBG(screen, DBG_TEX, "r300: Texture miptree: Level %d "
                "(%dx%dx%d px, pitch %d bytes) %d bytes total, macrotiled %s\n",
                i, u_minify(base->width0, i), u_minify(base->height0, i),
                u_minify(base->depth0, i), stride, tex->size,
                tex->mip_macrotile[i] ? "TRUE" : "FALSE");
    }
}

static void r300_setup_flags(struct r300_texture* tex)
{
    tex->is_npot = !util_is_power_of_two(tex->b.b.width0) ||
                   !util_is_power_of_two(tex->b.b.height0);
}

static void r300_setup_tiling(struct pipe_screen *screen,
                              struct r300_texture *tex)
{
<<<<<<< HEAD
    enum pipe_format format = tex->b.b.format;
=======
    struct r300_winsys_screen *rws = (struct r300_winsys_screen *)screen->winsys;
    enum pipe_format format = tex->tex.format;
>>>>>>> 9fc6c8b8
    boolean rv350_mode = r300_screen(screen)->caps->family >= CHIP_FAMILY_RV350;

    if (!r300_format_is_plain(format)) {
        return;
    }

    if (tex->b.b.width0 == 1 ||
        tex->b.b.height0 == 1) {
        return;
    }

    /* Set microtiling. */
    switch (util_format_get_blocksize(format)) {
        case 1:
        case 4:
            tex->microtile = R300_BUFFER_TILED;
            break;

        case 2:
        case 8:
            if (rws->get_value(rws, R300_VID_SQUARE_TILING_SUPPORT)) {
                tex->microtile = R300_BUFFER_SQUARETILED;
            }
            break;
    }

    /* Set macrotiling. */
    if (r300_texture_macro_switch(tex, 0, rv350_mode, TILE_WIDTH) &&
        r300_texture_macro_switch(tex, 0, rv350_mode, TILE_HEIGHT)) {
        tex->macrotile = R300_BUFFER_TILED;
    }
}


static unsigned r300_texture_is_referenced(struct pipe_context *context,
					 struct pipe_resource *texture,
					 unsigned face, unsigned level)
{
    struct r300_context *r300 = r300_context(context);
    struct r300_texture *rtex = (struct r300_texture *)texture;

    if (r300->rws->is_resource_referenced(r300->rws, rtex->buffer))
        return PIPE_REFERENCED_FOR_READ | PIPE_REFERENCED_FOR_WRITE;

    return PIPE_UNREFERENCED;
}

static void r300_texture_destroy(struct pipe_screen *screen,
				 struct pipe_resource* texture)
{
    struct r300_texture* tex = (struct r300_texture*)texture;
    struct r300_winsys_screen *rws = (struct r300_winsys_screen *)texture->screen->winsys;

    rws->buffer_reference(rws, &tex->buffer, NULL);
    FREE(tex);
}




static boolean
    r300_texture_get_handle(struct pipe_screen* screen,
                            struct pipe_resource *texture,
                            struct winsys_handle *whandle)
{
    struct r300_winsys_screen *rws = (struct r300_winsys_screen *)screen->winsys;
    struct r300_texture* tex = (struct r300_texture*)texture;
    unsigned stride;

    if (!tex) {
        return FALSE;
    }

    stride = r300_texture_get_stride(r300_screen(screen), tex, 0);

    rws->buffer_get_handle(rws, tex->buffer, stride, whandle);

    return TRUE;
}



struct u_resource_vtbl r300_texture_vtbl = 
{
   r300_texture_get_handle,	      /* get_handle */
   r300_texture_destroy,	      /* resource_destroy */
   r300_texture_is_referenced,	      /* is_resource_referenced */
   r300_texture_get_transfer,	      /* get_transfer */
   r300_texture_transfer_destroy,     /* transfer_destroy */
   r300_texture_transfer_map,	      /* transfer_map */
   u_default_transfer_flush_region,   /* transfer_flush_region */
   r300_texture_transfer_unmap,	      /* transfer_unmap */
   u_default_transfer_inline_write    /* transfer_inline_write */
};



/* Create a new texture. */
struct pipe_resource* r300_texture_create(struct pipe_screen* screen,
					  const struct pipe_resource* template)
{
    struct r300_texture* tex = CALLOC_STRUCT(r300_texture);
    struct r300_screen* rscreen = r300_screen(screen);
    struct r300_winsys_screen *rws = (struct r300_winsys_screen *)screen->winsys;

    if (!tex) {
        return NULL;
    }

    tex->b.b = *template;
    tex->b.vtbl = &r300_texture_vtbl;
    pipe_reference_init(&tex->b.b.reference, 1);
    tex->b.b.screen = screen;

    r300_setup_flags(tex);
    if (!(template->tex_usage & R300_TEXTURE_USAGE_TRANSFER)) {
        r300_setup_tiling(screen, tex);
    }
    r300_setup_miptree(rscreen, tex);
    r300_setup_texture_state(rscreen, tex);

    tex->buffer = rws->buffer_create(rws, 2048,
				     PIPE_BUFFER_USAGE_PIXEL,
				     tex->size);
    rws->buffer_set_tiling(rws, tex->buffer,
			   tex->pitch[0],
			   tex->microtile,
			   tex->macrotile);

    if (!tex->buffer) {
        FREE(tex);
        return NULL;
    }

    return (struct pipe_resource*)tex;
}



/* Not required to implement u_resource_vtbl, consider moving to another file:
 */
struct pipe_surface* r300_get_tex_surface(struct pipe_screen* screen,
					  struct pipe_resource* texture,
					  unsigned face,
					  unsigned level,
					  unsigned zslice,
					  unsigned flags)
{
    struct r300_texture* tex = (struct r300_texture*)texture;
    struct pipe_surface* surface = CALLOC_STRUCT(pipe_surface);
    unsigned offset;

    offset = r300_texture_get_offset(tex, level, zslice, face);

    if (surface) {
        pipe_reference_init(&surface->reference, 1);
        pipe_resource_reference(&surface->texture, texture);
        surface->format = texture->format;
        surface->width = u_minify(texture->width0, level);
        surface->height = u_minify(texture->height0, level);
        surface->offset = offset;
        surface->usage = flags;
        surface->zslice = zslice;
        surface->texture = texture;
        surface->face = face;
        surface->level = level;
    }

    return surface;
}

/* Not required to implement u_resource_vtbl, consider moving to another file:
 */
void r300_tex_surface_destroy(struct pipe_surface* s)
{
    pipe_resource_reference(&s->texture, NULL);
    FREE(s);
}

struct pipe_resource*
r300_texture_from_handle(struct pipe_screen* screen,
			  const struct pipe_resource* base,
			  struct winsys_handle *whandle)
{
    struct r300_winsys_screen *rws = (struct r300_winsys_screen*)screen->winsys;
    struct r300_screen* rscreen = r300_screen(screen);
    struct r300_winsys_buffer *buffer;
    struct r300_texture* tex;
    unsigned stride;

    /* Support only 2D textures without mipmaps */
    if (base->target != PIPE_TEXTURE_2D ||
        base->depth0 != 1 ||
        base->last_level != 0) {
        return NULL;
    }

    buffer = rws->buffer_from_handle(rws, screen, whandle, &stride);
    if (!buffer) {
        return NULL;
    }

    tex = CALLOC_STRUCT(r300_texture);
    if (!tex) {
        return NULL;
    }

    tex->b.b = *base;
    pipe_reference_init(&tex->b.b.reference, 1);
    tex->b.b.screen = screen;

    tex->stride_override = stride;
    tex->pitch[0] = stride / util_format_get_blocksize(base->format);

    r300_setup_flags(tex);
    r300_setup_texture_state(rscreen, tex);

    /* one ref already taken */
    tex->buffer = buffer;

    return (struct pipe_resource*)tex;
}




struct pipe_video_surface *
r300_video_surface_create(struct pipe_screen *screen,
                          enum pipe_video_chroma_format chroma_format,
                          unsigned width, unsigned height)
{
    struct r300_video_surface *r300_vsfc;
    struct pipe_resource template;

    assert(screen);
    assert(width && height);

    r300_vsfc = CALLOC_STRUCT(r300_video_surface);
    if (!r300_vsfc)
       return NULL;

    pipe_reference_init(&r300_vsfc->base.reference, 1);
    r300_vsfc->base.screen = screen;
    r300_vsfc->base.chroma_format = chroma_format;
    r300_vsfc->base.width = width;
    r300_vsfc->base.height = height;

    memset(&template, 0, sizeof template);
    template.target = PIPE_TEXTURE_2D;
    template.format = PIPE_FORMAT_B8G8R8X8_UNORM;
    template.last_level = 0;
    template.width0 = util_next_power_of_two(width);
    template.height0 = util_next_power_of_two(height);
    template.depth0 = 1;
    template.tex_usage = PIPE_TEXTURE_USAGE_SAMPLER |
                         PIPE_TEXTURE_USAGE_RENDER_TARGET;

    r300_vsfc->tex = screen->resource_create(screen, &template);
    if (!r300_vsfc->tex)
    {
        FREE(r300_vsfc);
        return NULL;
    }

    return &r300_vsfc->base;
}

void r300_video_surface_destroy(struct pipe_video_surface *vsfc)
{
    struct r300_video_surface *r300_vsfc = r300_video_surface(vsfc);
    pipe_resource_reference(&r300_vsfc->tex, NULL);
    FREE(r300_vsfc);
}<|MERGE_RESOLUTION|>--- conflicted
+++ resolved
@@ -652,11 +652,7 @@
 
     width = u_minify(tex->b.b.width0, level);
 
-<<<<<<< HEAD
-    if (!util_format_is_compressed(tex->b.b.format)) {
-=======
-    if (r300_format_is_plain(tex->tex.format)) {
->>>>>>> 9fc6c8b8
+    if (r300_format_is_plain(tex->b.b.format)) {
         tile_width = r300_texture_get_tile_size(tex, TILE_WIDTH,
                                                 tex->mip_macrotile[level]);
         width = align(width, tile_width);
@@ -674,11 +670,7 @@
 
     height = u_minify(tex->b.b.height0, level);
 
-<<<<<<< HEAD
-    if (!util_format_is_compressed(tex->b.b.format)) {
-=======
-    if (r300_format_is_plain(tex->tex.format)) {
->>>>>>> 9fc6c8b8
+    if (r300_format_is_plain(tex->b.b.format)) {
         tile_height = r300_texture_get_tile_size(tex, TILE_HEIGHT,
                                                  tex->mip_macrotile[level]);
         height = align(height, tile_height);
@@ -735,12 +727,8 @@
 static void r300_setup_tiling(struct pipe_screen *screen,
                               struct r300_texture *tex)
 {
-<<<<<<< HEAD
+    struct r300_winsys_screen *rws = (struct r300_winsys_screen *)screen->winsys;
     enum pipe_format format = tex->b.b.format;
-=======
-    struct r300_winsys_screen *rws = (struct r300_winsys_screen *)screen->winsys;
-    enum pipe_format format = tex->tex.format;
->>>>>>> 9fc6c8b8
     boolean rv350_mode = r300_screen(screen)->caps->family >= CHIP_FAMILY_RV350;
 
     if (!r300_format_is_plain(format)) {
