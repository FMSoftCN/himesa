--- conflicted
+++ resolved
@@ -562,11 +562,7 @@
     * Driver.UpdateState() has to call FLUSH_VERTICES().  (fixed?)
     */
  out:
-<<<<<<< HEAD
-   new_state = ctx->NewState;
-=======
    new_state = ctx->NewState | new_prog_state;
->>>>>>> e89c4914
    ctx->NewState = 0;
    ctx->Driver.UpdateState(ctx, new_state);
    ctx->Array.NewState = 0;
