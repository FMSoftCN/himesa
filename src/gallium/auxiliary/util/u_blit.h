/**************************************************************************
 *
 * Copyright 2008 Tungsten Graphics, Inc., Cedar Park, Texas.
 * All Rights Reserved.
 *
 * Permission is hereby granted, free of charge, to any person obtaining a
 * copy of this software and associated documentation files (the
 * "Software"), to deal in the Software without restriction, including
 * without limitation the rights to use, copy, modify, merge, publish,
 * distribute, sub license, and/or sell copies of the Software, and to
 * permit persons to whom the Software is furnished to do so, subject to
 * the following conditions:
 *
 * The above copyright notice and this permission notice (including the
 * next paragraph) shall be included in all copies or substantial portions
 * of the Software.
 *
 * THE SOFTWARE IS PROVIDED "AS IS", WITHOUT WARRANTY OF ANY KIND, EXPRESS
 * OR IMPLIED, INCLUDING BUT NOT LIMITED TO THE WARRANTIES OF
 * MERCHANTABILITY, FITNESS FOR A PARTICULAR PURPOSE AND NON-INFRINGEMENT.
 * IN NO EVENT SHALL TUNGSTEN GRAPHICS AND/OR ITS SUPPLIERS BE LIABLE FOR
 * ANY CLAIM, DAMAGES OR OTHER LIABILITY, WHETHER IN AN ACTION OF CONTRACT,
 * TORT OR OTHERWISE, ARISING FROM, OUT OF OR IN CONNECTION WITH THE
 * SOFTWARE OR THE USE OR OTHER DEALINGS IN THE SOFTWARE.
 *
 **************************************************************************/


#ifndef U_BLIT_H
#define U_BLIT_H


#ifdef __cplusplus
extern "C" {
#endif

   
struct pipe_context;
struct pipe_surface;
struct pipe_resource;
struct cso_context;


struct blit_state;


extern struct blit_state *
util_create_blit(struct pipe_context *pipe, struct cso_context *cso);

extern void
util_destroy_blit(struct blit_state *ctx);

extern void
util_blit_pixels(struct blit_state *ctx,
                 struct pipe_surface *src,
                 struct pipe_sampler_view *src_sampler_view,
                 int srcX0, int srcY0,
                 int srcX1, int srcY1,
                 struct pipe_surface *dst,
                 int dstX0, int dstY0,
                 int dstX1, int dstY1,
                 float z, uint filter);

void
util_blit_pixels_writemask(struct blit_state *ctx,
                           struct pipe_surface *src,
                           struct pipe_sampler_view *src_sampler_view,
                           int srcX0, int srcY0,
                           int srcX1, int srcY1,
                           struct pipe_surface *dst,
                           int dstX0, int dstY0,
                           int dstX1, int dstY1,
                           float z, uint filter,
                           uint writemask);

extern void
util_blit_pixels_tex(struct blit_state *ctx,
<<<<<<< HEAD
                     struct pipe_resource *tex,
=======
                     struct pipe_sampler_view *src_sampler_view,
>>>>>>> e1ee3eaf
                     int srcX0, int srcY0,
                     int srcX1, int srcY1,
                     struct pipe_surface *dst,
                     int dstX0, int dstY0,
                     int dstX1, int dstY1,
                     float z, uint filter);

/* Call at end of frame to avoid synchronous rendering.
 */
extern void
util_blit_flush( struct blit_state *ctx );

#ifdef __cplusplus
}
#endif

#endif<|MERGE_RESOLUTION|>--- conflicted
+++ resolved
@@ -75,11 +75,7 @@
 
 extern void
 util_blit_pixels_tex(struct blit_state *ctx,
-<<<<<<< HEAD
-                     struct pipe_resource *tex,
-=======
                      struct pipe_sampler_view *src_sampler_view,
->>>>>>> e1ee3eaf
                      int srcX0, int srcY0,
                      int srcX1, int srcY1,
                      struct pipe_surface *dst,
