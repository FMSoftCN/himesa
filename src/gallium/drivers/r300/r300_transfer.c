--- conflicted
+++ resolved
@@ -54,28 +54,9 @@
     struct pipe_transfer *transfer = (struct pipe_transfer*)r300transfer;
     struct pipe_resource *tex = transfer->resource;
 
-<<<<<<< HEAD
-    /* XXX if we don't flush before copying the texture and mapping it,
-     * we get wrong pixels, i.e. it's like latest draw calls didn't happen,
-     * including this blit. Tests: e.g. piglit/provoking-vertex
-     *
-     * Since the flush immediately before mapping is implicit (the buffer is
-     * always referenced in resource_copy_region), every read transfer costs
-     * 2 flushes. That sucks. */
-    ctx->flush(ctx, 0, NULL);
-
     ctx->resource_copy_region(ctx, &r300transfer->detiled_texture->b.b, 0,
                               0, 0, 0,
                               tex, transfer->level, &transfer->box);
-
-    /* Flushing after the copy is implicit, issued by winsys. */
-=======
-    ctx->resource_copy_region(ctx, &r300transfer->detiled_texture->b.b, subdst,
-			      0, 0, 0,
-			      tex, transfer->sr,
-			      transfer->box.x, transfer->box.y, transfer->box.z,
-			      transfer->box.width, transfer->box.height);
->>>>>>> 0eaccb30
 }
 
 /* Copy a detiled texture to a tiled one. */
