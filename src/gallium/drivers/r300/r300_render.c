--- conflicted
+++ resolved
@@ -291,25 +291,14 @@
     END_CS;
 }
 
-<<<<<<< HEAD
-static void r300_emit_draw_elements(struct r300_context *r300,
-                                    struct pipe_resource* indexBuffer,
-                                    unsigned indexSize,
-                                    unsigned minIndex,
-                                    unsigned maxIndex,
-                                    unsigned mode,
-                                    unsigned start,
-                                    unsigned count)
-=======
 void r500_emit_draw_elements(struct r300_context *r300,
-                             struct pipe_buffer* indexBuffer,
+                             struct pipe_resource* indexBuffer,
                              unsigned indexSize,
                              unsigned minIndex,
                              unsigned maxIndex,
                              unsigned mode,
                              unsigned start,
                              unsigned count)
->>>>>>> 54526154
 {
     uint32_t count_dwords;
     uint32_t offset_dwords = indexSize * start / sizeof(uint32_t);
