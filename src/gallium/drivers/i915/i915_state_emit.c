--- conflicted
+++ resolved
@@ -225,15 +225,8 @@
          unsigned offset;
          assert(tex);
 
-<<<<<<< HEAD
          offset = tex->image_offset[cbuf_surface->u.tex.level][cbuf_surface->u.tex.first_layer];
 
-         if (tex && tex->sw_tiled) {
-            ctile = BUF_3D_TILED_SURFACE;
-         }
-
-=======
->>>>>>> 2da02e75
          OUT_BATCH(_3DSTATE_BUF_INFO_CMD);
 
          OUT_BATCH(BUF_3D_ID_COLOR_BACK |
@@ -253,14 +246,8 @@
          unsigned offset;
          assert(tex);
 
-<<<<<<< HEAD
          offset = tex->image_offset[depth_surface->u.tex.level][depth_surface->u.tex.first_layer];
-         if (tex && tex->sw_tiled) {
-            ztile = BUF_3D_TILED_SURFACE;
-         }
-
-=======
->>>>>>> 2da02e75
+
          OUT_BATCH(_3DSTATE_BUF_INFO_CMD);
 
          assert(tex);
