--- conflicted
+++ resolved
@@ -602,7 +602,6 @@
    GLint (GLAPIENTRYP GetAttribLocationARB)(GLhandleARB program, const GLcharARB * name); /* 559 */
    void (GLAPIENTRYP DrawBuffersARB)(GLsizei n, const GLenum * bufs); /* 560 */
    void (GLAPIENTRYP RenderbufferStorageMultisample)(GLenum target, GLsizei samples, GLenum internalformat, GLsizei width, GLsizei height); /* 561 */
-<<<<<<< HEAD
    void (GLAPIENTRYP FramebufferTextureARB)(GLenum target, GLenum attachment, GLuint texture, GLint level); /* 562 */
    void (GLAPIENTRYP FramebufferTextureFaceARB)(GLenum target, GLenum attachment, GLuint texture, GLint level, GLenum face); /* 563 */
    void (GLAPIENTRYP ProgramParameteriARB)(GLuint program, GLenum pname, GLint value); /* 564 */
@@ -611,459 +610,234 @@
    void (GLAPIENTRYP BindVertexArray)(GLuint array); /* 567 */
    void (GLAPIENTRYP GenVertexArrays)(GLsizei n, GLuint * arrays); /* 568 */
    void (GLAPIENTRYP CopyBufferSubData)(GLenum readTarget, GLenum writeTarget, GLintptr readOffset, GLintptr writeOffset, GLsizeiptr size); /* 569 */
-   void (GLAPIENTRYP PolygonOffsetEXT)(GLfloat factor, GLfloat bias); /* 570 */
-   void (GLAPIENTRYP GetPixelTexGenParameterfvSGIS)(GLenum pname, GLfloat * params); /* 571 */
-   void (GLAPIENTRYP GetPixelTexGenParameterivSGIS)(GLenum pname, GLint * params); /* 572 */
-   void (GLAPIENTRYP PixelTexGenParameterfSGIS)(GLenum pname, GLfloat param); /* 573 */
-   void (GLAPIENTRYP PixelTexGenParameterfvSGIS)(GLenum pname, const GLfloat * params); /* 574 */
-   void (GLAPIENTRYP PixelTexGenParameteriSGIS)(GLenum pname, GLint param); /* 575 */
-   void (GLAPIENTRYP PixelTexGenParameterivSGIS)(GLenum pname, const GLint * params); /* 576 */
-   void (GLAPIENTRYP SampleMaskSGIS)(GLclampf value, GLboolean invert); /* 577 */
-   void (GLAPIENTRYP SamplePatternSGIS)(GLenum pattern); /* 578 */
-   void (GLAPIENTRYP ColorPointerEXT)(GLint size, GLenum type, GLsizei stride, GLsizei count, const GLvoid * pointer); /* 579 */
-   void (GLAPIENTRYP EdgeFlagPointerEXT)(GLsizei stride, GLsizei count, const GLboolean * pointer); /* 580 */
-   void (GLAPIENTRYP IndexPointerEXT)(GLenum type, GLsizei stride, GLsizei count, const GLvoid * pointer); /* 581 */
-   void (GLAPIENTRYP NormalPointerEXT)(GLenum type, GLsizei stride, GLsizei count, const GLvoid * pointer); /* 582 */
-   void (GLAPIENTRYP TexCoordPointerEXT)(GLint size, GLenum type, GLsizei stride, GLsizei count, const GLvoid * pointer); /* 583 */
-   void (GLAPIENTRYP VertexPointerEXT)(GLint size, GLenum type, GLsizei stride, GLsizei count, const GLvoid * pointer); /* 584 */
-   void (GLAPIENTRYP PointParameterfEXT)(GLenum pname, GLfloat param); /* 585 */
-   void (GLAPIENTRYP PointParameterfvEXT)(GLenum pname, const GLfloat * params); /* 586 */
-   void (GLAPIENTRYP LockArraysEXT)(GLint first, GLsizei count); /* 587 */
-   void (GLAPIENTRYP UnlockArraysEXT)(void); /* 588 */
-   void (GLAPIENTRYP CullParameterdvEXT)(GLenum pname, GLdouble * params); /* 589 */
-   void (GLAPIENTRYP CullParameterfvEXT)(GLenum pname, GLfloat * params); /* 590 */
-   void (GLAPIENTRYP SecondaryColor3bEXT)(GLbyte red, GLbyte green, GLbyte blue); /* 591 */
-   void (GLAPIENTRYP SecondaryColor3bvEXT)(const GLbyte * v); /* 592 */
-   void (GLAPIENTRYP SecondaryColor3dEXT)(GLdouble red, GLdouble green, GLdouble blue); /* 593 */
-   void (GLAPIENTRYP SecondaryColor3dvEXT)(const GLdouble * v); /* 594 */
-   void (GLAPIENTRYP SecondaryColor3fEXT)(GLfloat red, GLfloat green, GLfloat blue); /* 595 */
-   void (GLAPIENTRYP SecondaryColor3fvEXT)(const GLfloat * v); /* 596 */
-   void (GLAPIENTRYP SecondaryColor3iEXT)(GLint red, GLint green, GLint blue); /* 597 */
-   void (GLAPIENTRYP SecondaryColor3ivEXT)(const GLint * v); /* 598 */
-   void (GLAPIENTRYP SecondaryColor3sEXT)(GLshort red, GLshort green, GLshort blue); /* 599 */
-   void (GLAPIENTRYP SecondaryColor3svEXT)(const GLshort * v); /* 600 */
-   void (GLAPIENTRYP SecondaryColor3ubEXT)(GLubyte red, GLubyte green, GLubyte blue); /* 601 */
-   void (GLAPIENTRYP SecondaryColor3ubvEXT)(const GLubyte * v); /* 602 */
-   void (GLAPIENTRYP SecondaryColor3uiEXT)(GLuint red, GLuint green, GLuint blue); /* 603 */
-   void (GLAPIENTRYP SecondaryColor3uivEXT)(const GLuint * v); /* 604 */
-   void (GLAPIENTRYP SecondaryColor3usEXT)(GLushort red, GLushort green, GLushort blue); /* 605 */
-   void (GLAPIENTRYP SecondaryColor3usvEXT)(const GLushort * v); /* 606 */
-   void (GLAPIENTRYP SecondaryColorPointerEXT)(GLint size, GLenum type, GLsizei stride, const GLvoid * pointer); /* 607 */
-   void (GLAPIENTRYP MultiDrawArraysEXT)(GLenum mode, GLint * first, GLsizei * count, GLsizei primcount); /* 608 */
-   void (GLAPIENTRYP MultiDrawElementsEXT)(GLenum mode, const GLsizei * count, GLenum type, const GLvoid ** indices, GLsizei primcount); /* 609 */
-   void (GLAPIENTRYP FogCoordPointerEXT)(GLenum type, GLsizei stride, const GLvoid * pointer); /* 610 */
-   void (GLAPIENTRYP FogCoorddEXT)(GLdouble coord); /* 611 */
-   void (GLAPIENTRYP FogCoorddvEXT)(const GLdouble * coord); /* 612 */
-   void (GLAPIENTRYP FogCoordfEXT)(GLfloat coord); /* 613 */
-   void (GLAPIENTRYP FogCoordfvEXT)(const GLfloat * coord); /* 614 */
-   void (GLAPIENTRYP PixelTexGenSGIX)(GLenum mode); /* 615 */
-   void (GLAPIENTRYP BlendFuncSeparateEXT)(GLenum sfactorRGB, GLenum dfactorRGB, GLenum sfactorAlpha, GLenum dfactorAlpha); /* 616 */
-   void (GLAPIENTRYP FlushVertexArrayRangeNV)(void); /* 617 */
-   void (GLAPIENTRYP VertexArrayRangeNV)(GLsizei length, const GLvoid * pointer); /* 618 */
-   void (GLAPIENTRYP CombinerInputNV)(GLenum stage, GLenum portion, GLenum variable, GLenum input, GLenum mapping, GLenum componentUsage); /* 619 */
-   void (GLAPIENTRYP CombinerOutputNV)(GLenum stage, GLenum portion, GLenum abOutput, GLenum cdOutput, GLenum sumOutput, GLenum scale, GLenum bias, GLboolean abDotProduct, GLboolean cdDotProduct, GLboolean muxSum); /* 620 */
-   void (GLAPIENTRYP CombinerParameterfNV)(GLenum pname, GLfloat param); /* 621 */
-   void (GLAPIENTRYP CombinerParameterfvNV)(GLenum pname, const GLfloat * params); /* 622 */
-   void (GLAPIENTRYP CombinerParameteriNV)(GLenum pname, GLint param); /* 623 */
-   void (GLAPIENTRYP CombinerParameterivNV)(GLenum pname, const GLint * params); /* 624 */
-   void (GLAPIENTRYP FinalCombinerInputNV)(GLenum variable, GLenum input, GLenum mapping, GLenum componentUsage); /* 625 */
-   void (GLAPIENTRYP GetCombinerInputParameterfvNV)(GLenum stage, GLenum portion, GLenum variable, GLenum pname, GLfloat * params); /* 626 */
-   void (GLAPIENTRYP GetCombinerInputParameterivNV)(GLenum stage, GLenum portion, GLenum variable, GLenum pname, GLint * params); /* 627 */
-   void (GLAPIENTRYP GetCombinerOutputParameterfvNV)(GLenum stage, GLenum portion, GLenum pname, GLfloat * params); /* 628 */
-   void (GLAPIENTRYP GetCombinerOutputParameterivNV)(GLenum stage, GLenum portion, GLenum pname, GLint * params); /* 629 */
-   void (GLAPIENTRYP GetFinalCombinerInputParameterfvNV)(GLenum variable, GLenum pname, GLfloat * params); /* 630 */
-   void (GLAPIENTRYP GetFinalCombinerInputParameterivNV)(GLenum variable, GLenum pname, GLint * params); /* 631 */
-   void (GLAPIENTRYP ResizeBuffersMESA)(void); /* 632 */
-   void (GLAPIENTRYP WindowPos2dMESA)(GLdouble x, GLdouble y); /* 633 */
-   void (GLAPIENTRYP WindowPos2dvMESA)(const GLdouble * v); /* 634 */
-   void (GLAPIENTRYP WindowPos2fMESA)(GLfloat x, GLfloat y); /* 635 */
-   void (GLAPIENTRYP WindowPos2fvMESA)(const GLfloat * v); /* 636 */
-   void (GLAPIENTRYP WindowPos2iMESA)(GLint x, GLint y); /* 637 */
-   void (GLAPIENTRYP WindowPos2ivMESA)(const GLint * v); /* 638 */
-   void (GLAPIENTRYP WindowPos2sMESA)(GLshort x, GLshort y); /* 639 */
-   void (GLAPIENTRYP WindowPos2svMESA)(const GLshort * v); /* 640 */
-   void (GLAPIENTRYP WindowPos3dMESA)(GLdouble x, GLdouble y, GLdouble z); /* 641 */
-   void (GLAPIENTRYP WindowPos3dvMESA)(const GLdouble * v); /* 642 */
-   void (GLAPIENTRYP WindowPos3fMESA)(GLfloat x, GLfloat y, GLfloat z); /* 643 */
-   void (GLAPIENTRYP WindowPos3fvMESA)(const GLfloat * v); /* 644 */
-   void (GLAPIENTRYP WindowPos3iMESA)(GLint x, GLint y, GLint z); /* 645 */
-   void (GLAPIENTRYP WindowPos3ivMESA)(const GLint * v); /* 646 */
-   void (GLAPIENTRYP WindowPos3sMESA)(GLshort x, GLshort y, GLshort z); /* 647 */
-   void (GLAPIENTRYP WindowPos3svMESA)(const GLshort * v); /* 648 */
-   void (GLAPIENTRYP WindowPos4dMESA)(GLdouble x, GLdouble y, GLdouble z, GLdouble w); /* 649 */
-   void (GLAPIENTRYP WindowPos4dvMESA)(const GLdouble * v); /* 650 */
-   void (GLAPIENTRYP WindowPos4fMESA)(GLfloat x, GLfloat y, GLfloat z, GLfloat w); /* 651 */
-   void (GLAPIENTRYP WindowPos4fvMESA)(const GLfloat * v); /* 652 */
-   void (GLAPIENTRYP WindowPos4iMESA)(GLint x, GLint y, GLint z, GLint w); /* 653 */
-   void (GLAPIENTRYP WindowPos4ivMESA)(const GLint * v); /* 654 */
-   void (GLAPIENTRYP WindowPos4sMESA)(GLshort x, GLshort y, GLshort z, GLshort w); /* 655 */
-   void (GLAPIENTRYP WindowPos4svMESA)(const GLshort * v); /* 656 */
-   void (GLAPIENTRYP MultiModeDrawArraysIBM)(const GLenum * mode, const GLint * first, const GLsizei * count, GLsizei primcount, GLint modestride); /* 657 */
-   void (GLAPIENTRYP MultiModeDrawElementsIBM)(const GLenum * mode, const GLsizei * count, GLenum type, const GLvoid * const * indices, GLsizei primcount, GLint modestride); /* 658 */
-   void (GLAPIENTRYP DeleteFencesNV)(GLsizei n, const GLuint * fences); /* 659 */
-   void (GLAPIENTRYP FinishFenceNV)(GLuint fence); /* 660 */
-   void (GLAPIENTRYP GenFencesNV)(GLsizei n, GLuint * fences); /* 661 */
-   void (GLAPIENTRYP GetFenceivNV)(GLuint fence, GLenum pname, GLint * params); /* 662 */
-   GLboolean (GLAPIENTRYP IsFenceNV)(GLuint fence); /* 663 */
-   void (GLAPIENTRYP SetFenceNV)(GLuint fence, GLenum condition); /* 664 */
-   GLboolean (GLAPIENTRYP TestFenceNV)(GLuint fence); /* 665 */
-   GLboolean (GLAPIENTRYP AreProgramsResidentNV)(GLsizei n, const GLuint * ids, GLboolean * residences); /* 666 */
-   void (GLAPIENTRYP BindProgramNV)(GLenum target, GLuint program); /* 667 */
-   void (GLAPIENTRYP DeleteProgramsNV)(GLsizei n, const GLuint * programs); /* 668 */
-   void (GLAPIENTRYP ExecuteProgramNV)(GLenum target, GLuint id, const GLfloat * params); /* 669 */
-   void (GLAPIENTRYP GenProgramsNV)(GLsizei n, GLuint * programs); /* 670 */
-   void (GLAPIENTRYP GetProgramParameterdvNV)(GLenum target, GLuint index, GLenum pname, GLdouble * params); /* 671 */
-   void (GLAPIENTRYP GetProgramParameterfvNV)(GLenum target, GLuint index, GLenum pname, GLfloat * params); /* 672 */
-   void (GLAPIENTRYP GetProgramStringNV)(GLuint id, GLenum pname, GLubyte * program); /* 673 */
-   void (GLAPIENTRYP GetProgramivNV)(GLuint id, GLenum pname, GLint * params); /* 674 */
-   void (GLAPIENTRYP GetTrackMatrixivNV)(GLenum target, GLuint address, GLenum pname, GLint * params); /* 675 */
-   void (GLAPIENTRYP GetVertexAttribPointervNV)(GLuint index, GLenum pname, GLvoid ** pointer); /* 676 */
-   void (GLAPIENTRYP GetVertexAttribdvNV)(GLuint index, GLenum pname, GLdouble * params); /* 677 */
-   void (GLAPIENTRYP GetVertexAttribfvNV)(GLuint index, GLenum pname, GLfloat * params); /* 678 */
-   void (GLAPIENTRYP GetVertexAttribivNV)(GLuint index, GLenum pname, GLint * params); /* 679 */
-   GLboolean (GLAPIENTRYP IsProgramNV)(GLuint program); /* 680 */
-   void (GLAPIENTRYP LoadProgramNV)(GLenum target, GLuint id, GLsizei len, const GLubyte * program); /* 681 */
-   void (GLAPIENTRYP ProgramParameters4dvNV)(GLenum target, GLuint index, GLuint num, const GLdouble * params); /* 682 */
-   void (GLAPIENTRYP ProgramParameters4fvNV)(GLenum target, GLuint index, GLuint num, const GLfloat * params); /* 683 */
-   void (GLAPIENTRYP RequestResidentProgramsNV)(GLsizei n, const GLuint * ids); /* 684 */
-   void (GLAPIENTRYP TrackMatrixNV)(GLenum target, GLuint address, GLenum matrix, GLenum transform); /* 685 */
-   void (GLAPIENTRYP VertexAttrib1dNV)(GLuint index, GLdouble x); /* 686 */
-   void (GLAPIENTRYP VertexAttrib1dvNV)(GLuint index, const GLdouble * v); /* 687 */
-   void (GLAPIENTRYP VertexAttrib1fNV)(GLuint index, GLfloat x); /* 688 */
-   void (GLAPIENTRYP VertexAttrib1fvNV)(GLuint index, const GLfloat * v); /* 689 */
-   void (GLAPIENTRYP VertexAttrib1sNV)(GLuint index, GLshort x); /* 690 */
-   void (GLAPIENTRYP VertexAttrib1svNV)(GLuint index, const GLshort * v); /* 691 */
-   void (GLAPIENTRYP VertexAttrib2dNV)(GLuint index, GLdouble x, GLdouble y); /* 692 */
-   void (GLAPIENTRYP VertexAttrib2dvNV)(GLuint index, const GLdouble * v); /* 693 */
-   void (GLAPIENTRYP VertexAttrib2fNV)(GLuint index, GLfloat x, GLfloat y); /* 694 */
-   void (GLAPIENTRYP VertexAttrib2fvNV)(GLuint index, const GLfloat * v); /* 695 */
-   void (GLAPIENTRYP VertexAttrib2sNV)(GLuint index, GLshort x, GLshort y); /* 696 */
-   void (GLAPIENTRYP VertexAttrib2svNV)(GLuint index, const GLshort * v); /* 697 */
-   void (GLAPIENTRYP VertexAttrib3dNV)(GLuint index, GLdouble x, GLdouble y, GLdouble z); /* 698 */
-   void (GLAPIENTRYP VertexAttrib3dvNV)(GLuint index, const GLdouble * v); /* 699 */
-   void (GLAPIENTRYP VertexAttrib3fNV)(GLuint index, GLfloat x, GLfloat y, GLfloat z); /* 700 */
-   void (GLAPIENTRYP VertexAttrib3fvNV)(GLuint index, const GLfloat * v); /* 701 */
-   void (GLAPIENTRYP VertexAttrib3sNV)(GLuint index, GLshort x, GLshort y, GLshort z); /* 702 */
-   void (GLAPIENTRYP VertexAttrib3svNV)(GLuint index, const GLshort * v); /* 703 */
-   void (GLAPIENTRYP VertexAttrib4dNV)(GLuint index, GLdouble x, GLdouble y, GLdouble z, GLdouble w); /* 704 */
-   void (GLAPIENTRYP VertexAttrib4dvNV)(GLuint index, const GLdouble * v); /* 705 */
-   void (GLAPIENTRYP VertexAttrib4fNV)(GLuint index, GLfloat x, GLfloat y, GLfloat z, GLfloat w); /* 706 */
-   void (GLAPIENTRYP VertexAttrib4fvNV)(GLuint index, const GLfloat * v); /* 707 */
-   void (GLAPIENTRYP VertexAttrib4sNV)(GLuint index, GLshort x, GLshort y, GLshort z, GLshort w); /* 708 */
-   void (GLAPIENTRYP VertexAttrib4svNV)(GLuint index, const GLshort * v); /* 709 */
-   void (GLAPIENTRYP VertexAttrib4ubNV)(GLuint index, GLubyte x, GLubyte y, GLubyte z, GLubyte w); /* 710 */
-   void (GLAPIENTRYP VertexAttrib4ubvNV)(GLuint index, const GLubyte * v); /* 711 */
-   void (GLAPIENTRYP VertexAttribPointerNV)(GLuint index, GLint size, GLenum type, GLsizei stride, const GLvoid * pointer); /* 712 */
-   void (GLAPIENTRYP VertexAttribs1dvNV)(GLuint index, GLsizei n, const GLdouble * v); /* 713 */
-   void (GLAPIENTRYP VertexAttribs1fvNV)(GLuint index, GLsizei n, const GLfloat * v); /* 714 */
-   void (GLAPIENTRYP VertexAttribs1svNV)(GLuint index, GLsizei n, const GLshort * v); /* 715 */
-   void (GLAPIENTRYP VertexAttribs2dvNV)(GLuint index, GLsizei n, const GLdouble * v); /* 716 */
-   void (GLAPIENTRYP VertexAttribs2fvNV)(GLuint index, GLsizei n, const GLfloat * v); /* 717 */
-   void (GLAPIENTRYP VertexAttribs2svNV)(GLuint index, GLsizei n, const GLshort * v); /* 718 */
-   void (GLAPIENTRYP VertexAttribs3dvNV)(GLuint index, GLsizei n, const GLdouble * v); /* 719 */
-   void (GLAPIENTRYP VertexAttribs3fvNV)(GLuint index, GLsizei n, const GLfloat * v); /* 720 */
-   void (GLAPIENTRYP VertexAttribs3svNV)(GLuint index, GLsizei n, const GLshort * v); /* 721 */
-   void (GLAPIENTRYP VertexAttribs4dvNV)(GLuint index, GLsizei n, const GLdouble * v); /* 722 */
-   void (GLAPIENTRYP VertexAttribs4fvNV)(GLuint index, GLsizei n, const GLfloat * v); /* 723 */
-   void (GLAPIENTRYP VertexAttribs4svNV)(GLuint index, GLsizei n, const GLshort * v); /* 724 */
-   void (GLAPIENTRYP VertexAttribs4ubvNV)(GLuint index, GLsizei n, const GLubyte * v); /* 725 */
-   void (GLAPIENTRYP GetTexBumpParameterfvATI)(GLenum pname, GLfloat * param); /* 726 */
-   void (GLAPIENTRYP GetTexBumpParameterivATI)(GLenum pname, GLint * param); /* 727 */
-   void (GLAPIENTRYP TexBumpParameterfvATI)(GLenum pname, const GLfloat * param); /* 728 */
-   void (GLAPIENTRYP TexBumpParameterivATI)(GLenum pname, const GLint * param); /* 729 */
-   void (GLAPIENTRYP AlphaFragmentOp1ATI)(GLenum op, GLuint dst, GLuint dstMod, GLuint arg1, GLuint arg1Rep, GLuint arg1Mod); /* 730 */
-   void (GLAPIENTRYP AlphaFragmentOp2ATI)(GLenum op, GLuint dst, GLuint dstMod, GLuint arg1, GLuint arg1Rep, GLuint arg1Mod, GLuint arg2, GLuint arg2Rep, GLuint arg2Mod); /* 731 */
-   void (GLAPIENTRYP AlphaFragmentOp3ATI)(GLenum op, GLuint dst, GLuint dstMod, GLuint arg1, GLuint arg1Rep, GLuint arg1Mod, GLuint arg2, GLuint arg2Rep, GLuint arg2Mod, GLuint arg3, GLuint arg3Rep, GLuint arg3Mod); /* 732 */
-   void (GLAPIENTRYP BeginFragmentShaderATI)(void); /* 733 */
-   void (GLAPIENTRYP BindFragmentShaderATI)(GLuint id); /* 734 */
-   void (GLAPIENTRYP ColorFragmentOp1ATI)(GLenum op, GLuint dst, GLuint dstMask, GLuint dstMod, GLuint arg1, GLuint arg1Rep, GLuint arg1Mod); /* 735 */
-   void (GLAPIENTRYP ColorFragmentOp2ATI)(GLenum op, GLuint dst, GLuint dstMask, GLuint dstMod, GLuint arg1, GLuint arg1Rep, GLuint arg1Mod, GLuint arg2, GLuint arg2Rep, GLuint arg2Mod); /* 736 */
-   void (GLAPIENTRYP ColorFragmentOp3ATI)(GLenum op, GLuint dst, GLuint dstMask, GLuint dstMod, GLuint arg1, GLuint arg1Rep, GLuint arg1Mod, GLuint arg2, GLuint arg2Rep, GLuint arg2Mod, GLuint arg3, GLuint arg3Rep, GLuint arg3Mod); /* 737 */
-   void (GLAPIENTRYP DeleteFragmentShaderATI)(GLuint id); /* 738 */
-   void (GLAPIENTRYP EndFragmentShaderATI)(void); /* 739 */
-   GLuint (GLAPIENTRYP GenFragmentShadersATI)(GLuint range); /* 740 */
-   void (GLAPIENTRYP PassTexCoordATI)(GLuint dst, GLuint coord, GLenum swizzle); /* 741 */
-   void (GLAPIENTRYP SampleMapATI)(GLuint dst, GLuint interp, GLenum swizzle); /* 742 */
-   void (GLAPIENTRYP SetFragmentShaderConstantATI)(GLuint dst, const GLfloat * value); /* 743 */
-   void (GLAPIENTRYP PointParameteriNV)(GLenum pname, GLint param); /* 744 */
-   void (GLAPIENTRYP PointParameterivNV)(GLenum pname, const GLint * params); /* 745 */
-   void (GLAPIENTRYP ActiveStencilFaceEXT)(GLenum face); /* 746 */
-   void (GLAPIENTRYP BindVertexArrayAPPLE)(GLuint array); /* 747 */
-   void (GLAPIENTRYP DeleteVertexArraysAPPLE)(GLsizei n, const GLuint * arrays); /* 748 */
-   void (GLAPIENTRYP GenVertexArraysAPPLE)(GLsizei n, GLuint * arrays); /* 749 */
-   GLboolean (GLAPIENTRYP IsVertexArrayAPPLE)(GLuint array); /* 750 */
-   void (GLAPIENTRYP GetProgramNamedParameterdvNV)(GLuint id, GLsizei len, const GLubyte * name, GLdouble * params); /* 751 */
-   void (GLAPIENTRYP GetProgramNamedParameterfvNV)(GLuint id, GLsizei len, const GLubyte * name, GLfloat * params); /* 752 */
-   void (GLAPIENTRYP ProgramNamedParameter4dNV)(GLuint id, GLsizei len, const GLubyte * name, GLdouble x, GLdouble y, GLdouble z, GLdouble w); /* 753 */
-   void (GLAPIENTRYP ProgramNamedParameter4dvNV)(GLuint id, GLsizei len, const GLubyte * name, const GLdouble * v); /* 754 */
-   void (GLAPIENTRYP ProgramNamedParameter4fNV)(GLuint id, GLsizei len, const GLubyte * name, GLfloat x, GLfloat y, GLfloat z, GLfloat w); /* 755 */
-   void (GLAPIENTRYP ProgramNamedParameter4fvNV)(GLuint id, GLsizei len, const GLubyte * name, const GLfloat * v); /* 756 */
-   void (GLAPIENTRYP DepthBoundsEXT)(GLclampd zmin, GLclampd zmax); /* 757 */
-   void (GLAPIENTRYP BlendEquationSeparateEXT)(GLenum modeRGB, GLenum modeA); /* 758 */
-   void (GLAPIENTRYP BindFramebufferEXT)(GLenum target, GLuint framebuffer); /* 759 */
-   void (GLAPIENTRYP BindRenderbufferEXT)(GLenum target, GLuint renderbuffer); /* 760 */
-   GLenum (GLAPIENTRYP CheckFramebufferStatusEXT)(GLenum target); /* 761 */
-   void (GLAPIENTRYP DeleteFramebuffersEXT)(GLsizei n, const GLuint * framebuffers); /* 762 */
-   void (GLAPIENTRYP DeleteRenderbuffersEXT)(GLsizei n, const GLuint * renderbuffers); /* 763 */
-   void (GLAPIENTRYP FramebufferRenderbufferEXT)(GLenum target, GLenum attachment, GLenum renderbuffertarget, GLuint renderbuffer); /* 764 */
-   void (GLAPIENTRYP FramebufferTexture1DEXT)(GLenum target, GLenum attachment, GLenum textarget, GLuint texture, GLint level); /* 765 */
-   void (GLAPIENTRYP FramebufferTexture2DEXT)(GLenum target, GLenum attachment, GLenum textarget, GLuint texture, GLint level); /* 766 */
-   void (GLAPIENTRYP FramebufferTexture3DEXT)(GLenum target, GLenum attachment, GLenum textarget, GLuint texture, GLint level, GLint zoffset); /* 767 */
-   void (GLAPIENTRYP GenFramebuffersEXT)(GLsizei n, GLuint * framebuffers); /* 768 */
-   void (GLAPIENTRYP GenRenderbuffersEXT)(GLsizei n, GLuint * renderbuffers); /* 769 */
-   void (GLAPIENTRYP GenerateMipmapEXT)(GLenum target); /* 770 */
-   void (GLAPIENTRYP GetFramebufferAttachmentParameterivEXT)(GLenum target, GLenum attachment, GLenum pname, GLint * params); /* 771 */
-   void (GLAPIENTRYP GetRenderbufferParameterivEXT)(GLenum target, GLenum pname, GLint * params); /* 772 */
-   GLboolean (GLAPIENTRYP IsFramebufferEXT)(GLuint framebuffer); /* 773 */
-   GLboolean (GLAPIENTRYP IsRenderbufferEXT)(GLuint renderbuffer); /* 774 */
-   void (GLAPIENTRYP RenderbufferStorageEXT)(GLenum target, GLenum internalformat, GLsizei width, GLsizei height); /* 775 */
-   void (GLAPIENTRYP BlitFramebufferEXT)(GLint srcX0, GLint srcY0, GLint srcX1, GLint srcY1, GLint dstX0, GLint dstY0, GLint dstX1, GLint dstY1, GLbitfield mask, GLenum filter); /* 776 */
-   void (GLAPIENTRYP BufferParameteriAPPLE)(GLenum target, GLenum pname, GLint param); /* 777 */
-   void (GLAPIENTRYP FlushMappedBufferRangeAPPLE)(GLenum target, GLintptr offset, GLsizeiptr size); /* 778 */
-   void (GLAPIENTRYP FramebufferTextureLayerEXT)(GLenum target, GLenum attachment, GLuint texture, GLint level, GLint layer); /* 779 */
-   void (GLAPIENTRYP ProvokingVertexEXT)(GLenum mode); /* 780 */
-   void (GLAPIENTRYP GetTexParameterPointervAPPLE)(GLenum target, GLenum pname, GLvoid ** params); /* 781 */
-   void (GLAPIENTRYP TextureRangeAPPLE)(GLenum target, GLsizei length, GLvoid * pointer); /* 782 */
-   void (GLAPIENTRYP StencilFuncSeparateATI)(GLenum frontfunc, GLenum backfunc, GLint ref, GLuint mask); /* 783 */
-   void (GLAPIENTRYP ProgramEnvParameters4fvEXT)(GLenum target, GLuint index, GLsizei count, const GLfloat * params); /* 784 */
-   void (GLAPIENTRYP ProgramLocalParameters4fvEXT)(GLenum target, GLuint index, GLsizei count, const GLfloat * params); /* 785 */
-   void (GLAPIENTRYP GetQueryObjecti64vEXT)(GLuint id, GLenum pname, GLint64EXT * params); /* 786 */
-   void (GLAPIENTRYP GetQueryObjectui64vEXT)(GLuint id, GLenum pname, GLuint64EXT * params); /* 787 */
-=======
-   void (GLAPIENTRYP FlushMappedBufferRange)(GLenum target, GLintptr offset, GLsizeiptr length); /* 562 */
-   GLvoid * (GLAPIENTRYP MapBufferRange)(GLenum target, GLintptr offset, GLsizeiptr length, GLbitfield access); /* 563 */
-   void (GLAPIENTRYP BindVertexArray)(GLuint array); /* 564 */
-   void (GLAPIENTRYP GenVertexArrays)(GLsizei n, GLuint * arrays); /* 565 */
-   void (GLAPIENTRYP CopyBufferSubData)(GLenum readTarget, GLenum writeTarget, GLintptr readOffset, GLintptr writeOffset, GLsizeiptr size); /* 566 */
-   GLenum (GLAPIENTRYP ClientWaitSync)(GLsync sync, GLbitfield flags, GLuint64 timeout); /* 567 */
-   void (GLAPIENTRYP DeleteSync)(GLsync sync); /* 568 */
-   GLsync (GLAPIENTRYP FenceSync)(GLenum condition, GLbitfield flags); /* 569 */
-   void (GLAPIENTRYP GetInteger64v)(GLenum pname, GLint64 * params); /* 570 */
-   void (GLAPIENTRYP GetSynciv)(GLsync sync, GLenum pname, GLsizei bufSize, GLsizei * length, GLint * values); /* 571 */
-   GLboolean (GLAPIENTRYP IsSync)(GLsync sync); /* 572 */
-   void (GLAPIENTRYP WaitSync)(GLsync sync, GLbitfield flags, GLuint64 timeout); /* 573 */
-   void (GLAPIENTRYP DrawElementsBaseVertex)(GLenum mode, GLsizei count, GLenum type, const GLvoid * indices, GLint basevertex); /* 574 */
-   void (GLAPIENTRYP DrawRangeElementsBaseVertex)(GLenum mode, GLuint start, GLuint end, GLsizei count, GLenum type, const GLvoid * indices, GLint basevertex); /* 575 */
-   void (GLAPIENTRYP MultiDrawElementsBaseVertex)(GLenum mode, const GLsizei * count, GLenum type, const GLvoid ** indices, GLsizei primcount, const GLint * basevertex); /* 576 */
-   void (GLAPIENTRYP PolygonOffsetEXT)(GLfloat factor, GLfloat bias); /* 577 */
-   void (GLAPIENTRYP GetPixelTexGenParameterfvSGIS)(GLenum pname, GLfloat * params); /* 578 */
-   void (GLAPIENTRYP GetPixelTexGenParameterivSGIS)(GLenum pname, GLint * params); /* 579 */
-   void (GLAPIENTRYP PixelTexGenParameterfSGIS)(GLenum pname, GLfloat param); /* 580 */
-   void (GLAPIENTRYP PixelTexGenParameterfvSGIS)(GLenum pname, const GLfloat * params); /* 581 */
-   void (GLAPIENTRYP PixelTexGenParameteriSGIS)(GLenum pname, GLint param); /* 582 */
-   void (GLAPIENTRYP PixelTexGenParameterivSGIS)(GLenum pname, const GLint * params); /* 583 */
-   void (GLAPIENTRYP SampleMaskSGIS)(GLclampf value, GLboolean invert); /* 584 */
-   void (GLAPIENTRYP SamplePatternSGIS)(GLenum pattern); /* 585 */
-   void (GLAPIENTRYP ColorPointerEXT)(GLint size, GLenum type, GLsizei stride, GLsizei count, const GLvoid * pointer); /* 586 */
-   void (GLAPIENTRYP EdgeFlagPointerEXT)(GLsizei stride, GLsizei count, const GLboolean * pointer); /* 587 */
-   void (GLAPIENTRYP IndexPointerEXT)(GLenum type, GLsizei stride, GLsizei count, const GLvoid * pointer); /* 588 */
-   void (GLAPIENTRYP NormalPointerEXT)(GLenum type, GLsizei stride, GLsizei count, const GLvoid * pointer); /* 589 */
-   void (GLAPIENTRYP TexCoordPointerEXT)(GLint size, GLenum type, GLsizei stride, GLsizei count, const GLvoid * pointer); /* 590 */
-   void (GLAPIENTRYP VertexPointerEXT)(GLint size, GLenum type, GLsizei stride, GLsizei count, const GLvoid * pointer); /* 591 */
-   void (GLAPIENTRYP PointParameterfEXT)(GLenum pname, GLfloat param); /* 592 */
-   void (GLAPIENTRYP PointParameterfvEXT)(GLenum pname, const GLfloat * params); /* 593 */
-   void (GLAPIENTRYP LockArraysEXT)(GLint first, GLsizei count); /* 594 */
-   void (GLAPIENTRYP UnlockArraysEXT)(void); /* 595 */
-   void (GLAPIENTRYP CullParameterdvEXT)(GLenum pname, GLdouble * params); /* 596 */
-   void (GLAPIENTRYP CullParameterfvEXT)(GLenum pname, GLfloat * params); /* 597 */
-   void (GLAPIENTRYP SecondaryColor3bEXT)(GLbyte red, GLbyte green, GLbyte blue); /* 598 */
-   void (GLAPIENTRYP SecondaryColor3bvEXT)(const GLbyte * v); /* 599 */
-   void (GLAPIENTRYP SecondaryColor3dEXT)(GLdouble red, GLdouble green, GLdouble blue); /* 600 */
-   void (GLAPIENTRYP SecondaryColor3dvEXT)(const GLdouble * v); /* 601 */
-   void (GLAPIENTRYP SecondaryColor3fEXT)(GLfloat red, GLfloat green, GLfloat blue); /* 602 */
-   void (GLAPIENTRYP SecondaryColor3fvEXT)(const GLfloat * v); /* 603 */
-   void (GLAPIENTRYP SecondaryColor3iEXT)(GLint red, GLint green, GLint blue); /* 604 */
-   void (GLAPIENTRYP SecondaryColor3ivEXT)(const GLint * v); /* 605 */
-   void (GLAPIENTRYP SecondaryColor3sEXT)(GLshort red, GLshort green, GLshort blue); /* 606 */
-   void (GLAPIENTRYP SecondaryColor3svEXT)(const GLshort * v); /* 607 */
-   void (GLAPIENTRYP SecondaryColor3ubEXT)(GLubyte red, GLubyte green, GLubyte blue); /* 608 */
-   void (GLAPIENTRYP SecondaryColor3ubvEXT)(const GLubyte * v); /* 609 */
-   void (GLAPIENTRYP SecondaryColor3uiEXT)(GLuint red, GLuint green, GLuint blue); /* 610 */
-   void (GLAPIENTRYP SecondaryColor3uivEXT)(const GLuint * v); /* 611 */
-   void (GLAPIENTRYP SecondaryColor3usEXT)(GLushort red, GLushort green, GLushort blue); /* 612 */
-   void (GLAPIENTRYP SecondaryColor3usvEXT)(const GLushort * v); /* 613 */
-   void (GLAPIENTRYP SecondaryColorPointerEXT)(GLint size, GLenum type, GLsizei stride, const GLvoid * pointer); /* 614 */
-   void (GLAPIENTRYP MultiDrawArraysEXT)(GLenum mode, GLint * first, GLsizei * count, GLsizei primcount); /* 615 */
-   void (GLAPIENTRYP MultiDrawElementsEXT)(GLenum mode, const GLsizei * count, GLenum type, const GLvoid ** indices, GLsizei primcount); /* 616 */
-   void (GLAPIENTRYP FogCoordPointerEXT)(GLenum type, GLsizei stride, const GLvoid * pointer); /* 617 */
-   void (GLAPIENTRYP FogCoorddEXT)(GLdouble coord); /* 618 */
-   void (GLAPIENTRYP FogCoorddvEXT)(const GLdouble * coord); /* 619 */
-   void (GLAPIENTRYP FogCoordfEXT)(GLfloat coord); /* 620 */
-   void (GLAPIENTRYP FogCoordfvEXT)(const GLfloat * coord); /* 621 */
-   void (GLAPIENTRYP PixelTexGenSGIX)(GLenum mode); /* 622 */
-   void (GLAPIENTRYP BlendFuncSeparateEXT)(GLenum sfactorRGB, GLenum dfactorRGB, GLenum sfactorAlpha, GLenum dfactorAlpha); /* 623 */
-   void (GLAPIENTRYP FlushVertexArrayRangeNV)(void); /* 624 */
-   void (GLAPIENTRYP VertexArrayRangeNV)(GLsizei length, const GLvoid * pointer); /* 625 */
-   void (GLAPIENTRYP CombinerInputNV)(GLenum stage, GLenum portion, GLenum variable, GLenum input, GLenum mapping, GLenum componentUsage); /* 626 */
-   void (GLAPIENTRYP CombinerOutputNV)(GLenum stage, GLenum portion, GLenum abOutput, GLenum cdOutput, GLenum sumOutput, GLenum scale, GLenum bias, GLboolean abDotProduct, GLboolean cdDotProduct, GLboolean muxSum); /* 627 */
-   void (GLAPIENTRYP CombinerParameterfNV)(GLenum pname, GLfloat param); /* 628 */
-   void (GLAPIENTRYP CombinerParameterfvNV)(GLenum pname, const GLfloat * params); /* 629 */
-   void (GLAPIENTRYP CombinerParameteriNV)(GLenum pname, GLint param); /* 630 */
-   void (GLAPIENTRYP CombinerParameterivNV)(GLenum pname, const GLint * params); /* 631 */
-   void (GLAPIENTRYP FinalCombinerInputNV)(GLenum variable, GLenum input, GLenum mapping, GLenum componentUsage); /* 632 */
-   void (GLAPIENTRYP GetCombinerInputParameterfvNV)(GLenum stage, GLenum portion, GLenum variable, GLenum pname, GLfloat * params); /* 633 */
-   void (GLAPIENTRYP GetCombinerInputParameterivNV)(GLenum stage, GLenum portion, GLenum variable, GLenum pname, GLint * params); /* 634 */
-   void (GLAPIENTRYP GetCombinerOutputParameterfvNV)(GLenum stage, GLenum portion, GLenum pname, GLfloat * params); /* 635 */
-   void (GLAPIENTRYP GetCombinerOutputParameterivNV)(GLenum stage, GLenum portion, GLenum pname, GLint * params); /* 636 */
-   void (GLAPIENTRYP GetFinalCombinerInputParameterfvNV)(GLenum variable, GLenum pname, GLfloat * params); /* 637 */
-   void (GLAPIENTRYP GetFinalCombinerInputParameterivNV)(GLenum variable, GLenum pname, GLint * params); /* 638 */
-   void (GLAPIENTRYP ResizeBuffersMESA)(void); /* 639 */
-   void (GLAPIENTRYP WindowPos2dMESA)(GLdouble x, GLdouble y); /* 640 */
-   void (GLAPIENTRYP WindowPos2dvMESA)(const GLdouble * v); /* 641 */
-   void (GLAPIENTRYP WindowPos2fMESA)(GLfloat x, GLfloat y); /* 642 */
-   void (GLAPIENTRYP WindowPos2fvMESA)(const GLfloat * v); /* 643 */
-   void (GLAPIENTRYP WindowPos2iMESA)(GLint x, GLint y); /* 644 */
-   void (GLAPIENTRYP WindowPos2ivMESA)(const GLint * v); /* 645 */
-   void (GLAPIENTRYP WindowPos2sMESA)(GLshort x, GLshort y); /* 646 */
-   void (GLAPIENTRYP WindowPos2svMESA)(const GLshort * v); /* 647 */
-   void (GLAPIENTRYP WindowPos3dMESA)(GLdouble x, GLdouble y, GLdouble z); /* 648 */
-   void (GLAPIENTRYP WindowPos3dvMESA)(const GLdouble * v); /* 649 */
-   void (GLAPIENTRYP WindowPos3fMESA)(GLfloat x, GLfloat y, GLfloat z); /* 650 */
-   void (GLAPIENTRYP WindowPos3fvMESA)(const GLfloat * v); /* 651 */
-   void (GLAPIENTRYP WindowPos3iMESA)(GLint x, GLint y, GLint z); /* 652 */
-   void (GLAPIENTRYP WindowPos3ivMESA)(const GLint * v); /* 653 */
-   void (GLAPIENTRYP WindowPos3sMESA)(GLshort x, GLshort y, GLshort z); /* 654 */
-   void (GLAPIENTRYP WindowPos3svMESA)(const GLshort * v); /* 655 */
-   void (GLAPIENTRYP WindowPos4dMESA)(GLdouble x, GLdouble y, GLdouble z, GLdouble w); /* 656 */
-   void (GLAPIENTRYP WindowPos4dvMESA)(const GLdouble * v); /* 657 */
-   void (GLAPIENTRYP WindowPos4fMESA)(GLfloat x, GLfloat y, GLfloat z, GLfloat w); /* 658 */
-   void (GLAPIENTRYP WindowPos4fvMESA)(const GLfloat * v); /* 659 */
-   void (GLAPIENTRYP WindowPos4iMESA)(GLint x, GLint y, GLint z, GLint w); /* 660 */
-   void (GLAPIENTRYP WindowPos4ivMESA)(const GLint * v); /* 661 */
-   void (GLAPIENTRYP WindowPos4sMESA)(GLshort x, GLshort y, GLshort z, GLshort w); /* 662 */
-   void (GLAPIENTRYP WindowPos4svMESA)(const GLshort * v); /* 663 */
-   void (GLAPIENTRYP MultiModeDrawArraysIBM)(const GLenum * mode, const GLint * first, const GLsizei * count, GLsizei primcount, GLint modestride); /* 664 */
-   void (GLAPIENTRYP MultiModeDrawElementsIBM)(const GLenum * mode, const GLsizei * count, GLenum type, const GLvoid * const * indices, GLsizei primcount, GLint modestride); /* 665 */
-   void (GLAPIENTRYP DeleteFencesNV)(GLsizei n, const GLuint * fences); /* 666 */
-   void (GLAPIENTRYP FinishFenceNV)(GLuint fence); /* 667 */
-   void (GLAPIENTRYP GenFencesNV)(GLsizei n, GLuint * fences); /* 668 */
-   void (GLAPIENTRYP GetFenceivNV)(GLuint fence, GLenum pname, GLint * params); /* 669 */
-   GLboolean (GLAPIENTRYP IsFenceNV)(GLuint fence); /* 670 */
-   void (GLAPIENTRYP SetFenceNV)(GLuint fence, GLenum condition); /* 671 */
-   GLboolean (GLAPIENTRYP TestFenceNV)(GLuint fence); /* 672 */
-   GLboolean (GLAPIENTRYP AreProgramsResidentNV)(GLsizei n, const GLuint * ids, GLboolean * residences); /* 673 */
-   void (GLAPIENTRYP BindProgramNV)(GLenum target, GLuint program); /* 674 */
-   void (GLAPIENTRYP DeleteProgramsNV)(GLsizei n, const GLuint * programs); /* 675 */
-   void (GLAPIENTRYP ExecuteProgramNV)(GLenum target, GLuint id, const GLfloat * params); /* 676 */
-   void (GLAPIENTRYP GenProgramsNV)(GLsizei n, GLuint * programs); /* 677 */
-   void (GLAPIENTRYP GetProgramParameterdvNV)(GLenum target, GLuint index, GLenum pname, GLdouble * params); /* 678 */
-   void (GLAPIENTRYP GetProgramParameterfvNV)(GLenum target, GLuint index, GLenum pname, GLfloat * params); /* 679 */
-   void (GLAPIENTRYP GetProgramStringNV)(GLuint id, GLenum pname, GLubyte * program); /* 680 */
-   void (GLAPIENTRYP GetProgramivNV)(GLuint id, GLenum pname, GLint * params); /* 681 */
-   void (GLAPIENTRYP GetTrackMatrixivNV)(GLenum target, GLuint address, GLenum pname, GLint * params); /* 682 */
-   void (GLAPIENTRYP GetVertexAttribPointervNV)(GLuint index, GLenum pname, GLvoid ** pointer); /* 683 */
-   void (GLAPIENTRYP GetVertexAttribdvNV)(GLuint index, GLenum pname, GLdouble * params); /* 684 */
-   void (GLAPIENTRYP GetVertexAttribfvNV)(GLuint index, GLenum pname, GLfloat * params); /* 685 */
-   void (GLAPIENTRYP GetVertexAttribivNV)(GLuint index, GLenum pname, GLint * params); /* 686 */
-   GLboolean (GLAPIENTRYP IsProgramNV)(GLuint program); /* 687 */
-   void (GLAPIENTRYP LoadProgramNV)(GLenum target, GLuint id, GLsizei len, const GLubyte * program); /* 688 */
-   void (GLAPIENTRYP ProgramParameters4dvNV)(GLenum target, GLuint index, GLuint num, const GLdouble * params); /* 689 */
-   void (GLAPIENTRYP ProgramParameters4fvNV)(GLenum target, GLuint index, GLuint num, const GLfloat * params); /* 690 */
-   void (GLAPIENTRYP RequestResidentProgramsNV)(GLsizei n, const GLuint * ids); /* 691 */
-   void (GLAPIENTRYP TrackMatrixNV)(GLenum target, GLuint address, GLenum matrix, GLenum transform); /* 692 */
-   void (GLAPIENTRYP VertexAttrib1dNV)(GLuint index, GLdouble x); /* 693 */
-   void (GLAPIENTRYP VertexAttrib1dvNV)(GLuint index, const GLdouble * v); /* 694 */
-   void (GLAPIENTRYP VertexAttrib1fNV)(GLuint index, GLfloat x); /* 695 */
-   void (GLAPIENTRYP VertexAttrib1fvNV)(GLuint index, const GLfloat * v); /* 696 */
-   void (GLAPIENTRYP VertexAttrib1sNV)(GLuint index, GLshort x); /* 697 */
-   void (GLAPIENTRYP VertexAttrib1svNV)(GLuint index, const GLshort * v); /* 698 */
-   void (GLAPIENTRYP VertexAttrib2dNV)(GLuint index, GLdouble x, GLdouble y); /* 699 */
-   void (GLAPIENTRYP VertexAttrib2dvNV)(GLuint index, const GLdouble * v); /* 700 */
-   void (GLAPIENTRYP VertexAttrib2fNV)(GLuint index, GLfloat x, GLfloat y); /* 701 */
-   void (GLAPIENTRYP VertexAttrib2fvNV)(GLuint index, const GLfloat * v); /* 702 */
-   void (GLAPIENTRYP VertexAttrib2sNV)(GLuint index, GLshort x, GLshort y); /* 703 */
-   void (GLAPIENTRYP VertexAttrib2svNV)(GLuint index, const GLshort * v); /* 704 */
-   void (GLAPIENTRYP VertexAttrib3dNV)(GLuint index, GLdouble x, GLdouble y, GLdouble z); /* 705 */
-   void (GLAPIENTRYP VertexAttrib3dvNV)(GLuint index, const GLdouble * v); /* 706 */
-   void (GLAPIENTRYP VertexAttrib3fNV)(GLuint index, GLfloat x, GLfloat y, GLfloat z); /* 707 */
-   void (GLAPIENTRYP VertexAttrib3fvNV)(GLuint index, const GLfloat * v); /* 708 */
-   void (GLAPIENTRYP VertexAttrib3sNV)(GLuint index, GLshort x, GLshort y, GLshort z); /* 709 */
-   void (GLAPIENTRYP VertexAttrib3svNV)(GLuint index, const GLshort * v); /* 710 */
-   void (GLAPIENTRYP VertexAttrib4dNV)(GLuint index, GLdouble x, GLdouble y, GLdouble z, GLdouble w); /* 711 */
-   void (GLAPIENTRYP VertexAttrib4dvNV)(GLuint index, const GLdouble * v); /* 712 */
-   void (GLAPIENTRYP VertexAttrib4fNV)(GLuint index, GLfloat x, GLfloat y, GLfloat z, GLfloat w); /* 713 */
-   void (GLAPIENTRYP VertexAttrib4fvNV)(GLuint index, const GLfloat * v); /* 714 */
-   void (GLAPIENTRYP VertexAttrib4sNV)(GLuint index, GLshort x, GLshort y, GLshort z, GLshort w); /* 715 */
-   void (GLAPIENTRYP VertexAttrib4svNV)(GLuint index, const GLshort * v); /* 716 */
-   void (GLAPIENTRYP VertexAttrib4ubNV)(GLuint index, GLubyte x, GLubyte y, GLubyte z, GLubyte w); /* 717 */
-   void (GLAPIENTRYP VertexAttrib4ubvNV)(GLuint index, const GLubyte * v); /* 718 */
-   void (GLAPIENTRYP VertexAttribPointerNV)(GLuint index, GLint size, GLenum type, GLsizei stride, const GLvoid * pointer); /* 719 */
-   void (GLAPIENTRYP VertexAttribs1dvNV)(GLuint index, GLsizei n, const GLdouble * v); /* 720 */
-   void (GLAPIENTRYP VertexAttribs1fvNV)(GLuint index, GLsizei n, const GLfloat * v); /* 721 */
-   void (GLAPIENTRYP VertexAttribs1svNV)(GLuint index, GLsizei n, const GLshort * v); /* 722 */
-   void (GLAPIENTRYP VertexAttribs2dvNV)(GLuint index, GLsizei n, const GLdouble * v); /* 723 */
-   void (GLAPIENTRYP VertexAttribs2fvNV)(GLuint index, GLsizei n, const GLfloat * v); /* 724 */
-   void (GLAPIENTRYP VertexAttribs2svNV)(GLuint index, GLsizei n, const GLshort * v); /* 725 */
-   void (GLAPIENTRYP VertexAttribs3dvNV)(GLuint index, GLsizei n, const GLdouble * v); /* 726 */
-   void (GLAPIENTRYP VertexAttribs3fvNV)(GLuint index, GLsizei n, const GLfloat * v); /* 727 */
-   void (GLAPIENTRYP VertexAttribs3svNV)(GLuint index, GLsizei n, const GLshort * v); /* 728 */
-   void (GLAPIENTRYP VertexAttribs4dvNV)(GLuint index, GLsizei n, const GLdouble * v); /* 729 */
-   void (GLAPIENTRYP VertexAttribs4fvNV)(GLuint index, GLsizei n, const GLfloat * v); /* 730 */
-   void (GLAPIENTRYP VertexAttribs4svNV)(GLuint index, GLsizei n, const GLshort * v); /* 731 */
-   void (GLAPIENTRYP VertexAttribs4ubvNV)(GLuint index, GLsizei n, const GLubyte * v); /* 732 */
-   void (GLAPIENTRYP GetTexBumpParameterfvATI)(GLenum pname, GLfloat * param); /* 733 */
-   void (GLAPIENTRYP GetTexBumpParameterivATI)(GLenum pname, GLint * param); /* 734 */
-   void (GLAPIENTRYP TexBumpParameterfvATI)(GLenum pname, const GLfloat * param); /* 735 */
-   void (GLAPIENTRYP TexBumpParameterivATI)(GLenum pname, const GLint * param); /* 736 */
-   void (GLAPIENTRYP AlphaFragmentOp1ATI)(GLenum op, GLuint dst, GLuint dstMod, GLuint arg1, GLuint arg1Rep, GLuint arg1Mod); /* 737 */
-   void (GLAPIENTRYP AlphaFragmentOp2ATI)(GLenum op, GLuint dst, GLuint dstMod, GLuint arg1, GLuint arg1Rep, GLuint arg1Mod, GLuint arg2, GLuint arg2Rep, GLuint arg2Mod); /* 738 */
-   void (GLAPIENTRYP AlphaFragmentOp3ATI)(GLenum op, GLuint dst, GLuint dstMod, GLuint arg1, GLuint arg1Rep, GLuint arg1Mod, GLuint arg2, GLuint arg2Rep, GLuint arg2Mod, GLuint arg3, GLuint arg3Rep, GLuint arg3Mod); /* 739 */
-   void (GLAPIENTRYP BeginFragmentShaderATI)(void); /* 740 */
-   void (GLAPIENTRYP BindFragmentShaderATI)(GLuint id); /* 741 */
-   void (GLAPIENTRYP ColorFragmentOp1ATI)(GLenum op, GLuint dst, GLuint dstMask, GLuint dstMod, GLuint arg1, GLuint arg1Rep, GLuint arg1Mod); /* 742 */
-   void (GLAPIENTRYP ColorFragmentOp2ATI)(GLenum op, GLuint dst, GLuint dstMask, GLuint dstMod, GLuint arg1, GLuint arg1Rep, GLuint arg1Mod, GLuint arg2, GLuint arg2Rep, GLuint arg2Mod); /* 743 */
-   void (GLAPIENTRYP ColorFragmentOp3ATI)(GLenum op, GLuint dst, GLuint dstMask, GLuint dstMod, GLuint arg1, GLuint arg1Rep, GLuint arg1Mod, GLuint arg2, GLuint arg2Rep, GLuint arg2Mod, GLuint arg3, GLuint arg3Rep, GLuint arg3Mod); /* 744 */
-   void (GLAPIENTRYP DeleteFragmentShaderATI)(GLuint id); /* 745 */
-   void (GLAPIENTRYP EndFragmentShaderATI)(void); /* 746 */
-   GLuint (GLAPIENTRYP GenFragmentShadersATI)(GLuint range); /* 747 */
-   void (GLAPIENTRYP PassTexCoordATI)(GLuint dst, GLuint coord, GLenum swizzle); /* 748 */
-   void (GLAPIENTRYP SampleMapATI)(GLuint dst, GLuint interp, GLenum swizzle); /* 749 */
-   void (GLAPIENTRYP SetFragmentShaderConstantATI)(GLuint dst, const GLfloat * value); /* 750 */
-   void (GLAPIENTRYP PointParameteriNV)(GLenum pname, GLint param); /* 751 */
-   void (GLAPIENTRYP PointParameterivNV)(GLenum pname, const GLint * params); /* 752 */
-   void (GLAPIENTRYP ActiveStencilFaceEXT)(GLenum face); /* 753 */
-   void (GLAPIENTRYP BindVertexArrayAPPLE)(GLuint array); /* 754 */
-   void (GLAPIENTRYP DeleteVertexArraysAPPLE)(GLsizei n, const GLuint * arrays); /* 755 */
-   void (GLAPIENTRYP GenVertexArraysAPPLE)(GLsizei n, GLuint * arrays); /* 756 */
-   GLboolean (GLAPIENTRYP IsVertexArrayAPPLE)(GLuint array); /* 757 */
-   void (GLAPIENTRYP GetProgramNamedParameterdvNV)(GLuint id, GLsizei len, const GLubyte * name, GLdouble * params); /* 758 */
-   void (GLAPIENTRYP GetProgramNamedParameterfvNV)(GLuint id, GLsizei len, const GLubyte * name, GLfloat * params); /* 759 */
-   void (GLAPIENTRYP ProgramNamedParameter4dNV)(GLuint id, GLsizei len, const GLubyte * name, GLdouble x, GLdouble y, GLdouble z, GLdouble w); /* 760 */
-   void (GLAPIENTRYP ProgramNamedParameter4dvNV)(GLuint id, GLsizei len, const GLubyte * name, const GLdouble * v); /* 761 */
-   void (GLAPIENTRYP ProgramNamedParameter4fNV)(GLuint id, GLsizei len, const GLubyte * name, GLfloat x, GLfloat y, GLfloat z, GLfloat w); /* 762 */
-   void (GLAPIENTRYP ProgramNamedParameter4fvNV)(GLuint id, GLsizei len, const GLubyte * name, const GLfloat * v); /* 763 */
-   void (GLAPIENTRYP DepthBoundsEXT)(GLclampd zmin, GLclampd zmax); /* 764 */
-   void (GLAPIENTRYP BlendEquationSeparateEXT)(GLenum modeRGB, GLenum modeA); /* 765 */
-   void (GLAPIENTRYP BindFramebufferEXT)(GLenum target, GLuint framebuffer); /* 766 */
-   void (GLAPIENTRYP BindRenderbufferEXT)(GLenum target, GLuint renderbuffer); /* 767 */
-   GLenum (GLAPIENTRYP CheckFramebufferStatusEXT)(GLenum target); /* 768 */
-   void (GLAPIENTRYP DeleteFramebuffersEXT)(GLsizei n, const GLuint * framebuffers); /* 769 */
-   void (GLAPIENTRYP DeleteRenderbuffersEXT)(GLsizei n, const GLuint * renderbuffers); /* 770 */
-   void (GLAPIENTRYP FramebufferRenderbufferEXT)(GLenum target, GLenum attachment, GLenum renderbuffertarget, GLuint renderbuffer); /* 771 */
-   void (GLAPIENTRYP FramebufferTexture1DEXT)(GLenum target, GLenum attachment, GLenum textarget, GLuint texture, GLint level); /* 772 */
-   void (GLAPIENTRYP FramebufferTexture2DEXT)(GLenum target, GLenum attachment, GLenum textarget, GLuint texture, GLint level); /* 773 */
-   void (GLAPIENTRYP FramebufferTexture3DEXT)(GLenum target, GLenum attachment, GLenum textarget, GLuint texture, GLint level, GLint zoffset); /* 774 */
-   void (GLAPIENTRYP GenFramebuffersEXT)(GLsizei n, GLuint * framebuffers); /* 775 */
-   void (GLAPIENTRYP GenRenderbuffersEXT)(GLsizei n, GLuint * renderbuffers); /* 776 */
-   void (GLAPIENTRYP GenerateMipmapEXT)(GLenum target); /* 777 */
-   void (GLAPIENTRYP GetFramebufferAttachmentParameterivEXT)(GLenum target, GLenum attachment, GLenum pname, GLint * params); /* 778 */
-   void (GLAPIENTRYP GetRenderbufferParameterivEXT)(GLenum target, GLenum pname, GLint * params); /* 779 */
-   GLboolean (GLAPIENTRYP IsFramebufferEXT)(GLuint framebuffer); /* 780 */
-   GLboolean (GLAPIENTRYP IsRenderbufferEXT)(GLuint renderbuffer); /* 781 */
-   void (GLAPIENTRYP RenderbufferStorageEXT)(GLenum target, GLenum internalformat, GLsizei width, GLsizei height); /* 782 */
-   void (GLAPIENTRYP BlitFramebufferEXT)(GLint srcX0, GLint srcY0, GLint srcX1, GLint srcY1, GLint dstX0, GLint dstY0, GLint dstX1, GLint dstY1, GLbitfield mask, GLenum filter); /* 783 */
-   void (GLAPIENTRYP BufferParameteriAPPLE)(GLenum target, GLenum pname, GLint param); /* 784 */
-   void (GLAPIENTRYP FlushMappedBufferRangeAPPLE)(GLenum target, GLintptr offset, GLsizeiptr size); /* 785 */
-   void (GLAPIENTRYP FramebufferTextureLayerEXT)(GLenum target, GLenum attachment, GLuint texture, GLint level, GLint layer); /* 786 */
-   void (GLAPIENTRYP ProvokingVertexEXT)(GLenum mode); /* 787 */
-   void (GLAPIENTRYP GetTexParameterPointervAPPLE)(GLenum target, GLenum pname, GLvoid ** params); /* 788 */
-   void (GLAPIENTRYP TextureRangeAPPLE)(GLenum target, GLsizei length, GLvoid * pointer); /* 789 */
-   void (GLAPIENTRYP StencilFuncSeparateATI)(GLenum frontfunc, GLenum backfunc, GLint ref, GLuint mask); /* 790 */
-   void (GLAPIENTRYP ProgramEnvParameters4fvEXT)(GLenum target, GLuint index, GLsizei count, const GLfloat * params); /* 791 */
-   void (GLAPIENTRYP ProgramLocalParameters4fvEXT)(GLenum target, GLuint index, GLsizei count, const GLfloat * params); /* 792 */
-   void (GLAPIENTRYP GetQueryObjecti64vEXT)(GLuint id, GLenum pname, GLint64EXT * params); /* 793 */
-   void (GLAPIENTRYP GetQueryObjectui64vEXT)(GLuint id, GLenum pname, GLuint64EXT * params); /* 794 */
->>>>>>> 51173e4e
+   GLenum (GLAPIENTRYP ClientWaitSync)(GLsync sync, GLbitfield flags, GLuint64 timeout); /* 570 */
+   void (GLAPIENTRYP DeleteSync)(GLsync sync); /* 571 */
+   GLsync (GLAPIENTRYP FenceSync)(GLenum condition, GLbitfield flags); /* 572 */
+   void (GLAPIENTRYP GetInteger64v)(GLenum pname, GLint64 * params); /* 573 */
+   void (GLAPIENTRYP GetSynciv)(GLsync sync, GLenum pname, GLsizei bufSize, GLsizei * length, GLint * values); /* 574 */
+   GLboolean (GLAPIENTRYP IsSync)(GLsync sync); /* 575 */
+   void (GLAPIENTRYP WaitSync)(GLsync sync, GLbitfield flags, GLuint64 timeout); /* 576 */
+   void (GLAPIENTRYP DrawElementsBaseVertex)(GLenum mode, GLsizei count, GLenum type, const GLvoid * indices, GLint basevertex); /* 577 */
+   void (GLAPIENTRYP DrawRangeElementsBaseVertex)(GLenum mode, GLuint start, GLuint end, GLsizei count, GLenum type, const GLvoid * indices, GLint basevertex); /* 578 */
+   void (GLAPIENTRYP MultiDrawElementsBaseVertex)(GLenum mode, const GLsizei * count, GLenum type, const GLvoid ** indices, GLsizei primcount, const GLint * basevertex); /* 579 */
+   void (GLAPIENTRYP PolygonOffsetEXT)(GLfloat factor, GLfloat bias); /* 580 */
+   void (GLAPIENTRYP GetPixelTexGenParameterfvSGIS)(GLenum pname, GLfloat * params); /* 581 */
+   void (GLAPIENTRYP GetPixelTexGenParameterivSGIS)(GLenum pname, GLint * params); /* 582 */
+   void (GLAPIENTRYP PixelTexGenParameterfSGIS)(GLenum pname, GLfloat param); /* 583 */
+   void (GLAPIENTRYP PixelTexGenParameterfvSGIS)(GLenum pname, const GLfloat * params); /* 584 */
+   void (GLAPIENTRYP PixelTexGenParameteriSGIS)(GLenum pname, GLint param); /* 585 */
+   void (GLAPIENTRYP PixelTexGenParameterivSGIS)(GLenum pname, const GLint * params); /* 586 */
+   void (GLAPIENTRYP SampleMaskSGIS)(GLclampf value, GLboolean invert); /* 587 */
+   void (GLAPIENTRYP SamplePatternSGIS)(GLenum pattern); /* 588 */
+   void (GLAPIENTRYP ColorPointerEXT)(GLint size, GLenum type, GLsizei stride, GLsizei count, const GLvoid * pointer); /* 589 */
+   void (GLAPIENTRYP EdgeFlagPointerEXT)(GLsizei stride, GLsizei count, const GLboolean * pointer); /* 590 */
+   void (GLAPIENTRYP IndexPointerEXT)(GLenum type, GLsizei stride, GLsizei count, const GLvoid * pointer); /* 591 */
+   void (GLAPIENTRYP NormalPointerEXT)(GLenum type, GLsizei stride, GLsizei count, const GLvoid * pointer); /* 592 */
+   void (GLAPIENTRYP TexCoordPointerEXT)(GLint size, GLenum type, GLsizei stride, GLsizei count, const GLvoid * pointer); /* 593 */
+   void (GLAPIENTRYP VertexPointerEXT)(GLint size, GLenum type, GLsizei stride, GLsizei count, const GLvoid * pointer); /* 594 */
+   void (GLAPIENTRYP PointParameterfEXT)(GLenum pname, GLfloat param); /* 595 */
+   void (GLAPIENTRYP PointParameterfvEXT)(GLenum pname, const GLfloat * params); /* 596 */
+   void (GLAPIENTRYP LockArraysEXT)(GLint first, GLsizei count); /* 597 */
+   void (GLAPIENTRYP UnlockArraysEXT)(void); /* 598 */
+   void (GLAPIENTRYP CullParameterdvEXT)(GLenum pname, GLdouble * params); /* 599 */
+   void (GLAPIENTRYP CullParameterfvEXT)(GLenum pname, GLfloat * params); /* 600 */
+   void (GLAPIENTRYP SecondaryColor3bEXT)(GLbyte red, GLbyte green, GLbyte blue); /* 601 */
+   void (GLAPIENTRYP SecondaryColor3bvEXT)(const GLbyte * v); /* 602 */
+   void (GLAPIENTRYP SecondaryColor3dEXT)(GLdouble red, GLdouble green, GLdouble blue); /* 603 */
+   void (GLAPIENTRYP SecondaryColor3dvEXT)(const GLdouble * v); /* 604 */
+   void (GLAPIENTRYP SecondaryColor3fEXT)(GLfloat red, GLfloat green, GLfloat blue); /* 605 */
+   void (GLAPIENTRYP SecondaryColor3fvEXT)(const GLfloat * v); /* 606 */
+   void (GLAPIENTRYP SecondaryColor3iEXT)(GLint red, GLint green, GLint blue); /* 607 */
+   void (GLAPIENTRYP SecondaryColor3ivEXT)(const GLint * v); /* 608 */
+   void (GLAPIENTRYP SecondaryColor3sEXT)(GLshort red, GLshort green, GLshort blue); /* 609 */
+   void (GLAPIENTRYP SecondaryColor3svEXT)(const GLshort * v); /* 610 */
+   void (GLAPIENTRYP SecondaryColor3ubEXT)(GLubyte red, GLubyte green, GLubyte blue); /* 611 */
+   void (GLAPIENTRYP SecondaryColor3ubvEXT)(const GLubyte * v); /* 612 */
+   void (GLAPIENTRYP SecondaryColor3uiEXT)(GLuint red, GLuint green, GLuint blue); /* 613 */
+   void (GLAPIENTRYP SecondaryColor3uivEXT)(const GLuint * v); /* 614 */
+   void (GLAPIENTRYP SecondaryColor3usEXT)(GLushort red, GLushort green, GLushort blue); /* 615 */
+   void (GLAPIENTRYP SecondaryColor3usvEXT)(const GLushort * v); /* 616 */
+   void (GLAPIENTRYP SecondaryColorPointerEXT)(GLint size, GLenum type, GLsizei stride, const GLvoid * pointer); /* 617 */
+   void (GLAPIENTRYP MultiDrawArraysEXT)(GLenum mode, GLint * first, GLsizei * count, GLsizei primcount); /* 618 */
+   void (GLAPIENTRYP MultiDrawElementsEXT)(GLenum mode, const GLsizei * count, GLenum type, const GLvoid ** indices, GLsizei primcount); /* 619 */
+   void (GLAPIENTRYP FogCoordPointerEXT)(GLenum type, GLsizei stride, const GLvoid * pointer); /* 620 */
+   void (GLAPIENTRYP FogCoorddEXT)(GLdouble coord); /* 621 */
+   void (GLAPIENTRYP FogCoorddvEXT)(const GLdouble * coord); /* 622 */
+   void (GLAPIENTRYP FogCoordfEXT)(GLfloat coord); /* 623 */
+   void (GLAPIENTRYP FogCoordfvEXT)(const GLfloat * coord); /* 624 */
+   void (GLAPIENTRYP PixelTexGenSGIX)(GLenum mode); /* 625 */
+   void (GLAPIENTRYP BlendFuncSeparateEXT)(GLenum sfactorRGB, GLenum dfactorRGB, GLenum sfactorAlpha, GLenum dfactorAlpha); /* 626 */
+   void (GLAPIENTRYP FlushVertexArrayRangeNV)(void); /* 627 */
+   void (GLAPIENTRYP VertexArrayRangeNV)(GLsizei length, const GLvoid * pointer); /* 628 */
+   void (GLAPIENTRYP CombinerInputNV)(GLenum stage, GLenum portion, GLenum variable, GLenum input, GLenum mapping, GLenum componentUsage); /* 629 */
+   void (GLAPIENTRYP CombinerOutputNV)(GLenum stage, GLenum portion, GLenum abOutput, GLenum cdOutput, GLenum sumOutput, GLenum scale, GLenum bias, GLboolean abDotProduct, GLboolean cdDotProduct, GLboolean muxSum); /* 630 */
+   void (GLAPIENTRYP CombinerParameterfNV)(GLenum pname, GLfloat param); /* 631 */
+   void (GLAPIENTRYP CombinerParameterfvNV)(GLenum pname, const GLfloat * params); /* 632 */
+   void (GLAPIENTRYP CombinerParameteriNV)(GLenum pname, GLint param); /* 633 */
+   void (GLAPIENTRYP CombinerParameterivNV)(GLenum pname, const GLint * params); /* 634 */
+   void (GLAPIENTRYP FinalCombinerInputNV)(GLenum variable, GLenum input, GLenum mapping, GLenum componentUsage); /* 635 */
+   void (GLAPIENTRYP GetCombinerInputParameterfvNV)(GLenum stage, GLenum portion, GLenum variable, GLenum pname, GLfloat * params); /* 636 */
+   void (GLAPIENTRYP GetCombinerInputParameterivNV)(GLenum stage, GLenum portion, GLenum variable, GLenum pname, GLint * params); /* 637 */
+   void (GLAPIENTRYP GetCombinerOutputParameterfvNV)(GLenum stage, GLenum portion, GLenum pname, GLfloat * params); /* 638 */
+   void (GLAPIENTRYP GetCombinerOutputParameterivNV)(GLenum stage, GLenum portion, GLenum pname, GLint * params); /* 639 */
+   void (GLAPIENTRYP GetFinalCombinerInputParameterfvNV)(GLenum variable, GLenum pname, GLfloat * params); /* 640 */
+   void (GLAPIENTRYP GetFinalCombinerInputParameterivNV)(GLenum variable, GLenum pname, GLint * params); /* 641 */
+   void (GLAPIENTRYP ResizeBuffersMESA)(void); /* 642 */
+   void (GLAPIENTRYP WindowPos2dMESA)(GLdouble x, GLdouble y); /* 643 */
+   void (GLAPIENTRYP WindowPos2dvMESA)(const GLdouble * v); /* 644 */
+   void (GLAPIENTRYP WindowPos2fMESA)(GLfloat x, GLfloat y); /* 645 */
+   void (GLAPIENTRYP WindowPos2fvMESA)(const GLfloat * v); /* 646 */
+   void (GLAPIENTRYP WindowPos2iMESA)(GLint x, GLint y); /* 647 */
+   void (GLAPIENTRYP WindowPos2ivMESA)(const GLint * v); /* 648 */
+   void (GLAPIENTRYP WindowPos2sMESA)(GLshort x, GLshort y); /* 649 */
+   void (GLAPIENTRYP WindowPos2svMESA)(const GLshort * v); /* 650 */
+   void (GLAPIENTRYP WindowPos3dMESA)(GLdouble x, GLdouble y, GLdouble z); /* 651 */
+   void (GLAPIENTRYP WindowPos3dvMESA)(const GLdouble * v); /* 652 */
+   void (GLAPIENTRYP WindowPos3fMESA)(GLfloat x, GLfloat y, GLfloat z); /* 653 */
+   void (GLAPIENTRYP WindowPos3fvMESA)(const GLfloat * v); /* 654 */
+   void (GLAPIENTRYP WindowPos3iMESA)(GLint x, GLint y, GLint z); /* 655 */
+   void (GLAPIENTRYP WindowPos3ivMESA)(const GLint * v); /* 656 */
+   void (GLAPIENTRYP WindowPos3sMESA)(GLshort x, GLshort y, GLshort z); /* 657 */
+   void (GLAPIENTRYP WindowPos3svMESA)(const GLshort * v); /* 658 */
+   void (GLAPIENTRYP WindowPos4dMESA)(GLdouble x, GLdouble y, GLdouble z, GLdouble w); /* 659 */
+   void (GLAPIENTRYP WindowPos4dvMESA)(const GLdouble * v); /* 660 */
+   void (GLAPIENTRYP WindowPos4fMESA)(GLfloat x, GLfloat y, GLfloat z, GLfloat w); /* 661 */
+   void (GLAPIENTRYP WindowPos4fvMESA)(const GLfloat * v); /* 662 */
+   void (GLAPIENTRYP WindowPos4iMESA)(GLint x, GLint y, GLint z, GLint w); /* 663 */
+   void (GLAPIENTRYP WindowPos4ivMESA)(const GLint * v); /* 664 */
+   void (GLAPIENTRYP WindowPos4sMESA)(GLshort x, GLshort y, GLshort z, GLshort w); /* 665 */
+   void (GLAPIENTRYP WindowPos4svMESA)(const GLshort * v); /* 666 */
+   void (GLAPIENTRYP MultiModeDrawArraysIBM)(const GLenum * mode, const GLint * first, const GLsizei * count, GLsizei primcount, GLint modestride); /* 667 */
+   void (GLAPIENTRYP MultiModeDrawElementsIBM)(const GLenum * mode, const GLsizei * count, GLenum type, const GLvoid * const * indices, GLsizei primcount, GLint modestride); /* 668 */
+   void (GLAPIENTRYP DeleteFencesNV)(GLsizei n, const GLuint * fences); /* 669 */
+   void (GLAPIENTRYP FinishFenceNV)(GLuint fence); /* 670 */
+   void (GLAPIENTRYP GenFencesNV)(GLsizei n, GLuint * fences); /* 671 */
+   void (GLAPIENTRYP GetFenceivNV)(GLuint fence, GLenum pname, GLint * params); /* 672 */
+   GLboolean (GLAPIENTRYP IsFenceNV)(GLuint fence); /* 673 */
+   void (GLAPIENTRYP SetFenceNV)(GLuint fence, GLenum condition); /* 674 */
+   GLboolean (GLAPIENTRYP TestFenceNV)(GLuint fence); /* 675 */
+   GLboolean (GLAPIENTRYP AreProgramsResidentNV)(GLsizei n, const GLuint * ids, GLboolean * residences); /* 676 */
+   void (GLAPIENTRYP BindProgramNV)(GLenum target, GLuint program); /* 677 */
+   void (GLAPIENTRYP DeleteProgramsNV)(GLsizei n, const GLuint * programs); /* 678 */
+   void (GLAPIENTRYP ExecuteProgramNV)(GLenum target, GLuint id, const GLfloat * params); /* 679 */
+   void (GLAPIENTRYP GenProgramsNV)(GLsizei n, GLuint * programs); /* 680 */
+   void (GLAPIENTRYP GetProgramParameterdvNV)(GLenum target, GLuint index, GLenum pname, GLdouble * params); /* 681 */
+   void (GLAPIENTRYP GetProgramParameterfvNV)(GLenum target, GLuint index, GLenum pname, GLfloat * params); /* 682 */
+   void (GLAPIENTRYP GetProgramStringNV)(GLuint id, GLenum pname, GLubyte * program); /* 683 */
+   void (GLAPIENTRYP GetProgramivNV)(GLuint id, GLenum pname, GLint * params); /* 684 */
+   void (GLAPIENTRYP GetTrackMatrixivNV)(GLenum target, GLuint address, GLenum pname, GLint * params); /* 685 */
+   void (GLAPIENTRYP GetVertexAttribPointervNV)(GLuint index, GLenum pname, GLvoid ** pointer); /* 686 */
+   void (GLAPIENTRYP GetVertexAttribdvNV)(GLuint index, GLenum pname, GLdouble * params); /* 687 */
+   void (GLAPIENTRYP GetVertexAttribfvNV)(GLuint index, GLenum pname, GLfloat * params); /* 688 */
+   void (GLAPIENTRYP GetVertexAttribivNV)(GLuint index, GLenum pname, GLint * params); /* 689 */
+   GLboolean (GLAPIENTRYP IsProgramNV)(GLuint program); /* 690 */
+   void (GLAPIENTRYP LoadProgramNV)(GLenum target, GLuint id, GLsizei len, const GLubyte * program); /* 691 */
+   void (GLAPIENTRYP ProgramParameters4dvNV)(GLenum target, GLuint index, GLuint num, const GLdouble * params); /* 692 */
+   void (GLAPIENTRYP ProgramParameters4fvNV)(GLenum target, GLuint index, GLuint num, const GLfloat * params); /* 693 */
+   void (GLAPIENTRYP RequestResidentProgramsNV)(GLsizei n, const GLuint * ids); /* 694 */
+   void (GLAPIENTRYP TrackMatrixNV)(GLenum target, GLuint address, GLenum matrix, GLenum transform); /* 695 */
+   void (GLAPIENTRYP VertexAttrib1dNV)(GLuint index, GLdouble x); /* 696 */
+   void (GLAPIENTRYP VertexAttrib1dvNV)(GLuint index, const GLdouble * v); /* 697 */
+   void (GLAPIENTRYP VertexAttrib1fNV)(GLuint index, GLfloat x); /* 698 */
+   void (GLAPIENTRYP VertexAttrib1fvNV)(GLuint index, const GLfloat * v); /* 699 */
+   void (GLAPIENTRYP VertexAttrib1sNV)(GLuint index, GLshort x); /* 700 */
+   void (GLAPIENTRYP VertexAttrib1svNV)(GLuint index, const GLshort * v); /* 701 */
+   void (GLAPIENTRYP VertexAttrib2dNV)(GLuint index, GLdouble x, GLdouble y); /* 702 */
+   void (GLAPIENTRYP VertexAttrib2dvNV)(GLuint index, const GLdouble * v); /* 703 */
+   void (GLAPIENTRYP VertexAttrib2fNV)(GLuint index, GLfloat x, GLfloat y); /* 704 */
+   void (GLAPIENTRYP VertexAttrib2fvNV)(GLuint index, const GLfloat * v); /* 705 */
+   void (GLAPIENTRYP VertexAttrib2sNV)(GLuint index, GLshort x, GLshort y); /* 706 */
+   void (GLAPIENTRYP VertexAttrib2svNV)(GLuint index, const GLshort * v); /* 707 */
+   void (GLAPIENTRYP VertexAttrib3dNV)(GLuint index, GLdouble x, GLdouble y, GLdouble z); /* 708 */
+   void (GLAPIENTRYP VertexAttrib3dvNV)(GLuint index, const GLdouble * v); /* 709 */
+   void (GLAPIENTRYP VertexAttrib3fNV)(GLuint index, GLfloat x, GLfloat y, GLfloat z); /* 710 */
+   void (GLAPIENTRYP VertexAttrib3fvNV)(GLuint index, const GLfloat * v); /* 711 */
+   void (GLAPIENTRYP VertexAttrib3sNV)(GLuint index, GLshort x, GLshort y, GLshort z); /* 712 */
+   void (GLAPIENTRYP VertexAttrib3svNV)(GLuint index, const GLshort * v); /* 713 */
+   void (GLAPIENTRYP VertexAttrib4dNV)(GLuint index, GLdouble x, GLdouble y, GLdouble z, GLdouble w); /* 714 */
+   void (GLAPIENTRYP VertexAttrib4dvNV)(GLuint index, const GLdouble * v); /* 715 */
+   void (GLAPIENTRYP VertexAttrib4fNV)(GLuint index, GLfloat x, GLfloat y, GLfloat z, GLfloat w); /* 716 */
+   void (GLAPIENTRYP VertexAttrib4fvNV)(GLuint index, const GLfloat * v); /* 717 */
+   void (GLAPIENTRYP VertexAttrib4sNV)(GLuint index, GLshort x, GLshort y, GLshort z, GLshort w); /* 718 */
+   void (GLAPIENTRYP VertexAttrib4svNV)(GLuint index, const GLshort * v); /* 719 */
+   void (GLAPIENTRYP VertexAttrib4ubNV)(GLuint index, GLubyte x, GLubyte y, GLubyte z, GLubyte w); /* 720 */
+   void (GLAPIENTRYP VertexAttrib4ubvNV)(GLuint index, const GLubyte * v); /* 721 */
+   void (GLAPIENTRYP VertexAttribPointerNV)(GLuint index, GLint size, GLenum type, GLsizei stride, const GLvoid * pointer); /* 722 */
+   void (GLAPIENTRYP VertexAttribs1dvNV)(GLuint index, GLsizei n, const GLdouble * v); /* 723 */
+   void (GLAPIENTRYP VertexAttribs1fvNV)(GLuint index, GLsizei n, const GLfloat * v); /* 724 */
+   void (GLAPIENTRYP VertexAttribs1svNV)(GLuint index, GLsizei n, const GLshort * v); /* 725 */
+   void (GLAPIENTRYP VertexAttribs2dvNV)(GLuint index, GLsizei n, const GLdouble * v); /* 726 */
+   void (GLAPIENTRYP VertexAttribs2fvNV)(GLuint index, GLsizei n, const GLfloat * v); /* 727 */
+   void (GLAPIENTRYP VertexAttribs2svNV)(GLuint index, GLsizei n, const GLshort * v); /* 728 */
+   void (GLAPIENTRYP VertexAttribs3dvNV)(GLuint index, GLsizei n, const GLdouble * v); /* 729 */
+   void (GLAPIENTRYP VertexAttribs3fvNV)(GLuint index, GLsizei n, const GLfloat * v); /* 730 */
+   void (GLAPIENTRYP VertexAttribs3svNV)(GLuint index, GLsizei n, const GLshort * v); /* 731 */
+   void (GLAPIENTRYP VertexAttribs4dvNV)(GLuint index, GLsizei n, const GLdouble * v); /* 732 */
+   void (GLAPIENTRYP VertexAttribs4fvNV)(GLuint index, GLsizei n, const GLfloat * v); /* 733 */
+   void (GLAPIENTRYP VertexAttribs4svNV)(GLuint index, GLsizei n, const GLshort * v); /* 734 */
+   void (GLAPIENTRYP VertexAttribs4ubvNV)(GLuint index, GLsizei n, const GLubyte * v); /* 735 */
+   void (GLAPIENTRYP GetTexBumpParameterfvATI)(GLenum pname, GLfloat * param); /* 736 */
+   void (GLAPIENTRYP GetTexBumpParameterivATI)(GLenum pname, GLint * param); /* 737 */
+   void (GLAPIENTRYP TexBumpParameterfvATI)(GLenum pname, const GLfloat * param); /* 738 */
+   void (GLAPIENTRYP TexBumpParameterivATI)(GLenum pname, const GLint * param); /* 739 */
+   void (GLAPIENTRYP AlphaFragmentOp1ATI)(GLenum op, GLuint dst, GLuint dstMod, GLuint arg1, GLuint arg1Rep, GLuint arg1Mod); /* 740 */
+   void (GLAPIENTRYP AlphaFragmentOp2ATI)(GLenum op, GLuint dst, GLuint dstMod, GLuint arg1, GLuint arg1Rep, GLuint arg1Mod, GLuint arg2, GLuint arg2Rep, GLuint arg2Mod); /* 741 */
+   void (GLAPIENTRYP AlphaFragmentOp3ATI)(GLenum op, GLuint dst, GLuint dstMod, GLuint arg1, GLuint arg1Rep, GLuint arg1Mod, GLuint arg2, GLuint arg2Rep, GLuint arg2Mod, GLuint arg3, GLuint arg3Rep, GLuint arg3Mod); /* 742 */
+   void (GLAPIENTRYP BeginFragmentShaderATI)(void); /* 743 */
+   void (GLAPIENTRYP BindFragmentShaderATI)(GLuint id); /* 744 */
+   void (GLAPIENTRYP ColorFragmentOp1ATI)(GLenum op, GLuint dst, GLuint dstMask, GLuint dstMod, GLuint arg1, GLuint arg1Rep, GLuint arg1Mod); /* 745 */
+   void (GLAPIENTRYP ColorFragmentOp2ATI)(GLenum op, GLuint dst, GLuint dstMask, GLuint dstMod, GLuint arg1, GLuint arg1Rep, GLuint arg1Mod, GLuint arg2, GLuint arg2Rep, GLuint arg2Mod); /* 746 */
+   void (GLAPIENTRYP ColorFragmentOp3ATI)(GLenum op, GLuint dst, GLuint dstMask, GLuint dstMod, GLuint arg1, GLuint arg1Rep, GLuint arg1Mod, GLuint arg2, GLuint arg2Rep, GLuint arg2Mod, GLuint arg3, GLuint arg3Rep, GLuint arg3Mod); /* 747 */
+   void (GLAPIENTRYP DeleteFragmentShaderATI)(GLuint id); /* 748 */
+   void (GLAPIENTRYP EndFragmentShaderATI)(void); /* 749 */
+   GLuint (GLAPIENTRYP GenFragmentShadersATI)(GLuint range); /* 750 */
+   void (GLAPIENTRYP PassTexCoordATI)(GLuint dst, GLuint coord, GLenum swizzle); /* 751 */
+   void (GLAPIENTRYP SampleMapATI)(GLuint dst, GLuint interp, GLenum swizzle); /* 752 */
+   void (GLAPIENTRYP SetFragmentShaderConstantATI)(GLuint dst, const GLfloat * value); /* 753 */
+   void (GLAPIENTRYP PointParameteriNV)(GLenum pname, GLint param); /* 754 */
+   void (GLAPIENTRYP PointParameterivNV)(GLenum pname, const GLint * params); /* 755 */
+   void (GLAPIENTRYP ActiveStencilFaceEXT)(GLenum face); /* 756 */
+   void (GLAPIENTRYP BindVertexArrayAPPLE)(GLuint array); /* 757 */
+   void (GLAPIENTRYP DeleteVertexArraysAPPLE)(GLsizei n, const GLuint * arrays); /* 758 */
+   void (GLAPIENTRYP GenVertexArraysAPPLE)(GLsizei n, GLuint * arrays); /* 759 */
+   GLboolean (GLAPIENTRYP IsVertexArrayAPPLE)(GLuint array); /* 760 */
+   void (GLAPIENTRYP GetProgramNamedParameterdvNV)(GLuint id, GLsizei len, const GLubyte * name, GLdouble * params); /* 761 */
+   void (GLAPIENTRYP GetProgramNamedParameterfvNV)(GLuint id, GLsizei len, const GLubyte * name, GLfloat * params); /* 762 */
+   void (GLAPIENTRYP ProgramNamedParameter4dNV)(GLuint id, GLsizei len, const GLubyte * name, GLdouble x, GLdouble y, GLdouble z, GLdouble w); /* 763 */
+   void (GLAPIENTRYP ProgramNamedParameter4dvNV)(GLuint id, GLsizei len, const GLubyte * name, const GLdouble * v); /* 764 */
+   void (GLAPIENTRYP ProgramNamedParameter4fNV)(GLuint id, GLsizei len, const GLubyte * name, GLfloat x, GLfloat y, GLfloat z, GLfloat w); /* 765 */
+   void (GLAPIENTRYP ProgramNamedParameter4fvNV)(GLuint id, GLsizei len, const GLubyte * name, const GLfloat * v); /* 766 */
+   void (GLAPIENTRYP DepthBoundsEXT)(GLclampd zmin, GLclampd zmax); /* 767 */
+   void (GLAPIENTRYP BlendEquationSeparateEXT)(GLenum modeRGB, GLenum modeA); /* 768 */
+   void (GLAPIENTRYP BindFramebufferEXT)(GLenum target, GLuint framebuffer); /* 769 */
+   void (GLAPIENTRYP BindRenderbufferEXT)(GLenum target, GLuint renderbuffer); /* 770 */
+   GLenum (GLAPIENTRYP CheckFramebufferStatusEXT)(GLenum target); /* 771 */
+   void (GLAPIENTRYP DeleteFramebuffersEXT)(GLsizei n, const GLuint * framebuffers); /* 772 */
+   void (GLAPIENTRYP DeleteRenderbuffersEXT)(GLsizei n, const GLuint * renderbuffers); /* 773 */
+   void (GLAPIENTRYP FramebufferRenderbufferEXT)(GLenum target, GLenum attachment, GLenum renderbuffertarget, GLuint renderbuffer); /* 774 */
+   void (GLAPIENTRYP FramebufferTexture1DEXT)(GLenum target, GLenum attachment, GLenum textarget, GLuint texture, GLint level); /* 775 */
+   void (GLAPIENTRYP FramebufferTexture2DEXT)(GLenum target, GLenum attachment, GLenum textarget, GLuint texture, GLint level); /* 776 */
+   void (GLAPIENTRYP FramebufferTexture3DEXT)(GLenum target, GLenum attachment, GLenum textarget, GLuint texture, GLint level, GLint zoffset); /* 777 */
+   void (GLAPIENTRYP GenFramebuffersEXT)(GLsizei n, GLuint * framebuffers); /* 778 */
+   void (GLAPIENTRYP GenRenderbuffersEXT)(GLsizei n, GLuint * renderbuffers); /* 779 */
+   void (GLAPIENTRYP GenerateMipmapEXT)(GLenum target); /* 780 */
+   void (GLAPIENTRYP GetFramebufferAttachmentParameterivEXT)(GLenum target, GLenum attachment, GLenum pname, GLint * params); /* 781 */
+   void (GLAPIENTRYP GetRenderbufferParameterivEXT)(GLenum target, GLenum pname, GLint * params); /* 782 */
+   GLboolean (GLAPIENTRYP IsFramebufferEXT)(GLuint framebuffer); /* 783 */
+   GLboolean (GLAPIENTRYP IsRenderbufferEXT)(GLuint renderbuffer); /* 784 */
+   void (GLAPIENTRYP RenderbufferStorageEXT)(GLenum target, GLenum internalformat, GLsizei width, GLsizei height); /* 785 */
+   void (GLAPIENTRYP BlitFramebufferEXT)(GLint srcX0, GLint srcY0, GLint srcX1, GLint srcY1, GLint dstX0, GLint dstY0, GLint dstX1, GLint dstY1, GLbitfield mask, GLenum filter); /* 786 */
+   void (GLAPIENTRYP BufferParameteriAPPLE)(GLenum target, GLenum pname, GLint param); /* 787 */
+   void (GLAPIENTRYP FlushMappedBufferRangeAPPLE)(GLenum target, GLintptr offset, GLsizeiptr size); /* 788 */
+   void (GLAPIENTRYP FramebufferTextureLayerEXT)(GLenum target, GLenum attachment, GLuint texture, GLint level, GLint layer); /* 789 */
+   void (GLAPIENTRYP ProvokingVertexEXT)(GLenum mode); /* 790 */
+   void (GLAPIENTRYP GetTexParameterPointervAPPLE)(GLenum target, GLenum pname, GLvoid ** params); /* 791 */
+   void (GLAPIENTRYP TextureRangeAPPLE)(GLenum target, GLsizei length, GLvoid * pointer); /* 792 */
+   void (GLAPIENTRYP StencilFuncSeparateATI)(GLenum frontfunc, GLenum backfunc, GLint ref, GLuint mask); /* 793 */
+   void (GLAPIENTRYP ProgramEnvParameters4fvEXT)(GLenum target, GLuint index, GLsizei count, const GLfloat * params); /* 794 */
+   void (GLAPIENTRYP ProgramLocalParameters4fvEXT)(GLenum target, GLuint index, GLsizei count, const GLfloat * params); /* 795 */
+   void (GLAPIENTRYP GetQueryObjecti64vEXT)(GLuint id, GLenum pname, GLint64EXT * params); /* 796 */
+   void (GLAPIENTRYP GetQueryObjectui64vEXT)(GLuint id, GLenum pname, GLuint64EXT * params); /* 797 */
 };
 
 #endif /* !defined( _GLAPI_TABLE_H_ ) */