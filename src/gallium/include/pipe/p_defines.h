/**************************************************************************
 * 
 * Copyright 2007 Tungsten Graphics, Inc., Cedar Park, Texas.
 * All Rights Reserved.
 * 
 * Permission is hereby granted, free of charge, to any person obtaining a
 * copy of this software and associated documentation files (the
 * "Software"), to deal in the Software without restriction, including
 * without limitation the rights to use, copy, modify, merge, publish,
 * distribute, sub license, and/or sell copies of the Software, and to
 * permit persons to whom the Software is furnished to do so, subject to
 * the following conditions:
 * 
 * The above copyright notice and this permission notice (including the
 * next paragraph) shall be included in all copies or substantial portions
 * of the Software.
 * 
 * THE SOFTWARE IS PROVIDED "AS IS", WITHOUT WARRANTY OF ANY KIND, EXPRESS
 * OR IMPLIED, INCLUDING BUT NOT LIMITED TO THE WARRANTIES OF
 * MERCHANTABILITY, FITNESS FOR A PARTICULAR PURPOSE AND NON-INFRINGEMENT.
 * IN NO EVENT SHALL TUNGSTEN GRAPHICS AND/OR ITS SUPPLIERS BE LIABLE FOR
 * ANY CLAIM, DAMAGES OR OTHER LIABILITY, WHETHER IN AN ACTION OF CONTRACT,
 * TORT OR OTHERWISE, ARISING FROM, OUT OF OR IN CONNECTION WITH THE
 * SOFTWARE OR THE USE OR OTHER DEALINGS IN THE SOFTWARE.
 * 
 **************************************************************************/

#ifndef PIPE_DEFINES_H
#define PIPE_DEFINES_H

#include "p_compiler.h"

#ifdef __cplusplus
extern "C" {
#endif

/**
 * Gallium error codes.
 *
 * - A zero value always means success.
 * - A negative value always means failure.
 * - The meaning of a positive value is function dependent.
 */
enum pipe_error {
   PIPE_OK = 0,
   PIPE_ERROR = -1,    /**< Generic error */
   PIPE_ERROR_BAD_INPUT = -2,
   PIPE_ERROR_OUT_OF_MEMORY = -3,
   PIPE_ERROR_RETRY = -4
   /* TODO */
};


#define PIPE_BLENDFACTOR_ONE                 0x1
#define PIPE_BLENDFACTOR_SRC_COLOR           0x2
#define PIPE_BLENDFACTOR_SRC_ALPHA           0x3
#define PIPE_BLENDFACTOR_DST_ALPHA           0x4
#define PIPE_BLENDFACTOR_DST_COLOR           0x5
#define PIPE_BLENDFACTOR_SRC_ALPHA_SATURATE  0x6
#define PIPE_BLENDFACTOR_CONST_COLOR         0x7
#define PIPE_BLENDFACTOR_CONST_ALPHA         0x8
#define PIPE_BLENDFACTOR_SRC1_COLOR          0x9
#define PIPE_BLENDFACTOR_SRC1_ALPHA          0x0A
#define PIPE_BLENDFACTOR_ZERO                0x11
#define PIPE_BLENDFACTOR_INV_SRC_COLOR       0x12
#define PIPE_BLENDFACTOR_INV_SRC_ALPHA       0x13
#define PIPE_BLENDFACTOR_INV_DST_ALPHA       0x14
#define PIPE_BLENDFACTOR_INV_DST_COLOR       0x15
#define PIPE_BLENDFACTOR_INV_CONST_COLOR     0x17
#define PIPE_BLENDFACTOR_INV_CONST_ALPHA     0x18
#define PIPE_BLENDFACTOR_INV_SRC1_COLOR      0x19
#define PIPE_BLENDFACTOR_INV_SRC1_ALPHA      0x1A

#define PIPE_BLEND_ADD               0
#define PIPE_BLEND_SUBTRACT          1
#define PIPE_BLEND_REVERSE_SUBTRACT  2
#define PIPE_BLEND_MIN               3
#define PIPE_BLEND_MAX               4

#define PIPE_LOGICOP_CLEAR            0
#define PIPE_LOGICOP_NOR              1
#define PIPE_LOGICOP_AND_INVERTED     2
#define PIPE_LOGICOP_COPY_INVERTED    3
#define PIPE_LOGICOP_AND_REVERSE      4
#define PIPE_LOGICOP_INVERT           5
#define PIPE_LOGICOP_XOR              6
#define PIPE_LOGICOP_NAND             7
#define PIPE_LOGICOP_AND              8
#define PIPE_LOGICOP_EQUIV            9
#define PIPE_LOGICOP_NOOP             10
#define PIPE_LOGICOP_OR_INVERTED      11
#define PIPE_LOGICOP_COPY             12
#define PIPE_LOGICOP_OR_REVERSE       13
#define PIPE_LOGICOP_OR               14
#define PIPE_LOGICOP_SET              15  

#define PIPE_MASK_R  0x1
#define PIPE_MASK_G  0x2
#define PIPE_MASK_B  0x4
#define PIPE_MASK_A  0x8
#define PIPE_MASK_RGBA 0xf


/**
 * Inequality functions.  Used for depth test, stencil compare, alpha
 * test, shadow compare, etc.
 */
#define PIPE_FUNC_NEVER    0
#define PIPE_FUNC_LESS     1
#define PIPE_FUNC_EQUAL    2
#define PIPE_FUNC_LEQUAL   3
#define PIPE_FUNC_GREATER  4
#define PIPE_FUNC_NOTEQUAL 5
#define PIPE_FUNC_GEQUAL   6
#define PIPE_FUNC_ALWAYS   7

/** Polygon fill mode */
#define PIPE_POLYGON_MODE_FILL  0
#define PIPE_POLYGON_MODE_LINE  1
#define PIPE_POLYGON_MODE_POINT 2

/** Polygon face specification, eg for culling */
#define PIPE_FACE_NONE           0
#define PIPE_FACE_FRONT          1
#define PIPE_FACE_BACK           2
#define PIPE_FACE_FRONT_AND_BACK (PIPE_FACE_FRONT | PIPE_FACE_BACK)

/** Stencil ops */
#define PIPE_STENCIL_OP_KEEP       0
#define PIPE_STENCIL_OP_ZERO       1
#define PIPE_STENCIL_OP_REPLACE    2
#define PIPE_STENCIL_OP_INCR       3
#define PIPE_STENCIL_OP_DECR       4
#define PIPE_STENCIL_OP_INCR_WRAP  5
#define PIPE_STENCIL_OP_DECR_WRAP  6
#define PIPE_STENCIL_OP_INVERT     7

/** Texture types.
 * See the documentation for info on PIPE_TEXTURE_RECT vs PIPE_TEXTURE_2D */
enum pipe_texture_target {
<<<<<<< HEAD
   PIPE_BUFFER           = 0,
   PIPE_TEXTURE_1D       = 1,
   PIPE_TEXTURE_2D       = 2,
   PIPE_TEXTURE_3D       = 3,
   PIPE_TEXTURE_CUBE     = 4,
   PIPE_TEXTURE_1D_ARRAY = 5,
   PIPE_TEXTURE_2D_ARRAY = 6,
=======
   PIPE_BUFFER       = 0,
   PIPE_TEXTURE_1D   = 1,
   PIPE_TEXTURE_2D   = 2,
   PIPE_TEXTURE_3D   = 3,
   PIPE_TEXTURE_CUBE = 4,
   PIPE_TEXTURE_RECT = 5,
>>>>>>> b6b91fa0
   PIPE_MAX_TEXTURE_TYPES
};

#define PIPE_TEX_FACE_POS_X 0
#define PIPE_TEX_FACE_NEG_X 1
#define PIPE_TEX_FACE_POS_Y 2
#define PIPE_TEX_FACE_NEG_Y 3
#define PIPE_TEX_FACE_POS_Z 4
#define PIPE_TEX_FACE_NEG_Z 5
#define PIPE_TEX_FACE_MAX   6

#define PIPE_TEX_WRAP_REPEAT                   0
#define PIPE_TEX_WRAP_CLAMP                    1
#define PIPE_TEX_WRAP_CLAMP_TO_EDGE            2
#define PIPE_TEX_WRAP_CLAMP_TO_BORDER          3
#define PIPE_TEX_WRAP_MIRROR_REPEAT            4
#define PIPE_TEX_WRAP_MIRROR_CLAMP             5
#define PIPE_TEX_WRAP_MIRROR_CLAMP_TO_EDGE     6
#define PIPE_TEX_WRAP_MIRROR_CLAMP_TO_BORDER   7

/* Between mipmaps, ie mipfilter
 */
#define PIPE_TEX_MIPFILTER_NEAREST  0
#define PIPE_TEX_MIPFILTER_LINEAR   1
#define PIPE_TEX_MIPFILTER_NONE     2

/* Within a mipmap, ie min/mag filter 
 */
#define PIPE_TEX_FILTER_NEAREST      0
#define PIPE_TEX_FILTER_LINEAR       1

#define PIPE_TEX_COMPARE_NONE          0
#define PIPE_TEX_COMPARE_R_TO_TEXTURE  1

/**
 * Clear buffer bits
 */
/** All color buffers currently bound */
#define PIPE_CLEAR_COLOR        (1 << 0)
#define PIPE_CLEAR_DEPTH        (1 << 1)
#define PIPE_CLEAR_STENCIL      (1 << 2)
/** Depth/stencil combined */
#define PIPE_CLEAR_DEPTHSTENCIL (PIPE_CLEAR_DEPTH | PIPE_CLEAR_STENCIL)

/**
 * Transfer object usage flags
 */
enum pipe_transfer_usage {
   /**
    * Resource contents read back (or accessed directly) at transfer
    * create time.
    */
   PIPE_TRANSFER_READ = (1 << 0),
   
   /**
    * Resource contents will be written back at transfer_destroy
    * time (or modified as a result of being accessed directly).
    */
   PIPE_TRANSFER_WRITE = (1 << 1),

   /**
    * Read/modify/write
    */
   PIPE_TRANSFER_READ_WRITE = PIPE_TRANSFER_READ | PIPE_TRANSFER_WRITE,

   /** 
    * The transfer should map the texture storage directly. The driver may
    * return NULL if that isn't possible, and the state tracker needs to cope
    * with that and use an alternative path without this flag.
    *
    * E.g. the state tracker could have a simpler path which maps textures and
    * does read/modify/write cycles on them directly, and a more complicated
    * path which uses minimal read and write transfers.
    */
   PIPE_TRANSFER_MAP_DIRECTLY = (1 << 2),

   /**
    * Discards the memory within the mapped region.
    *
    * It should not be used with PIPE_TRANSFER_CPU_READ.
    *
    * See also:
    * - OpenGL's ARB_map_buffer_range extension, MAP_INVALIDATE_RANGE_BIT flag.
    * - Direct3D's D3DLOCK_DISCARD flag.
    */
   PIPE_TRANSFER_DISCARD = (1 << 8),

   /**
    * Fail if the resource cannot be mapped immediately.
    *
    * See also:
    * - Direct3D's D3DLOCK_DONOTWAIT flag.
    * - Mesa3D's MESA_MAP_NOWAIT_BIT flag.
    * - WDDM's D3DDDICB_LOCKFLAGS.DonotWait flag.
    */
   PIPE_TRANSFER_DONTBLOCK = (1 << 9),

   /**
    * Do not attempt to synchronize pending operations on the resource when mapping.
    *
    * It should not be used with PIPE_TRANSFER_CPU_READ.
    *
    * See also:
    * - OpenGL's ARB_map_buffer_range extension, MAP_UNSYNCHRONIZED_BIT flag.
    * - Direct3D's D3DLOCK_NOOVERWRITE flag.
    * - WDDM's D3DDDICB_LOCKFLAGS.IgnoreSync flag.
    */
   PIPE_TRANSFER_UNSYNCHRONIZED = (1 << 10),
   PIPE_TRANSFER_NOOVERWRITE = (1 << 10), /* are these really the same?? */

   /**
    * Written ranges will be notified later with
    * pipe_context::transfer_flush_region.
    *
    * It should not be used with PIPE_TRANSFER_CPU_READ.
    *
    * See also:
    * - pipe_context::transfer_flush_region
    * - OpenGL's ARB_map_buffer_range extension, MAP_FLUSH_EXPLICIT_BIT flag.
    */
   PIPE_TRANSFER_FLUSH_EXPLICIT = (1 << 11)

};


/*
 * Resource binding flags -- state tracker must specify in advance all
 * the ways a resource might be used.
 */
#define PIPE_BIND_DEPTH_STENCIL        (1 << 0) /* get_tex_surface */
#define PIPE_BIND_RENDER_TARGET        (1 << 1) /* get_tex_surface */
#define PIPE_BIND_SAMPLER_VIEW         (1 << 2) /* get_sampler_view */
#define PIPE_BIND_VERTEX_BUFFER        (1 << 3) /* set_vertex_buffers */
#define PIPE_BIND_INDEX_BUFFER         (1 << 4) /* draw_elements */
#define PIPE_BIND_CONSTANT_BUFFER      (1 << 5) /* set_constant_buffer */
#define PIPE_BIND_DISPLAY_TARGET       (1 << 8) /* flush_front_buffer */
#define PIPE_BIND_TRANSFER_WRITE       (1 << 9) /* get_transfer */
#define PIPE_BIND_TRANSFER_READ        (1 << 10) /* get_transfer */
#define PIPE_BIND_STREAM_OUTPUT        (1 << 11) /* set_stream_output_buffers */
#define PIPE_BIND_CUSTOM               (1 << 16) /* state-tracker/winsys usages */

/* The first two flags above were previously part of the amorphous
 * TEXTURE_USAGE, most of which are now descriptions of the ways a
 * particular texture can be bound to the gallium pipeline.  The two flags
 * below do not fit within that and probably need to be migrated to some
 * other place.
 *
 * It seems like scanout is used by the Xorg state tracker to ask for
 * a texture suitable for actual scanout (hence the name), which
 * implies extra layout constraints on some hardware.  It may also
 * have some special meaning regarding mouse cursor images.
 *
 * The shared flag is quite underspecified, but certainly isn't a
 * binding flag - it seems more like a message to the winsys to create
 * a shareable allocation.
 */
#define PIPE_BIND_SCANOUT     (1 << 14) /*  */
#define PIPE_BIND_SHARED      (1 << 15) /* get_texture_handle ??? */


/* Flags for the driver about resource behaviour:
 */
#define PIPE_RESOURCE_FLAG_GEN_MIPS    (1 << 0)  /* Driver performs autogen mips */
#define PIPE_RESOURCE_FLAG_DRV_PRIV    (1 << 16) /* driver/winsys private */
#define PIPE_RESOURCE_FLAG_ST_PRIV     (1 << 24) /* state-tracker/winsys private */

/* Hint about the expected lifecycle of a resource.
 */
#define PIPE_USAGE_DEFAULT        0 /* many uploads, draws intermixed */
#define PIPE_USAGE_DYNAMIC        1 /* many uploads, draws intermixed */
#define PIPE_USAGE_STATIC         2 /* same as immutable?? */
#define PIPE_USAGE_IMMUTABLE      3 /* no change after first upload */
#define PIPE_USAGE_STREAM         4 /* upload, draw, upload, draw */
#define PIPE_USAGE_STAGING        5 /* supports data transfers from the GPU to the CPU */


/* These are intended to be used in calls to is_format_supported, but
 * no driver actually uses these flags, and only the glx/xlib state
 * tracker issues them.
 *
 * Deprecate?
 */
#define PIPE_TEXTURE_GEOM_NON_SQUARE       0x1
#define PIPE_TEXTURE_GEOM_NON_POWER_OF_TWO 0x2


/** 
 * Flush types:
 */
#define PIPE_FLUSH_RENDER_CACHE   0x1
#define PIPE_FLUSH_TEXTURE_CACHE  0x2
#define PIPE_FLUSH_SWAPBUFFERS    0x4
#define PIPE_FLUSH_FRAME          0x8 /**< Mark the end of a frame */


/**
 * Shaders
 */
#define PIPE_SHADER_VERTEX   0
#define PIPE_SHADER_FRAGMENT 1
#define PIPE_SHADER_GEOMETRY 2
#define PIPE_SHADER_TYPES    3


/**
 * Primitive types:
 */
#define PIPE_PRIM_POINTS               0
#define PIPE_PRIM_LINES                1
#define PIPE_PRIM_LINE_LOOP            2
#define PIPE_PRIM_LINE_STRIP           3
#define PIPE_PRIM_TRIANGLES            4
#define PIPE_PRIM_TRIANGLE_STRIP       5
#define PIPE_PRIM_TRIANGLE_FAN         6
#define PIPE_PRIM_QUADS                7
#define PIPE_PRIM_QUAD_STRIP           8
#define PIPE_PRIM_POLYGON              9
#define PIPE_PRIM_LINES_ADJACENCY          10
#define PIPE_PRIM_LINE_STRIP_ADJACENCY    11
#define PIPE_PRIM_TRIANGLES_ADJACENCY      12
#define PIPE_PRIM_TRIANGLE_STRIP_ADJACENCY 13
#define PIPE_PRIM_MAX                      14


/**
 * Query object types
 */
#define PIPE_QUERY_OCCLUSION_COUNTER     0
#define PIPE_QUERY_PRIMITIVES_GENERATED  1
#define PIPE_QUERY_PRIMITIVES_EMITTED    2
#define PIPE_QUERY_TIME_ELAPSED          3
#define PIPE_QUERY_SO_STATISTICS         5
#define PIPE_QUERY_GPU_FINISHED          6
#define PIPE_QUERY_TIMESTAMP_DISJOINT    7
#define PIPE_QUERY_TYPES                 8


/**
 * Conditional rendering modes
 */
#define PIPE_RENDER_COND_WAIT              0
#define PIPE_RENDER_COND_NO_WAIT           1
#define PIPE_RENDER_COND_BY_REGION_WAIT    2
#define PIPE_RENDER_COND_BY_REGION_NO_WAIT 3


/**
 * Point sprite coord modes
 */
#define PIPE_SPRITE_COORD_UPPER_LEFT 0
#define PIPE_SPRITE_COORD_LOWER_LEFT 1


/**
 * Texture swizzles
 */
#define PIPE_SWIZZLE_RED   0
#define PIPE_SWIZZLE_GREEN 1
#define PIPE_SWIZZLE_BLUE  2
#define PIPE_SWIZZLE_ALPHA 3
#define PIPE_SWIZZLE_ZERO  4
#define PIPE_SWIZZLE_ONE   5


/**
 * Implementation capabilities/limits which are queried through
 * pipe_screen::get_param() and pipe_screen::get_paramf().
 */
enum pipe_cap {
   PIPE_CAP_MAX_TEXTURE_IMAGE_UNITS,
   PIPE_CAP_NPOT_TEXTURES,
   PIPE_CAP_TWO_SIDED_STENCIL,
   PIPE_CAP_GLSL,  /* XXX need something better */
   PIPE_CAP_DUAL_SOURCE_BLEND,
   PIPE_CAP_ANISOTROPIC_FILTER,
   PIPE_CAP_POINT_SPRITE,
   PIPE_CAP_MAX_RENDER_TARGETS,
   PIPE_CAP_OCCLUSION_QUERY,
   PIPE_CAP_TIMER_QUERY,
   PIPE_CAP_TEXTURE_SHADOW_MAP,
   PIPE_CAP_TEXTURE_SWIZZLE,
   PIPE_CAP_MAX_TEXTURE_2D_LEVELS,
   PIPE_CAP_MAX_TEXTURE_3D_LEVELS,
   PIPE_CAP_MAX_TEXTURE_CUBE_LEVELS,
   PIPE_CAP_MAX_LINE_WIDTH,
   PIPE_CAP_MAX_LINE_WIDTH_AA,
   PIPE_CAP_MAX_POINT_WIDTH,
   PIPE_CAP_MAX_POINT_WIDTH_AA,
   PIPE_CAP_MAX_TEXTURE_ANISOTROPY,
   PIPE_CAP_MAX_TEXTURE_LOD_BIAS,
   PIPE_CAP_GUARD_BAND_LEFT,  /*< float */
   PIPE_CAP_GUARD_BAND_TOP,  /*< float */
   PIPE_CAP_GUARD_BAND_RIGHT,  /*< float */
   PIPE_CAP_GUARD_BAND_BOTTOM,  /*< float */
   PIPE_CAP_TEXTURE_MIRROR_CLAMP,
   PIPE_CAP_TEXTURE_MIRROR_REPEAT,
   PIPE_CAP_MAX_VERTEX_TEXTURE_UNITS,
   PIPE_CAP_BLEND_EQUATION_SEPARATE,
   PIPE_CAP_SM3,  /*< Shader Model, supported */
   PIPE_CAP_STREAM_OUTPUT,
   PIPE_CAP_PRIMITIVE_RESTART,
   /** Maximum texture image units accessible from vertex and fragment shaders
    * combined */
   PIPE_CAP_MAX_COMBINED_SAMPLERS,
   /** blend enables and write masks per rendertarget */
   PIPE_CAP_INDEP_BLEND_ENABLE,
   /** different blend funcs per rendertarget */
   PIPE_CAP_INDEP_BLEND_FUNC,
   PIPE_CAP_DEPTHSTENCIL_CLEAR_SEPARATE,
   PIPE_CAP_ARRAY_TEXTURES,
   PIPE_CAP_TGSI_FS_COORD_ORIGIN_UPPER_LEFT,
   PIPE_CAP_TGSI_FS_COORD_ORIGIN_LOWER_LEFT,
   PIPE_CAP_TGSI_FS_COORD_PIXEL_CENTER_HALF_INTEGER,
   PIPE_CAP_TGSI_FS_COORD_PIXEL_CENTER_INTEGER,
   PIPE_CAP_DEPTH_CLAMP,
   PIPE_CAP_SHADER_STENCIL_EXPORT,
};

/* Shader caps not specific to any single stage */
enum pipe_shader_cap
{
   PIPE_SHADER_CAP_MAX_INSTRUCTIONS, /* if 0, it means the stage is unsupported */
   PIPE_SHADER_CAP_MAX_ALU_INSTRUCTIONS,
   PIPE_SHADER_CAP_MAX_TEX_INSTRUCTIONS,
   PIPE_SHADER_CAP_MAX_TEX_INDIRECTIONS,
   PIPE_SHADER_CAP_MAX_CONTROL_FLOW_DEPTH,
   PIPE_SHADER_CAP_MAX_INPUTS,
   PIPE_SHADER_CAP_MAX_CONSTS,
   PIPE_SHADER_CAP_MAX_CONST_BUFFERS,
   PIPE_SHADER_CAP_MAX_TEMPS,
   PIPE_SHADER_CAP_MAX_ADDRS,
   PIPE_SHADER_CAP_MAX_PREDS,
   /* boolean caps */
   PIPE_SHADER_CAP_TGSI_CONT_SUPPORTED,
   PIPE_SHADER_CAP_INDIRECT_INPUT_ADDR,
   PIPE_SHADER_CAP_INDIRECT_OUTPUT_ADDR,
   PIPE_SHADER_CAP_INDIRECT_TEMP_ADDR,
   PIPE_SHADER_CAP_INDIRECT_CONST_ADDR,
};

/**
 * Referenced query flags.
 */

#define PIPE_UNREFERENCED         0
#define PIPE_REFERENCED_FOR_READ  (1 << 0)
#define PIPE_REFERENCED_FOR_WRITE (1 << 1)

/**
 * Composite query types
 */
struct pipe_query_data_so_statistics
{
   uint64_t num_primitives_written;
   uint64_t primitives_storage_needed;
};
struct pipe_query_data_timestamp_disjoint
{
   uint64_t frequency;
   boolean  disjoint;
};

#ifdef __cplusplus
}
#endif

#endif<|MERGE_RESOLUTION|>--- conflicted
+++ resolved
@@ -138,22 +138,14 @@
 /** Texture types.
  * See the documentation for info on PIPE_TEXTURE_RECT vs PIPE_TEXTURE_2D */
 enum pipe_texture_target {
-<<<<<<< HEAD
    PIPE_BUFFER           = 0,
    PIPE_TEXTURE_1D       = 1,
    PIPE_TEXTURE_2D       = 2,
    PIPE_TEXTURE_3D       = 3,
    PIPE_TEXTURE_CUBE     = 4,
-   PIPE_TEXTURE_1D_ARRAY = 5,
-   PIPE_TEXTURE_2D_ARRAY = 6,
-=======
-   PIPE_BUFFER       = 0,
-   PIPE_TEXTURE_1D   = 1,
-   PIPE_TEXTURE_2D   = 2,
-   PIPE_TEXTURE_3D   = 3,
-   PIPE_TEXTURE_CUBE = 4,
-   PIPE_TEXTURE_RECT = 5,
->>>>>>> b6b91fa0
+   PIPE_TEXTURE_RECT     = 5,
+   PIPE_TEXTURE_1D_ARRAY = 6,
+   PIPE_TEXTURE_2D_ARRAY = 7,
    PIPE_MAX_TEXTURE_TYPES
 };
 
