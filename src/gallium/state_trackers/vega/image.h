--- conflicted
+++ resolved
@@ -43,11 +43,7 @@
 
    struct vg_image *parent;
 
-<<<<<<< HEAD
-   struct pipe_resource *texture;
-=======
    struct pipe_sampler_view *sampler_view;
->>>>>>> 12deb9e6
    struct pipe_sampler_state sampler;
 
    struct array *children_array;
@@ -93,11 +89,7 @@
                       VGint width, VGint height);
 
 VGint image_bind_samplers(struct vg_image *dst, struct pipe_sampler_state **samplers,
-<<<<<<< HEAD
-                          struct pipe_resource **textures);
-=======
                           struct pipe_sampler_view **sampler_views);
->>>>>>> 12deb9e6
 
 VGboolean vg_image_overlaps(struct vg_image *dst,
                             struct vg_image *src);
