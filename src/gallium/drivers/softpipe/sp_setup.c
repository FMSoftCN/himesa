--- conflicted
+++ resolved
@@ -1256,11 +1256,7 @@
    }
 
    /* Note: nr_attrs is only used for debugging (vertex printing) */
-<<<<<<< HEAD
-   setup->quad.nr_attrs = draw_num_shader_outputs(sp->draw);
-=======
-   setup->nr_vertex_attrs = draw_num_vs_outputs(sp->draw);
->>>>>>> 51173e4e
+   setup->nr_vertex_attrs = draw_num_shader_outputs(sp->draw);
 
    sp->quad.first->begin( sp->quad.first );
 
