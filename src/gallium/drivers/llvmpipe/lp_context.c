--- conflicted
+++ resolved
@@ -112,11 +112,7 @@
       }
    }
 
-<<<<<<< HEAD
    gallivm_destroy(llvmpipe->gallivm);
-=======
-   lp_delete_setup_variants(llvmpipe);
->>>>>>> 34e8801b
 
    align_free( llvmpipe );
 }
@@ -144,7 +140,9 @@
    memset(llvmpipe, 0, sizeof *llvmpipe);
 
    make_empty_list(&llvmpipe->fs_variants_list);
+
    make_empty_list(&llvmpipe->setup_variants_list);
+
 
    llvmpipe->pipe.winsys = screen->winsys;
    llvmpipe->pipe.screen = screen;
