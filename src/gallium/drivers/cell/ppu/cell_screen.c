--- conflicted
+++ resolved
@@ -137,24 +137,11 @@
                           unsigned tex_usage, 
                           unsigned geom_flags )
 {
-<<<<<<< HEAD
    struct sw_winsys *winsys = cell_screen(screen)->winsys;
-
-   if (format == PIPE_FORMAT_DXT5_RGBA ||
-       format == PIPE_FORMAT_A8B8G8R8_SRGB)
-      return FALSE;
 
    if (tex_usage & (PIPE_BIND_DISPLAY_TARGET |
                     PIPE_BIND_SCANOUT |
                     PIPE_BIND_SHARED)) {
-=======
-
-   struct sw_winsys *winsys = cell_screen(screen)->winsys;
-
-   if (tex_usage & (PIPE_TEXTURE_USAGE_DISPLAY_TARGET |
-                    PIPE_TEXTURE_USAGE_SCANOUT |
-                    PIPE_TEXTURE_USAGE_SHARED)) {
->>>>>>> 54526154
       if (!winsys->is_displaytarget_format_supported(winsys, tex_usage, format))
          return FALSE;
    }
