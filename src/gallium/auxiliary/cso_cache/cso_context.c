--- conflicted
+++ resolved
@@ -618,77 +618,6 @@
 }
 
 
-<<<<<<< HEAD
-enum pipe_error cso_set_sampler_textures( struct cso_context *ctx,
-                                          uint count,
-                                          struct pipe_resource **textures )
-{
-   uint i;
-
-   ctx->nr_fragment_sampler_views = count;
-
-   for (i = 0; i < count; i++) {
-      struct pipe_sampler_view templ, *view;
-
-      u_sampler_view_default_template(&templ,
-                                      textures[i],
-                                      textures[i]->format);
-
-      view = ctx->pipe->create_sampler_view(ctx->pipe,
-                                            textures[i],
-                                            &templ);
-
-      pipe_sampler_view_reference(&ctx->fragment_sampler_views[i], view);
-   }
-   for ( ; i < PIPE_MAX_SAMPLERS; i++) {
-      pipe_sampler_view_reference(&ctx->fragment_sampler_views[i], NULL);
-   }
-
-   ctx->pipe->set_fragment_sampler_views(ctx->pipe,
-                                         count,
-                                         ctx->fragment_sampler_views);
-
-   return PIPE_OK;
-}
-
-void cso_save_sampler_textures( struct cso_context *ctx )
-{
-   uint i;
-
-   ctx->nr_fragment_sampler_views_saved = ctx->nr_fragment_sampler_views;
-   for (i = 0; i < ctx->nr_fragment_sampler_views; i++) {
-      assert(!ctx->fragment_sampler_views_saved[i]);
-
-      pipe_sampler_view_reference(&ctx->fragment_sampler_views_saved[i],
-                                  ctx->fragment_sampler_views[i]);
-   }
-}
-
-void cso_restore_sampler_textures( struct cso_context *ctx )
-{
-   uint i;
-
-   ctx->nr_fragment_sampler_views = ctx->nr_fragment_sampler_views_saved;
-
-   for (i = 0; i < ctx->nr_fragment_sampler_views; i++) {
-      pipe_sampler_view_reference(&ctx->fragment_sampler_views[i], NULL);
-      ctx->fragment_sampler_views[i] = ctx->fragment_sampler_views_saved[i];
-      ctx->fragment_sampler_views_saved[i] = NULL;
-   }
-   for ( ; i < PIPE_MAX_SAMPLERS; i++) {
-      pipe_sampler_view_reference(&ctx->fragment_sampler_views[i], NULL);
-   }
-
-   ctx->pipe->set_fragment_sampler_views(ctx->pipe,
-                                         ctx->nr_fragment_sampler_views,
-                                         ctx->fragment_sampler_views);
-
-   ctx->nr_fragment_sampler_views_saved = 0;
-}
-
-
-=======
->>>>>>> 12deb9e6
 enum pipe_error cso_set_depth_stencil_alpha(struct cso_context *ctx,
                                             const struct pipe_depth_stencil_alpha_state *templ)
 {
