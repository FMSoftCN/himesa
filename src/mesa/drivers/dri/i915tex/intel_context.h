/**************************************************************************
 * 
 * Copyright 2003 Tungsten Graphics, Inc., Cedar Park, Texas.
 * All Rights Reserved.
 * 
 * Permission is hereby granted, free of charge, to any person obtaining a
 * copy of this software and associated documentation files (the
 * "Software"), to deal in the Software without restriction, including
 * without limitation the rights to use, copy, modify, merge, publish,
 * distribute, sub license, and/or sell copies of the Software, and to
 * permit persons to whom the Software is furnished to do so, subject to
 * the following conditions:
 * 
 * The above copyright notice and this permission notice (including the
 * next paragraph) shall be included in all copies or substantial portions
 * of the Software.
 * 
 * THE SOFTWARE IS PROVIDED "AS IS", WITHOUT WARRANTY OF ANY KIND, EXPRESS
 * OR IMPLIED, INCLUDING BUT NOT LIMITED TO THE WARRANTIES OF
 * MERCHANTABILITY, FITNESS FOR A PARTICULAR PURPOSE AND NON-INFRINGEMENT.
 * IN NO EVENT SHALL TUNGSTEN GRAPHICS AND/OR ITS SUPPLIERS BE LIABLE FOR
 * ANY CLAIM, DAMAGES OR OTHER LIABILITY, WHETHER IN AN ACTION OF CONTRACT,
 * TORT OR OTHERWISE, ARISING FROM, OUT OF OR IN CONNECTION WITH THE
 * SOFTWARE OR THE USE OR OTHER DEALINGS IN THE SOFTWARE.
 * 
 **************************************************************************/

#ifndef INTELCONTEXT_INC
#define INTELCONTEXT_INC



#include "mtypes.h"
#include "drm.h"
#include "mm.h"
#include "texmem.h"

#include "intel_screen.h"
#include "i915_drm.h"
#include "i830_common.h"
#include "tnl/t_vertex.h"

#define TAG(x) intel##x
#include "tnl_dd/t_dd_vertex.h"
#undef TAG

#define DV_PF_555  (1<<8)
#define DV_PF_565  (2<<8)
#define DV_PF_8888 (3<<8)

struct intel_region;
struct intel_context;
struct _DriBufferObject;


struct intel_texture_object;
struct intel_texture_image;


typedef void (*intel_tri_func) (struct intel_context *, intelVertex *,
                                intelVertex *, intelVertex *);
typedef void (*intel_line_func) (struct intel_context *, intelVertex *,
                                 intelVertex *);
typedef void (*intel_point_func) (struct intel_context *, intelVertex *);

#define INTEL_FALLBACK_DRAW_BUFFER	 0x1
#define INTEL_FALLBACK_READ_BUFFER	 0x2
#define INTEL_FALLBACK_DEPTH_BUFFER      0x4
#define INTEL_FALLBACK_STENCIL_BUFFER    0x8
#define INTEL_FALLBACK_USER		 0x10
#define INTEL_FALLBACK_RENDERMODE	 0x20
#define INTEL_FALLBACK_OTHER    	 0x40

extern void intelFallback(struct intel_context *intel, GLuint bit,
                          GLboolean mode);
#define FALLBACK( intel, bit, mode ) intelFallback( intel, bit, mode )

#define INTEL_WRITE_PART  0x1
#define INTEL_WRITE_FULL  0x2
#define INTEL_READ        0x4



#define INTEL_NEW_MESA                    0x1 /* Mesa state has changed */
#define INTEL_NEW_FRAGMENT_PROGRAM        0x2
#define INTEL_NEW_VERTEX_SIZE             0x4
#define INTEL_NEW_FRAG_ATTRIB_SIZES       0x8
#define INTEL_NEW_CONTEXT                 0x10 /* Lost hardware? */
#define INTEL_NEW_REDUCED_PRIMITIVE       0x20
#define INTEL_NEW_FALLBACK                0x40
#define INTEL_NEW_METAOPS                 0x80 /* not needed? */
#define INTEL_NEW_VBO                     0x100
#define INTEL_NEW_FENCE                   0x200	/* whatever invalidates RELOC's */
#define INTEL_NEW_CBUF                    0x400
#define INTEL_NEW_ZBUF                    0x800
#define INTEL_NEW_WINDOW_DIMENSIONS       0x1000

#define INTEL_NEW_DRIVER0                 0x10000

struct intel_state_flags {
   GLuint mesa;
   GLuint intel;
   GLuint extra;
};


struct intel_context_state {
   struct gl_colorbuffer_attrib	*Color;
   struct gl_depthbuffer_attrib	*Depth;
   struct gl_fog_attrib		*Fog;
   struct gl_hint_attrib	*Hint;
   struct gl_light_attrib	*Light;
   struct gl_line_attrib	*Line;
   struct gl_point_attrib	*Point;
   struct gl_polygon_attrib	*Polygon;
   GLuint                       *PolygonStipple;
   struct gl_scissor_attrib	*Scissor;
   struct gl_stencil_attrib	*Stencil;
   struct gl_texture_attrib	*Texture;
   struct gl_transform_attrib	*Transform;
   struct gl_viewport_attrib	*Viewport;
   struct gl_vertex_program_state *VertexProgram; 
   struct gl_fragment_program_state *FragmentProgram;

   GLframebuffer *DrawBuffer;	
   GLframebuffer *ReadBuffer;	
   GLenum RenderMode;

   GLuint _ColorDrawBufferMask0; /* ???  */

   struct intel_region *draw_region; /* INTEL_NEW_CBUF */
   struct intel_region *depth_region; /* INTEL_NEW_ZBUF */


   struct gl_fragment_program *fp;

   /* Indexed rendering support.  GEN3 specific.
    */
   struct _DriBufferObject *vbo;
   GLuint vbo_offset;


   struct intel_state_flags dirty;
};

/* A single atom of derived state
 */
struct intel_tracked_state {
   struct intel_state_flags dirty;
   void (*update)( struct intel_context *intel );
};

struct intel_driver_state {
   struct intel_tracked_state **atoms;
   GLuint nr_atoms;
};



#define INTEL_MAX_FIXUP 64

struct intel_context
{
   GLcontext ctx;               /* the parent class */

   struct
   {
      void (*destroy) (struct intel_context * intel);
      void (*lost_hardware) (struct intel_context * intel);

      void (*render_start) (struct intel_context * intel);
      void (*set_draw_region) (struct intel_context * intel,
                               struct intel_region * draw_region,
                               struct intel_region * depth_region);

      GLuint (*flush_cmd) (void);

      /* Do with metaops: */
      void (*rotate_window) (struct intel_context * intel,
                             __DRIdrawablePrivate * dPriv, GLuint srcBuf);



      GLuint (*debug_packet)(const GLuint *stream);

      /* Can just return an upper bound: 
       */
      GLuint (*get_hardware_state_size) (struct intel_context *intel);

      void (*emit_hardware_state) (struct intel_context *intel);

      GLboolean (*check_indirect_space) (struct intel_context *intel);

      

   } vtbl;

   GLint refcount;

   struct intel_context_state state;
   
   struct intel_driver_state driver_state;

   struct {
      /* Will be allocated on demand if needed.   
       */
      struct intel_context_state state;
      struct gl_buffer_object *vbo;      
      GLboolean active;
   } metaops;

   
   GLuint Fallback;

   struct _DriFenceObject *last_swap_fence;
   struct _DriFenceObject *first_swap_fence;

   struct intel_batchbuffer *batch;
   struct intel_vb *vb;

   struct
   {
      GLuint id;
      GLuint primitive;
      GLubyte *start_ptr;
      void (*flush) (struct intel_context *);
   } prim;

   GLboolean locked;

   GLuint ClearColor565;
   GLuint ClearColor8888;


   struct tnl_attr_map vertex_attrs[VERT_ATTRIB_MAX];
   GLuint vertex_attr_count;

   GLfloat polygon_offset_scale;        /* dependent on depth_scale, bpp */

   GLboolean hw_stipple;
   GLboolean hw_stencil;

   GLboolean strict_conformance;

   /* AGP memory buffer manager:
    */
   struct bufmgr *bm;

   /* Counter to track program string changes:
    */
   GLuint program_id;

   /* Track TNL attrib sizes:
    */
   GLuint frag_attrib_sizes;
   GLuint frag_attrib_varying;

   /* State for intelvb.c and inteltris.c.
    */
   GLuint coloroffset;
   GLuint specoffset;
   GLuint wpos_offset;
   GLuint wpos_size;
   GLuint RenderIndex;
   GLmatrix ViewportMatrix;
   GLenum render_primitive;
   GLenum reduced_primitive;
   GLuint vertex_size;
   GLubyte *verts;              /* points to tnl->clipspace.vertex_buf */


   /* Fallback rasterization functions 
    */
   intel_point_func draw_point;
   intel_line_func draw_line;
   intel_tri_func draw_tri;

   /* These refer to the current drawing buffer:
    */
   int drawX, drawY;            /**< origin of drawing area within region */
   GLuint numClipRects;         /**< cliprects for drawing */
   drm_clip_rect_t *pClipRects;
   drm_clip_rect_t fboRect;     /**< cliprect for FBO rendering */

   int do_irqs;
   GLuint irqsEmitted;
   drm_i915_irq_wait_t iw;

   drm_context_t hHWContext;
   drmLock *driHwLock;
   int driFd;

   __DRIdrawablePrivate *driDrawable;
   __DRIscreenPrivate *driScreen;
   intelScreenPrivate *intelScreen;
   drmI830Sarea *sarea;

   GLuint lastStamp;

   /**
    * Configuration cache
    */
   driOptionCache optionCache;

<<<<<<< HEAD
  /* Rotation. Need to match that of the
   * current screen.
   */

  int width;
  int height;
  int current_rotation;
=======
   /* VBI
    */
   GLuint vbl_seq;
   GLuint vblank_flags;
   int64_t swap_ust;
   int64_t swap_missed_ust;
   GLuint swap_count;
   GLuint swap_missed_count;
   GLuint swap_scheduled;

   /* Rotation. Need to match that of the
    * current screen.
    */

   int width;
   int height;
   int current_rotation;
>>>>>>> a8627ac1
};

/* These are functions now:
 */
void LOCK_HARDWARE( struct intel_context *intel );
void UNLOCK_HARDWARE( struct intel_context *intel );

extern char *__progname;


#define SUBPIXEL_X 0.125
#define SUBPIXEL_Y 0.125

#define INTEL_FIREVERTICES(intel)		\
do {						\
   if ((intel)->prim.flush)			\
      (intel)->prim.flush(intel);		\
} while (0)

/* ================================================================
 * Color packing:
 */

#define INTEL_PACKCOLOR4444(r,g,b,a) \
  ((((a) & 0xf0) << 8) | (((r) & 0xf0) << 4) | ((g) & 0xf0) | ((b) >> 4))

#define INTEL_PACKCOLOR1555(r,g,b,a) \
  ((((r) & 0xf8) << 7) | (((g) & 0xf8) << 2) | (((b) & 0xf8) >> 3) | \
    ((a) ? 0x8000 : 0))

#define INTEL_PACKCOLOR565(r,g,b) \
  ((((r) & 0xf8) << 8) | (((g) & 0xfc) << 3) | (((b) & 0xf8) >> 3))

#define INTEL_PACKCOLOR8888(r,g,b,a) \
  ((a<<24) | (r<<16) | (g<<8) | b)



/* ================================================================
 * From linux kernel i386 header files, copes with odd sizes better
 * than COPY_DWORDS would:
 * XXX Put this in src/mesa/main/imports.h ???
 */
#if defined(i386) || defined(__i386__)
static INLINE void *
__memcpy(void *to, const void *from, size_t n)
{
   int d0, d1, d2;
   __asm__ __volatile__("rep ; movsl\n\t"
                        "testb $2,%b4\n\t"
                        "je 1f\n\t"
                        "movsw\n"
                        "1:\ttestb $1,%b4\n\t"
                        "je 2f\n\t"
                        "movsb\n" "2:":"=&c"(d0), "=&D"(d1), "=&S"(d2)
                        :"0"(n / 4), "q"(n), "1"((long) to), "2"((long) from)
                        :"memory");
   return (to);
}
#else
#define __memcpy(a,b,c) memcpy(a,b,c)
#endif



/* ================================================================
 * Debugging:
 */
#if defined(DEBUG)
#define DO_DEBUG 1
extern int INTEL_DEBUG;
#else
#define INTEL_DEBUG		0
#endif

#define DEBUG_TEXTURE	  0x1
#define DEBUG_STATE	  0x2
#define DEBUG_IOCTL	  0x4
#define DEBUG_BLIT	  0x8
#define DEBUG_MIPTREE     0x10
#define DEBUG_FALLBACKS	  0x20
#define DEBUG_VERBOSE     0x40
#define DEBUG_BATCH       0x80
#define DEBUG_PIXEL       0x100
#define DEBUG_BUFMGR      0x200
#define DEBUG_REGION      0x400
#define DEBUG_FBO         0x800
#define DEBUG_LOCK        0x1000
#define DEBUG_IDX         0x2000
#define DEBUG_TRI         0x4000
#define DEBUG_ALWAYS_SYNC 0x8000
#define DEBUG_VBO         0x10000

#define DBG(...)  do { if (INTEL_DEBUG & FILE_DEBUG_FLAG) _mesa_printf(__VA_ARGS__); } while(0)


#define PCI_CHIP_845_G			0x2562
#define PCI_CHIP_I830_M			0x3577
#define PCI_CHIP_I855_GM		0x3582
#define PCI_CHIP_I865_G			0x2572
#define PCI_CHIP_I915_G			0x2582
#define PCI_CHIP_I915_GM		0x2592
#define PCI_CHIP_I945_G			0x2772
#define PCI_CHIP_I945_GM		0x27A2


/* ================================================================
 * intel_context.c:
 */

extern GLboolean intelInitContext(struct intel_context *intel,
                                  const __GLcontextModes * mesaVis,
                                  __DRIcontextPrivate * driContextPriv,
                                  void *sharedContextPrivate,
                                  struct dd_function_table *functions);

extern void intelGetLock(struct intel_context *intel, GLuint flags);

extern void intelFinish(GLcontext * ctx);
extern void intelFlush(GLcontext * ctx);

extern void intelInitDriverFunctions(struct dd_function_table *functions);

void intel_lost_hardware( struct intel_context *intel );


/*======================================================================
 * Inline conversion functions.  
 * These are better-typed than the macros used previously:
 */
static INLINE struct intel_context *
intel_context(GLcontext * ctx)
{
   return (struct intel_context *) ctx;
}

static INLINE struct intel_texture_object *
intel_texture_object(struct gl_texture_object *obj)
{
   return (struct intel_texture_object *) obj;
}

static INLINE struct intel_texture_image *
intel_texture_image(struct gl_texture_image *img)
{
   return (struct intel_texture_image *) img;
}

extern struct intel_renderbuffer *intel_renderbuffer(struct gl_renderbuffer
                                                     *rb);


#endif<|MERGE_RESOLUTION|>--- conflicted
+++ resolved
@@ -302,7 +302,6 @@
     */
    driOptionCache optionCache;
 
-<<<<<<< HEAD
   /* Rotation. Need to match that of the
    * current screen.
    */
@@ -310,25 +309,6 @@
   int width;
   int height;
   int current_rotation;
-=======
-   /* VBI
-    */
-   GLuint vbl_seq;
-   GLuint vblank_flags;
-   int64_t swap_ust;
-   int64_t swap_missed_ust;
-   GLuint swap_count;
-   GLuint swap_missed_count;
-   GLuint swap_scheduled;
-
-   /* Rotation. Need to match that of the
-    * current screen.
-    */
-
-   int width;
-   int height;
-   int current_rotation;
->>>>>>> a8627ac1
 };
 
 /* These are functions now:
