/**************************************************************************
 * 
 * Copyright 2007 Tungsten Graphics, Inc., Cedar Park, Texas.
 * All Rights Reserved.
 * 
 * Permission is hereby granted, free of charge, to any person obtaining a
 * copy of this software and associated documentation files (the
 * "Software"), to deal in the Software without restriction, including
 * without limitation the rights to use, copy, modify, merge, publish,
 * distribute, sub license, and/or sell copies of the Software, and to
 * permit persons to whom the Software is furnished to do so, subject to
 * the following conditions:
 * 
 * The above copyright notice and this permission notice (including the
 * next paragraph) shall be included in all copies or substantial portions
 * of the Software.
 * 
 * THE SOFTWARE IS PROVIDED "AS IS", WITHOUT WARRANTY OF ANY KIND, EXPRESS
 * OR IMPLIED, INCLUDING BUT NOT LIMITED TO THE WARRANTIES OF
 * MERCHANTABILITY, FITNESS FOR A PARTICULAR PURPOSE AND NON-INFRINGEMENT.
 * IN NO EVENT SHALL TUNGSTEN GRAPHICS AND/OR ITS SUPPLIERS BE LIABLE FOR
 * ANY CLAIM, DAMAGES OR OTHER LIABILITY, WHETHER IN AN ACTION OF CONTRACT,
 * TORT OR OTHERWISE, ARISING FROM, OUT OF OR IN CONNECTION WITH THE
 * SOFTWARE OR THE USE OR OTHER DEALINGS IN THE SOFTWARE.
 * 
 **************************************************************************/

#include "st_context.h"
#include "st_format.h"
#include "st_public.h"
#include "st_texture.h"
#include "st_cb_fbo.h"
#include "st_inlines.h"
#include "main/enums.h"
#include "main/texfetch.h"
#include "main/teximage.h"
#include "main/texobj.h"

#undef Elements  /* fix re-defined macro warning */

#include "pipe/p_state.h"
#include "pipe/p_context.h"
#include "pipe/p_defines.h"
#include "util/u_inlines.h"
#include "util/u_format.h"
#include "util/u_rect.h"
#include "util/u_math.h"


#define DBG if(0) printf

#if 0
static GLenum
target_to_target(GLenum target)
{
   switch (target) {
   case GL_TEXTURE_CUBE_MAP_POSITIVE_X_ARB:
   case GL_TEXTURE_CUBE_MAP_NEGATIVE_X_ARB:
   case GL_TEXTURE_CUBE_MAP_POSITIVE_Y_ARB:
   case GL_TEXTURE_CUBE_MAP_NEGATIVE_Y_ARB:
   case GL_TEXTURE_CUBE_MAP_POSITIVE_Z_ARB:
   case GL_TEXTURE_CUBE_MAP_NEGATIVE_Z_ARB:
      return GL_TEXTURE_CUBE_MAP_ARB;
   default:
      return target;
   }
}
#endif


/**
 * Allocate a new pipe_resource object
 * width0, height0, depth0 are the dimensions of the level 0 image
 * (the highest resolution).  last_level indicates how many mipmap levels
 * to allocate storage for.  For non-mipmapped textures, this will be zero.
 */
struct pipe_resource *
st_texture_create(struct st_context *st,
                  enum pipe_texture_target target,
		  enum pipe_format format,
		  GLuint last_level,
		  GLuint width0,
		  GLuint height0,
		  GLuint depth0,
                  GLuint usage )
{
   struct pipe_resource pt, *newtex;
   struct pipe_screen *screen = st->pipe->screen;

   assert(target <= PIPE_TEXTURE_CUBE);

   DBG("%s target %s format %s last_level %d\n", __FUNCTION__,
       _mesa_lookup_enum_by_nr(target),
       _mesa_lookup_enum_by_nr(format), last_level);

   assert(format);
   assert(screen->is_format_supported(screen, format, target, 
                                      PIPE_TEXTURE_USAGE_SAMPLER, 0));

   memset(&pt, 0, sizeof(pt));
   pt.target = target;
   pt.format = format;
   pt.last_level = last_level;
   pt.width0 = width0;
   pt.height0 = height0;
   pt.depth0 = depth0;
   pt.tex_usage = usage;

   newtex = screen->resource_create(screen, &pt);

   assert(!newtex || pipe_is_referenced(&newtex->reference));

   return newtex;
}


/**
 * Check if a texture image can be pulled into a unified mipmap texture.
 */
GLboolean
st_texture_match_image(const struct pipe_resource *pt,
                       const struct gl_texture_image *image,
                       GLuint face, GLuint level)
{
   /* Images with borders are never pulled into mipmap textures. 
    */
   if (image->Border) 
      return GL_FALSE;

   /* Check if this image's format matches the established texture's format.
    */
   if (st_mesa_format_to_pipe_format(image->TexFormat) != pt->format)
      return GL_FALSE;

   /* Test if this image's size matches what's expected in the
    * established texture.
    */
   if (image->Width != u_minify(pt->width0, level) ||
       image->Height != u_minify(pt->height0, level) ||
       image->Depth != u_minify(pt->depth0, level))
      return GL_FALSE;

   return GL_TRUE;
}


#if 000
/* Although we use the image_offset[] array to store relative offsets
 * to cube faces, Mesa doesn't know anything about this and expects
 * each cube face to be treated as a separate image.
 *
 * These functions present that view to mesa:
 */
const GLuint *
st_texture_depth_offsets(struct pipe_resource *pt, GLuint level)
{
   static const GLuint zero = 0;

   if (pt->target != PIPE_TEXTURE_3D || pt->level[level].nr_images == 1)
      return &zero;
   else
      return pt->level[level].image_offset;
}


/**
 * Return the offset to the given mipmap texture image within the
 * texture memory buffer, in bytes.
 */
GLuint
st_texture_image_offset(const struct pipe_resource * pt,
                        GLuint face, GLuint level)
{
   if (pt->target == PIPE_TEXTURE_CUBE)
      return (pt->level[level].level_offset +
              pt->level[level].image_offset[face] * pt->cpp);
   else
      return pt->level[level].level_offset;
}
#endif


/**
 * Map a teximage in a mipmap texture.
 * \param row_stride  returns row stride in bytes
 * \param image_stride  returns image stride in bytes (for 3D textures).
 * \return address of mapping
 */
GLubyte *
st_texture_image_map(struct st_context *st, struct st_texture_image *stImage,
		     GLuint zoffset, enum pipe_transfer_usage usage,
                     GLuint x, GLuint y, GLuint w, GLuint h)
{
   struct pipe_context *pipe = st->pipe;
   struct pipe_resource *pt = stImage->pt;

   DBG("%s \n", __FUNCTION__);

   stImage->transfer = st_no_flush_get_tex_transfer(st, pt, stImage->face,
						    stImage->level, zoffset,
						    usage, x, y, w, h);

   if (stImage->transfer)
      return pipe_transfer_map(pipe, stImage->transfer);
   else
      return NULL;
}


void
st_texture_image_unmap(struct st_context *st,
                       struct st_texture_image *stImage)
{
   struct pipe_context *pipe = st->pipe;

   DBG("%s\n", __FUNCTION__);

   pipe_transfer_unmap(pipe, stImage->transfer);

   pipe->transfer_destroy(pipe, stImage->transfer);
}



/**
 * Upload data to a rectangular sub-region.  Lots of choices how to do this:
 *
 * - memcpy by span to current destination
 * - upload data as new buffer and blit
 *
 * Currently always memcpy.
 */
static void
st_surface_data(struct pipe_context *pipe,
		struct pipe_transfer *dst,
		unsigned dstx, unsigned dsty,
		const void *src, unsigned src_stride,
		unsigned srcx, unsigned srcy, unsigned width, unsigned height)
{
   void *map = pipe_transfer_map(pipe, dst);

   assert(dst->resource);
   util_copy_rect(map,
                  dst->resource->format,
                  dst->stride,
                  dstx, dsty, 
                  width, height, 
                  src, src_stride, 
                  srcx, srcy);

   pipe_transfer_unmap(pipe, dst);
}


/* Upload data for a particular image.
 */
void
st_texture_image_data(struct st_context *st,
                      struct pipe_resource *dst,
                      GLuint face,
                      GLuint level,
                      void *src,
                      GLuint src_row_stride, GLuint src_image_stride)
{
   struct pipe_context *pipe = st->pipe;
   GLuint depth = u_minify(dst->depth0, level);
   GLuint i;
   const GLubyte *srcUB = src;
   struct pipe_transfer *dst_transfer;

   DBG("%s\n", __FUNCTION__);

   for (i = 0; i < depth; i++) {
      dst_transfer = st_no_flush_get_tex_transfer(st, dst, face, level, i,
						  PIPE_TRANSFER_WRITE, 0, 0,
						  u_minify(dst->width0, level),
                                                  u_minify(dst->height0, level));

      st_surface_data(pipe, dst_transfer,
		      0, 0,                             /* dstx, dsty */
		      srcUB,
		      src_row_stride,
		      0, 0,                             /* source x, y */
		      u_minify(dst->width0, level),
                      u_minify(dst->height0, level));      /* width, height */

      pipe->transfer_destroy(pipe, dst_transfer);

      srcUB += src_image_stride;
   }
}


/* Copy mipmap image between textures
 */
void
st_texture_image_copy(struct pipe_context *pipe,
                      struct pipe_resource *dst, GLuint dstLevel,
                      struct pipe_resource *src,
                      GLuint face)
{
   struct pipe_screen *screen = pipe->screen;
   GLuint width = u_minify(dst->width0, dstLevel); 
   GLuint height = u_minify(dst->height0, dstLevel); 
   GLuint depth = u_minify(dst->depth0, dstLevel); 
   struct pipe_surface *src_surface;
   struct pipe_surface *dst_surface;
   GLuint i;

   for (i = 0; i < depth; i++) {
      GLuint srcLevel;

      /* find src texture level of needed size */
      for (srcLevel = 0; srcLevel <= src->last_level; srcLevel++) {
         if (u_minify(src->width0, srcLevel) == width &&
             u_minify(src->height0, srcLevel) == height) {
            break;
         }
      }
      assert(u_minify(src->width0, srcLevel) == width);
      assert(u_minify(src->height0, srcLevel) == height);

#if 0
      {
         src_surface = screen->get_tex_surface(screen, src, face, srcLevel, i,
                                               PIPE_BUFFER_USAGE_CPU_READ);
         ubyte *map = screen->surface_map(screen, src_surface, PIPE_BUFFER_USAGE_CPU_READ);
         map += src_surface->width * src_surface->height * 4 / 2;
         printf("%s center pixel: %d %d %d %d (pt %p[%d] -> %p[%d])\n",
                __FUNCTION__,
                map[0], map[1], map[2], map[3],
                src, srcLevel, dst, dstLevel);

         screen->surface_unmap(screen, src_surface);
         pipe_surface_reference(&src_surface, NULL);
      }
#endif

      dst_surface = screen->get_tex_surface(screen, dst, face, dstLevel, i,
                                            PIPE_BUFFER_USAGE_GPU_WRITE);

      src_surface = screen->get_tex_surface(screen, src, face, srcLevel, i,
                                            PIPE_BUFFER_USAGE_GPU_READ);

      if (pipe->surface_copy) {
         pipe->surface_copy(pipe,
			    dst_surface,
			    0, 0, /* destX, Y */
			    src_surface,
			    0, 0, /* srcX, Y */
			    width, height);
      } else {
         util_surface_copy(pipe, FALSE,
			   dst_surface,
			   0, 0, /* destX, Y */
			   src_surface,
			   0, 0, /* srcX, Y */
			   width, height);
      }

      pipe_surface_reference(&src_surface, NULL);
      pipe_surface_reference(&dst_surface, NULL);
   }
}


/**
 * Bind a pipe surface to a texture object.  After the call,
 * the texture object is marked dirty and will be (re-)validated.
 *
 * If this is the first surface bound, the texture object is said to
 * switch from normal to surface based.  It will be cleared first in
 * this case.
 *
 * \param ps      pipe surface to be unbound
 * \param target  texture target
 * \param level   image level
 * \param format  internal format of the texture
 */
int
st_bind_texture_surface(struct pipe_surface *ps, int target, int level,
                        enum pipe_format format)
{
   GET_CURRENT_CONTEXT(ctx);
   const GLuint unit = ctx->Texture.CurrentUnit;
   struct gl_texture_unit *texUnit = &ctx->Texture.Unit[unit];
   struct gl_texture_object *texObj;
   struct gl_texture_image *texImage;
   struct st_texture_object *stObj;
   struct st_texture_image *stImage;
   GLenum internalFormat;

   switch (target) {
   case ST_TEXTURE_2D:
      target = GL_TEXTURE_2D;
      break;
   case ST_TEXTURE_RECT:
      target = GL_TEXTURE_RECTANGLE_ARB;
      break;
   default:
      return 0;
   }

   /* map pipe format to base format for now */
   if (util_format_get_component_bits(format, UTIL_FORMAT_COLORSPACE_RGB, 3) > 0)
      internalFormat = GL_RGBA;
   else
      internalFormat = GL_RGB;

   texObj = _mesa_select_tex_object(ctx, texUnit, target);
   _mesa_lock_texture(ctx, texObj);

   stObj = st_texture_object(texObj);
   /* switch to surface based */
   if (!stObj->surface_based) {
      _mesa_clear_texture_object(ctx, texObj);
      stObj->surface_based = GL_TRUE;
   }

   texImage = _mesa_get_tex_image(ctx, texObj, target, level);
   stImage = st_texture_image(texImage);

   _mesa_init_teximage_fields(ctx, target, texImage,
                              ps->width, ps->height, 1, 0, internalFormat);
   texImage->TexFormat = st_ChooseTextureFormat(ctx, internalFormat,
                                                GL_RGBA, GL_UNSIGNED_BYTE);
   _mesa_set_fetch_functions(texImage, 2);
   pipe_resource_reference(&stImage->pt, ps->texture);

   _mesa_dirty_texobj(ctx, texObj, GL_TRUE);
   _mesa_unlock_texture(ctx, texObj);
   
   return 1;
}


/**
 * Unbind a pipe surface from a texture object.  After the call,
 * the texture object is marked dirty and will be (re-)validated.
 *
 * \param ps      pipe surface to be unbound
 * \param target  texture target
 * \param level   image level
 */
int
st_unbind_texture_surface(struct pipe_surface *ps, int target, int level)
{
   GET_CURRENT_CONTEXT(ctx);
   const GLuint unit = ctx->Texture.CurrentUnit;
   struct gl_texture_unit *texUnit = &ctx->Texture.Unit[unit];
   struct gl_texture_object *texObj;
   struct gl_texture_image *texImage;
   struct st_texture_object *stObj;
   struct st_texture_image *stImage;

   switch (target) {
   case ST_TEXTURE_2D:
      target = GL_TEXTURE_2D;
      break;
   case ST_TEXTURE_RECT:
      target = GL_TEXTURE_RECTANGLE_ARB;
      break;
   default:
      return 0;
   }

   texObj = _mesa_select_tex_object(ctx, texUnit, target);

   _mesa_lock_texture(ctx, texObj);

   texImage = _mesa_get_tex_image(ctx, texObj, target, level);
   stObj = st_texture_object(texObj);
   stImage = st_texture_image(texImage);

   /* Make sure the pipe surface is still bound.  The texture object is still
    * considered surface based even if this is the last bound surface. */
   if (stImage->pt == ps->texture) {
      pipe_resource_reference(&stImage->pt, NULL);
      _mesa_clear_texture_image(ctx, texImage);

      _mesa_dirty_texobj(ctx, texObj, GL_TRUE);
   }

   _mesa_unlock_texture(ctx, texObj);
   
   return 1;
}


/** Redirect rendering into stfb's surface to a texture image */
int
st_bind_teximage(struct st_framebuffer *stfb, uint surfIndex,
                 int target, int format, int level)
{
   GET_CURRENT_CONTEXT(ctx);
   struct st_context *st = ctx->st;
   struct pipe_context *pipe = st->pipe;
   struct pipe_screen *screen = pipe->screen;
   const GLuint unit = ctx->Texture.CurrentUnit;
   struct gl_texture_unit *texUnit = &ctx->Texture.Unit[unit];
   struct gl_texture_object *texObj;
   struct gl_texture_image *texImage;
   struct st_texture_image *stImage;
   struct st_renderbuffer *strb;
   GLint face = 0, slice = 0;

   assert(surfIndex <= ST_SURFACE_DEPTH);

   strb = st_renderbuffer(stfb->Base.Attachment[surfIndex].Renderbuffer);

   if (strb->texture_save || strb->surface_save) {
      /* Error! */
      return 0;
   }

   if (target == ST_TEXTURE_2D) {
      texObj = texUnit->CurrentTex[TEXTURE_2D_INDEX];
      texImage = _mesa_get_tex_image(ctx, texObj, GL_TEXTURE_2D, level);
      stImage = st_texture_image(texImage);
   }
   else {
      /* unsupported target */
      return 0;
   }

   st_flush(ctx->st, PIPE_FLUSH_RENDER_CACHE, NULL);

   /* save the renderbuffer's surface/texture info */
   pipe_resource_reference(&strb->texture_save, strb->texture);
   pipe_surface_reference(&strb->surface_save, strb->surface);
   pipe_sampler_view_reference(&strb->sampler_view_save, strb->sampler_view);

   /* plug in new surface/texture info */
<<<<<<< HEAD
   pipe_resource_reference(&strb->texture, stImage->pt);
=======
   pipe_texture_reference(&strb->texture, stImage->pt);

   /* XXX: Shouldn't we release reference to old surface here?
    */

>>>>>>> 8cdfd121
   strb->surface = screen->get_tex_surface(screen, strb->texture,
                                           face, level, slice,
                                           (PIPE_BUFFER_USAGE_GPU_READ |
                                            PIPE_BUFFER_USAGE_GPU_WRITE));

   pipe_sampler_view_reference(&strb->sampler_view, NULL);

   st->dirty.st |= ST_NEW_FRAMEBUFFER;

   return 1;
}


/** Undo surface-to-texture binding */
int
st_release_teximage(struct st_framebuffer *stfb, uint surfIndex,
                    int target, int format, int level)
{
   GET_CURRENT_CONTEXT(ctx);
   struct st_context *st = ctx->st;
   struct st_renderbuffer *strb;

   assert(surfIndex <= ST_SURFACE_DEPTH);

   strb = st_renderbuffer(stfb->Base.Attachment[surfIndex].Renderbuffer);

   if (!strb->texture_save || !strb->surface_save) {
      /* Error! */
      return 0;
   }

   st_flush(ctx->st, PIPE_FLUSH_RENDER_CACHE, NULL);

   /* free tex surface, restore original */
   pipe_surface_reference(&strb->surface, strb->surface_save);
<<<<<<< HEAD
   pipe_resource_reference(&strb->texture, strb->texture_save);

   pipe_surface_reference(&strb->surface_save, NULL);
   pipe_resource_reference(&strb->texture_save, NULL);
=======
   pipe_texture_reference(&strb->texture, strb->texture_save);
   pipe_sampler_view_reference(&strb->sampler_view, strb->sampler_view_save);

   pipe_surface_reference(&strb->surface_save, NULL);
   pipe_texture_reference(&strb->texture_save, NULL);
   pipe_sampler_view_reference(&strb->sampler_view, NULL);
>>>>>>> 8cdfd121

   st->dirty.st |= ST_NEW_FRAMEBUFFER;

   return 1;
}

void
st_teximage_flush_before_map(struct st_context *st,
			     struct pipe_resource *pt,
			     unsigned int face,
			     unsigned int level,
			     enum pipe_transfer_usage usage)
{
   struct pipe_context *pipe = st->pipe;
   unsigned referenced =
      pipe->is_resource_referenced(pipe, pt, face, level);

   if (referenced && ((referenced & PIPE_REFERENCED_FOR_WRITE) ||
		      (usage & PIPE_TRANSFER_WRITE)))
      st->pipe->flush(st->pipe, PIPE_FLUSH_RENDER_CACHE, NULL);
}<|MERGE_RESOLUTION|>--- conflicted
+++ resolved
@@ -531,15 +531,11 @@
    pipe_sampler_view_reference(&strb->sampler_view_save, strb->sampler_view);
 
    /* plug in new surface/texture info */
-<<<<<<< HEAD
    pipe_resource_reference(&strb->texture, stImage->pt);
-=======
-   pipe_texture_reference(&strb->texture, stImage->pt);
 
    /* XXX: Shouldn't we release reference to old surface here?
     */
 
->>>>>>> 8cdfd121
    strb->surface = screen->get_tex_surface(screen, strb->texture,
                                            face, level, slice,
                                            (PIPE_BUFFER_USAGE_GPU_READ |
@@ -575,19 +571,12 @@
 
    /* free tex surface, restore original */
    pipe_surface_reference(&strb->surface, strb->surface_save);
-<<<<<<< HEAD
    pipe_resource_reference(&strb->texture, strb->texture_save);
+   pipe_sampler_view_reference(&strb->sampler_view, strb->sampler_view_save);
 
    pipe_surface_reference(&strb->surface_save, NULL);
    pipe_resource_reference(&strb->texture_save, NULL);
-=======
-   pipe_texture_reference(&strb->texture, strb->texture_save);
-   pipe_sampler_view_reference(&strb->sampler_view, strb->sampler_view_save);
-
-   pipe_surface_reference(&strb->surface_save, NULL);
-   pipe_texture_reference(&strb->texture_save, NULL);
    pipe_sampler_view_reference(&strb->sampler_view, NULL);
->>>>>>> 8cdfd121
 
    st->dirty.st |= ST_NEW_FRAMEBUFFER;
 
