--- conflicted
+++ resolved
@@ -56,429 +56,76 @@
 #include "st_mesa_to_tgsi.h"
 
 
-<<<<<<< HEAD
-/**
- * This represents a vertex program, especially translated to match
- * the inputs of a particular fragment shader.
- */
-struct translated_vertex_program
-{
-   struct st_vertex_program *master;
-
-   /** The fragment/geometry shader "signature" this vertex
-    * shader is meant for: */
-   GLbitfield linked_inputs;
-=======
->>>>>>> cad14c25
-
-
-
-<<<<<<< HEAD
-struct translated_geometry_program
-{
-   struct st_geometry_program *master;
-
-   /** The fragment shader "signature" this vertex
-    * shader is meant for: */
-   GLbitfield frag_inputs;
-
-   /** Compared against master vertex program's serialNo: */
-   GLuint serialNo;
-
-   /** Maps VERT_RESULT_x to slot */
-   GLuint output_to_slot[VERT_RESULT_MAX];
-   ubyte output_to_semantic_name[VERT_RESULT_MAX];
-   ubyte output_to_semantic_index[VERT_RESULT_MAX];
-
-   /** Pointer to the translated vertex program */
-   struct st_geometry_program *gp;
-
-   struct translated_geometry_program *next;  /**< next in linked list */
-};
-
-
-/**
- * Given a vertex program output attribute, return the corresponding
- * fragment program input attribute.
- * \return -1 for vertex outputs that have no corresponding fragment input
- */
-static GLint
-vp_out_to_fp_in(GLuint vertResult)
-{
-   if (vertResult >= VERT_RESULT_TEX0 &&
-       vertResult < VERT_RESULT_TEX0 + MAX_TEXTURE_COORD_UNITS)
-      return FRAG_ATTRIB_TEX0 + (vertResult - VERT_RESULT_TEX0);
-
-   if (vertResult >= VERT_RESULT_VAR0 &&
-       vertResult < VERT_RESULT_VAR0 + MAX_VARYING)
-      return FRAG_ATTRIB_VAR0 + (vertResult - VERT_RESULT_VAR0);
-
-   switch (vertResult) {
-   case VERT_RESULT_HPOS:
-      return FRAG_ATTRIB_WPOS;
-   case VERT_RESULT_COL0:
-      return FRAG_ATTRIB_COL0;
-   case VERT_RESULT_COL1:
-      return FRAG_ATTRIB_COL1;
-   case VERT_RESULT_FOGC:
-      return FRAG_ATTRIB_FOGC;
-   default:
-      /* Back-face colors, edge flags, etc */
-      return -1;
-   }
-}
-
-/**
- * Given a geometry program output attribute, return the corresponding
- * fragment program input attribute.
- * \return -1 for geometry outputs that have no corresponding fragment input
- */
-static GLint
-gp_out_to_fp_in(GLuint geomResult)
-{
-   if (geomResult >= GEOM_RESULT_TEX0 &&
-       geomResult < GEOM_RESULT_TEX0 + MAX_TEXTURE_COORD_UNITS)
-      return FRAG_ATTRIB_TEX0 + (geomResult - GEOM_RESULT_TEX0);
-
-   if (geomResult >= GEOM_RESULT_VAR0 &&
-       geomResult < GEOM_RESULT_VAR0 + MAX_VARYING - 2)
-      return FRAG_ATTRIB_VAR0 + (geomResult - GEOM_RESULT_VAR0);
-
-   switch (geomResult) {
-   case GEOM_RESULT_POS:
-      return FRAG_ATTRIB_WPOS;
-   case GEOM_RESULT_COL0:
-      return FRAG_ATTRIB_COL0;
-   case GEOM_RESULT_COL1:
-      return FRAG_ATTRIB_COL1;
-   case GEOM_RESULT_FOGC:
-      return FRAG_ATTRIB_FOGC;
-   default:
-      /* Back-face colors, primitive id, etc */
-      return -1;
-   }
-}
-
-/**
- * Given a vertex program output attribute, return the corresponding
- * geometry program input attribute.
- * \return -1 for vertex outputs that have no corresponding geometry input
- */
-static GLint
-vp_out_to_gp_in(GLuint vertResult)
-{
-   if (vertResult >= VERT_RESULT_TEX0 &&
-       vertResult < VERT_RESULT_TEX0 + MAX_TEXTURE_COORD_UNITS)
-      return GEOM_ATTRIB_TEX_COORD;
-
-   if (vertResult >= VERT_RESULT_VAR0 &&
-       vertResult < VERT_RESULT_VAR0 + MAX_VARYING)
-      return GEOM_ATTRIB_VAR0 + (vertResult - VERT_RESULT_VAR0);
-
-   switch (vertResult) {
-   case VERT_RESULT_HPOS:
-      return GEOM_ATTRIB_POSITION;
-   case VERT_RESULT_COL0:
-      return GEOM_ATTRIB_COLOR0;
-   case VERT_RESULT_COL1:
-      return GEOM_ATTRIB_COLOR1;
-   case VERT_RESULT_FOGC:
-      return GEOM_ATTRIB_FOG_FRAG_COORD;
-   case VERT_RESULT_PSIZ:
-      return GEOM_ATTRIB_POINT_SIZE;
-   case VERT_RESULT_BFC0:
-      return GEOM_ATTRIB_SECONDARY_COLOR0;
-   case VERT_RESULT_BFC1:
-      return GEOM_ATTRIB_SECONDARY_COLOR1;
-   default:
-      /* edge flags, etc */
-      return -1;
-   }
-}
-
-static INLINE int num_vertices_for_prim(int prim)
-{
-   switch(prim) {
-   case PIPE_PRIM_POINTS:
-      return 1;
-   case PIPE_PRIM_LINES:
-      return 2;
-   case PIPE_PRIM_LINE_LOOP:
-      return 2;
-   case PIPE_PRIM_LINE_STRIP:
-      return 2;
-   case PIPE_PRIM_TRIANGLES:
-      return 3;
-   case PIPE_PRIM_TRIANGLE_STRIP:
-      return 3;
-   case PIPE_PRIM_TRIANGLE_FAN:
-      return 3;
-   case PIPE_PRIM_LINES_ADJACENCY:
-   case PIPE_PRIM_LINE_STRIP_ADJACENCY:
-      return 4;
-   case PIPE_PRIM_TRIANGLES_ADJACENCY:
-   case PIPE_PRIM_TRIANGLE_STRIP_ADJACENCY:
-      return 6;
-   default:
-      assert(!"Bad geometry shader input");
-      return 0;
-   }
-}
+
+
+
+/*
+ * Translate fragment program if needed.
+ */
+static void
+translate_fp(struct st_context *st,
+             struct st_fragment_program *stfp)
+{
+   const GLbitfield fragInputsRead = stfp->Base.Base.InputsRead;
+
+   if (!stfp->state.tokens) {
+      GLuint inAttr, numIn = 0;
+
+      for (inAttr = 0; inAttr < FRAG_ATTRIB_MAX; inAttr++) {
+         if (fragInputsRead & (1 << inAttr)) {
+            stfp->input_to_slot[inAttr] = numIn;
+            numIn++;
+         }
+         else {
+            stfp->input_to_slot[inAttr] = -1;
+         }
+      }
+
+      stfp->num_input_slots = numIn;
+
+      assert(stfp->Base.Base.NumInstructions > 1);
+
+      st_translate_fragment_program(st, stfp, stfp->input_to_slot);
+   }
+}
+
+
+/*
+ * Translate geometry program if needed.
+ */
+static void
+translate_gp(struct st_context *st,
+             struct st_geometry_program *stgp)
+{
+   const GLbitfield geomInputsRead = stgp->Base.Base.InputsRead;
+
+   if (!stgp->state.shader.tokens) {
+      GLuint inAttr, numIn = 0;
+
+      for (inAttr = 0; inAttr < GEOM_ATTRIB_MAX; inAttr++) {
+         if (geomInputsRead & (1 << inAttr)) {
+            stgp->input_to_slot[inAttr] = numIn;
+            numIn++;
+         }
+         else {
+            stgp->input_to_slot[inAttr] = -1;
+         }
+      }
+
+      stgp->num_input_slots = numIn;
+
+      assert(stgp->Base.Base.NumInstructions > 1);
+
+      st_translate_geometry_program(st, stgp, stgp->input_to_slot);
+   }
+}
+
 
 /**
  * Find a translated vertex program that corresponds to stvp and
  * has outputs matched to stfp's inputs.
  * This performs vertex and fragment translation (to TGSI) when needed.
  */
-static struct translated_vertex_program *
-find_translated_vp(struct st_context *st,
-                   struct st_vertex_program *stvp,
-                   struct st_fragment_program *stfp,
-                   struct st_geometry_program *stgp)
-{
-   static const GLuint UNUSED = ~0;
-   struct translated_vertex_program *xvp;
-   struct translated_geometry_program *xgp;
-=======
-/*
- * Translate fragment program if needed.
- */
-static void
-translate_fp(struct st_context *st,
-             struct st_fragment_program *stfp)
-{
->>>>>>> cad14c25
-   const GLbitfield fragInputsRead = stfp->Base.Base.InputsRead;
-   GLbitfield geomInputsRead = 0, linkedInputs = fragInputsRead;
-
-   if (stgp) {
-      geomInputsRead = stgp->Base.Base.InputsRead;
-      linkedInputs = geomInputsRead;
-   }
-
-   if (!stfp->state.tokens) {
-      GLuint inAttr, numIn = 0;
-
-      for (inAttr = 0; inAttr < FRAG_ATTRIB_MAX; inAttr++) {
-         if (fragInputsRead & (1 << inAttr)) {
-            stfp->input_to_slot[inAttr] = numIn;
-            numIn++;
-         }
-         else {
-            stfp->input_to_slot[inAttr] = -1;
-         }
-      }
-
-      stfp->num_input_slots = numIn;
-
-      assert(stfp->Base.Base.NumInstructions > 1);
-
-      st_translate_fragment_program(st, stfp, stfp->input_to_slot);
-   }
-}
-
-   /* See if we've got a translated geometry program whose outputs match
-    * the fragment  program's inputs.
-    * XXX This could be a hash lookup, using InputsRead as the key.
-    */
-   if (stgp) {
-      for (xgp = stfp->geometry_programs; xgp; xgp = xgp->next) {
-         if (xgp->master == stgp && xgp->frag_inputs == fragInputsRead)
-            break;
-      }
-      /* No?  Allocate translated gp object now */
-      if (!xgp) {
-         xgp = ST_CALLOC_STRUCT(translated_geometry_program);
-         xgp->frag_inputs = fragInputsRead;
-         xgp->master = stgp;
-
-         xgp->next = stfp->geometry_programs;
-         stfp->geometry_programs = xgp;
-      }
-
-<<<<<<< HEAD
-      if (!stgp->state.shader.tokens) {
-         GLuint inAttr, numIn = 0;
-
-         for (inAttr = 0; inAttr < GEOM_ATTRIB_MAX; inAttr++) {
-            if (geomInputsRead & (1 << inAttr)) {
-               stgp->input_to_slot[inAttr] = numIn;
-               switch(inAttr) {
-               case GEOM_ATTRIB_VERTICES:
-               case GEOM_ATTRIB_PRIMITIVE_ID:
-                  ++numIn;
-                  break;
-               default:
-                  numIn += num_vertices_for_prim(stgp->Base.InputType);
-                  break;
-               }
-#if 1
-               debug_printf("%d attr = slot %d\n",
-                            inAttr, stgp->input_to_slot[inAttr]);
-#endif
-            }
-            else {
-               stgp->input_to_slot[inAttr] = UNUSED;
-            }
-         }
-
-         stgp->num_input_slots = numIn;
-         assert(stgp->Base.Base.NumInstructions > 1);
-
-         if (xgp->serialNo != stgp->serialNo) {
-            GLuint outAttr;
-            const GLbitfield outputsWritten = stgp->Base.Base.OutputsWritten;
-            GLuint numGpOuts = 0;
-            GLboolean emitPntSize = GL_FALSE, emitBFC0 = GL_FALSE, emitBFC1 = GL_FALSE;
-            GLbitfield usedGenerics = 0x0;
-            GLbitfield usedOutputSlots = 0x0;
-
-            /* Compute mapping of geometry program outputs to slots, which depends
-             * on the fragment program's input->slot mapping.
-             */
-            for (outAttr = 0; outAttr < GEOM_RESULT_MAX; outAttr++) {
-               /* set defaults: */
-               xgp->output_to_slot[outAttr] = UNUSED;
-               xgp->output_to_semantic_name[outAttr] = TGSI_SEMANTIC_COUNT;
-               xgp->output_to_semantic_index[outAttr] = 99;
-
-               if (outAttr == GEOM_RESULT_POS) {
-                  /* always put xformed position into slot zero */
-                  GLuint slot = 0;
-                  xgp->output_to_slot[GEOM_RESULT_POS] = slot;
-                  xgp->output_to_semantic_name[outAttr] = TGSI_SEMANTIC_POSITION;
-                  xgp->output_to_semantic_index[outAttr] = 0;
-                  numGpOuts++;
-                  usedOutputSlots |= (1 << slot);
-               }
-               else if (outputsWritten & (1 << outAttr)) {
-                  /* see if the frag prog wants this geom output */
-                  GLint fpInAttrib = gp_out_to_fp_in(outAttr);
-                  if (fpInAttrib >= 0) {
-                     GLuint fpInSlot = stfp->input_to_slot[fpInAttrib];
-                     if (fpInSlot != ~0) {
-                        /* match this gp output to the fp input */
-                        GLuint gpOutSlot = stfp->input_map[fpInSlot];
-                        xgp->output_to_slot[outAttr] = gpOutSlot;
-                        xgp->output_to_semantic_name[outAttr] = stfp->input_semantic_name[fpInSlot];
-                        xgp->output_to_semantic_index[outAttr] = stfp->input_semantic_index[fpInSlot];
-                        numGpOuts++;
-                        usedOutputSlots |= (1 << gpOutSlot);
-                     }
-                     else {
-#if 0 /*debug*/
-                        printf("GP output %d not used by FP\n", outAttr);
-#endif
-                     }
-                  }
-                  else if (outAttr == GEOM_RESULT_PSIZ)
-                     emitPntSize = GL_TRUE;
-                  else if (outAttr == GEOM_RESULT_SCOL0)
-                     emitBFC0 = GL_TRUE;
-                  else if (outAttr == GEOM_RESULT_SCOL1)
-                     emitBFC1 = GL_TRUE;
-               }
-#if 0 /*debug*/
-               printf("assign gp output_to_slot[%d] = %d\n", outAttr,
-                      xgp->output_to_slot[outAttr]);
-#endif
-            }
-
-            /* must do these last */
-            if (emitPntSize) {
-               GLuint slot = numGpOuts++;
-               xgp->output_to_slot[GEOM_RESULT_PSIZ] = slot;
-               xgp->output_to_semantic_name[GEOM_RESULT_PSIZ] = TGSI_SEMANTIC_PSIZE;
-               xgp->output_to_semantic_index[GEOM_RESULT_PSIZ] = 0;
-               usedOutputSlots |= (1 << slot);
-            }
-            if (emitBFC0) {
-               GLuint slot = numGpOuts++;
-               xgp->output_to_slot[GEOM_RESULT_SCOL0] = slot;
-               xgp->output_to_semantic_name[GEOM_RESULT_SCOL0] = TGSI_SEMANTIC_COLOR;
-               xgp->output_to_semantic_index[GEOM_RESULT_SCOL0] = 0;
-               usedOutputSlots |= (1 << slot);
-            }
-            if (emitBFC1) {
-               GLuint slot = numGpOuts++;
-               xgp->output_to_slot[GEOM_RESULT_SCOL1] = slot;
-               xgp->output_to_semantic_name[GEOM_RESULT_SCOL1] = TGSI_SEMANTIC_COLOR;
-               xgp->output_to_semantic_index[GEOM_RESULT_SCOL1] = 1;
-               usedOutputSlots |= (1 << slot);
-            }
-
-            /* build usedGenerics mask */
-            usedGenerics = 0x0;
-            for (outAttr = 0; outAttr < GEOM_RESULT_MAX; outAttr++) {
-               if (xgp->output_to_semantic_name[outAttr] == TGSI_SEMANTIC_GENERIC) {
-                  usedGenerics |= (1 << xgp->output_to_semantic_index[outAttr]);
-               }
-            }
-
-            /* For each vertex geometry output that doesn't match up to a fragment
-             * program input, map the geometry program output to a free slot and
-             * free generic attribute.
-             */
-            for (outAttr = 0; outAttr < GEOM_RESULT_MAX; outAttr++) {
-               if (outputsWritten & (1 << outAttr)) {
-                  if (xgp->output_to_slot[outAttr] == UNUSED) {
-                     GLint freeGeneric = _mesa_ffs(~usedGenerics) - 1;
-                     GLint freeSlot = _mesa_ffs(~usedOutputSlots) - 1;
-                     usedGenerics |= (1 << freeGeneric);
-                     usedOutputSlots |= (1 << freeSlot);
-                     xgp->output_to_slot[outAttr] = freeSlot;
-                     xgp->output_to_semantic_name[outAttr] = TGSI_SEMANTIC_GENERIC;
-                     xgp->output_to_semantic_index[outAttr] = freeGeneric;
-                  }
-               }
-
-#if 0 /*debug*/
-               printf("gp output_to_slot[%d] = %d\n", outAttr,
-                      xgp->output_to_slot[outAttr]);
-#endif
-            }
-         }
-
-         st_translate_geometry_program(st, stgp, stgp->input_to_slot,
-                                       xgp->output_to_slot,
-                                       xgp->output_to_semantic_name,
-                                       xgp->output_to_semantic_index);
-
-         xgp->gp = stgp;
-
-         /* translated GP is up to date now */
-         xgp->serialNo = stgp->serialNo;
-      }
-   }
-   /* See if we've got a translated vertex program whose outputs match
-    * the fragment or geometry program's inputs.
-    * XXX This could be a hash lookup, using InputsRead as the key.
-    */
-#define LP_FUNC(FP, GP) ((stgp)?GP:FP)
-#define LP(X) ((stgp)?stgp->X:stfp->X)
-#define LP_SET(X, Y) do { if (stgp) stgp->X = Y; else stfp->X = Y; } while(0)
-
-   for (xvp = LP(vertex_programs); xvp; xvp = xvp->next) {
-      if (xvp->master == stvp && xvp->linked_inputs == linkedInputs)
-         break;
-   }
-
-   /* No?  Allocate translated vp object now */
-   if (!xvp) {
-      xvp = ST_CALLOC_STRUCT(translated_vertex_program);
-      xvp->linked_inputs = linkedInputs;
-      xvp->master = stvp;
-
-      xvp->next = LP(vertex_programs);
-      LP_SET(vertex_programs, xvp);
-   }
-=======
-
-/**
- * Find a translated vertex program that corresponds to stvp and
- * has outputs matched to stfp's inputs.
- * This performs vertex and fragment translation (to TGSI) when needed.
- */
 static struct st_vp_varient *
 find_translated_vp(struct st_context *st,
                    struct st_vertex_program *stvp )
@@ -490,7 +137,6 @@
     */
    memset(&key, 0, sizeof key);
    key.dummy = 0;
->>>>>>> cad14c25
 
    /* Do we need to throw away old translations after a change in the
     * GL program string?
@@ -498,88 +144,7 @@
    if (stvp->serialNo != stvp->lastSerialNo) {
       /* These may have changed if the program string changed.
        */
-<<<<<<< HEAD
-      for (outAttr = 0; outAttr < VERT_RESULT_MAX; outAttr++) {
-         /* set defaults: */
-         xvp->output_to_slot[outAttr] = UNUSED;
-         xvp->output_to_semantic_name[outAttr] = TGSI_SEMANTIC_COUNT;
-         xvp->output_to_semantic_index[outAttr] = 99;
-
-         if (outAttr == VERT_RESULT_HPOS) {
-            /* always put xformed position into slot zero */
-            GLuint slot = 0;
-            xvp->output_to_slot[VERT_RESULT_HPOS] = slot;
-            xvp->output_to_semantic_name[outAttr] = TGSI_SEMANTIC_POSITION;
-            xvp->output_to_semantic_index[outAttr] = 0;
-            numVpOuts++;
-            usedOutputSlots |= (1 << slot);
-         }
-         else if (outputsWritten & (1 << outAttr)) {
-            /* see if the frag prog wants this vert output */
-            GLint lpInAttrib = LP_FUNC(vp_out_to_fp_in(outAttr), vp_out_to_gp_in(outAttr));
-            if (lpInAttrib >= 0) {
-               GLuint lpInSlot = LP(input_to_slot[lpInAttrib]);
-               if (lpInSlot != ~0) {
-                  /* match this vp output to the lp input */
-                  GLuint vpOutSlot = LP(input_map[lpInSlot]);
-                  xvp->output_to_slot[outAttr] = vpOutSlot;
-                  xvp->output_to_semantic_name[outAttr] = LP(input_semantic_name[lpInSlot]);
-                  xvp->output_to_semantic_index[outAttr] = LP(input_semantic_index[lpInSlot]);
-                  numVpOuts++;
-                  usedOutputSlots |= (1 << vpOutSlot);
-               }
-               else {
-#if 0 /*debug*/
-                  printf("VP output %d not used by LP\n", outAttr);
-#endif
-               }
-            }
-            else if (outAttr == VERT_RESULT_PSIZ)
-               emitPntSize = GL_TRUE;
-            else if (outAttr == VERT_RESULT_BFC0)
-               emitBFC0 = GL_TRUE;
-            else if (outAttr == VERT_RESULT_BFC1)
-               emitBFC1 = GL_TRUE;
-         }
-#if 0 /*debug*/
-         printf("assign vp output_to_slot[%d] = %d\n", outAttr, 
-                xvp->output_to_slot[outAttr]);
-#endif
-      }
-
-      /* must do these last */
-      if (emitPntSize) {
-         GLuint slot = numVpOuts++;
-         xvp->output_to_slot[VERT_RESULT_PSIZ] = slot;
-         xvp->output_to_semantic_name[VERT_RESULT_PSIZ] = TGSI_SEMANTIC_PSIZE;
-         xvp->output_to_semantic_index[VERT_RESULT_PSIZ] = 0;
-         usedOutputSlots |= (1 << slot);
-      }
-      if (emitBFC0) {
-         GLuint slot = numVpOuts++;
-         xvp->output_to_slot[VERT_RESULT_BFC0] = slot;
-         xvp->output_to_semantic_name[VERT_RESULT_BFC0] = TGSI_SEMANTIC_COLOR;
-         xvp->output_to_semantic_index[VERT_RESULT_BFC0] = 0;
-         usedOutputSlots |= (1 << slot);
-      }
-      if (emitBFC1) {
-         GLuint slot = numVpOuts++;
-         xvp->output_to_slot[VERT_RESULT_BFC1] = slot;
-         xvp->output_to_semantic_name[VERT_RESULT_BFC1] = TGSI_SEMANTIC_COLOR;
-         xvp->output_to_semantic_index[VERT_RESULT_BFC1] = 1;
-         usedOutputSlots |= (1 << slot);
-      }
-
-      /* build usedGenerics mask */
-      usedGenerics = 0x0;
-      for (outAttr = 0; outAttr < VERT_RESULT_MAX; outAttr++) {
-         if (xvp->output_to_semantic_name[outAttr] == TGSI_SEMANTIC_GENERIC) {
-            usedGenerics |= (1 << xvp->output_to_semantic_index[outAttr]);
-         }
-      }
-=======
       st_prepare_vertex_program( st, stvp );
->>>>>>> cad14c25
 
       /* We are now up-to-date:
        */
@@ -626,36 +191,14 @@
 update_fp( struct st_context *st )
 {
    struct st_fragment_program *stfp;
-<<<<<<< HEAD
-   struct st_geometry_program *stgp = NULL;
-   struct translated_vertex_program *xvp;
-
-   /* find active shader and params -- Should be covered by
-    * ST_NEW_VERTEX_PROGRAM
-    */
-   assert(st->ctx->VertexProgram._Current);
-   stvp = st_vertex_program(st->ctx->VertexProgram._Current);
-   assert(stvp->Base.Base.Target == GL_VERTEX_PROGRAM_ARB);
-=======
->>>>>>> cad14c25
 
    assert(st->ctx->FragmentProgram._Current);
    stfp = st_fragment_program(st->ctx->FragmentProgram._Current);
    assert(stfp->Base.Base.Target == GL_FRAGMENT_PROGRAM_ARB);
 
-<<<<<<< HEAD
-   if (st->ctx->GeometryProgram._Current) {
-      stgp = st_geometry_program(st->ctx->GeometryProgram._Current);
-      assert(stgp->Base.Base.Target == MESA_GEOMETRY_PROGRAM);
-   }
-
-   xvp = find_translated_vp(st, stvp, stfp, stgp);
-=======
    translate_fp(st, stfp);
->>>>>>> cad14c25
 
    st_reference_fragprog(st, &st->fp, stfp);
-   st_reference_geomprog(st, &st->gp, stgp);
 
    if (st->missing_textures) {
       /* use a pass-through frag shader that uses no textures */
@@ -665,10 +208,6 @@
    else {
       cso_set_fragment_shader_handle(st->cso_context, stfp->driver_shader);
    }
-<<<<<<< HEAD
-   if (stgp && stgp->driver_shader)
-      cso_set_geometry_shader_handle(st->cso_context, stgp->driver_shader);
-=======
 }
 
 const struct st_tracked_state st_update_fp = {
@@ -701,7 +240,6 @@
 
    cso_set_vertex_shader_handle(st->cso_context, 
                                 st->vp_varient->driver_shader);
->>>>>>> cad14c25
 
    st->vertex_result_to_slot = stvp->result_to_output;
 }
@@ -711,11 +249,33 @@
    "st_update_vp",					/* name */
    {							/* dirty */
       0,						/* mesa */
-<<<<<<< HEAD
-      ST_NEW_VERTEX_PROGRAM | ST_NEW_FRAGMENT_PROGRAM | ST_NEW_GEOMETRY_PROGRAM	/* st */
-=======
       ST_NEW_VERTEX_PROGRAM                             /* st */
->>>>>>> cad14c25
    },
    update_vp					/* update */
-};+};
+
+
+static void
+update_gp( struct st_context *st )
+{
+   struct st_geometry_program *stgp;
+
+   assert(st->ctx->GeometryProgram._Current);
+   stgp = st_geometry_program(st->ctx->GeometryProgram._Current);
+   assert(stgp->Base.Base.Target == MESA_GEOMETRY_PROGRAM);
+
+   translate_gp(st, stgp);
+
+   st_reference_geomprog(st, &st->gp, stgp);
+
+   cso_set_geometry_shader_handle(st->cso_context, stgp->driver_shader);
+}
+
+const struct st_tracked_state st_update_gp = {
+   "st_update_gp",					/* name */
+   {							/* dirty */
+      0,						/* mesa */
+      ST_NEW_GEOMETRY_PROGRAM                           /* st */
+   },
+   update_gp  					/* update */
+};
