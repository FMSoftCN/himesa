TOP = ../../..
include $(TOP)/configs/current

LIBNAME = gallium

C_SOURCES = \
	cso_cache/cso_context.c \
	cso_cache/cso_cache.c \
	cso_cache/cso_hash.c \
	draw/draw_context.c \
	draw/draw_gs.c \
	draw/draw_pipe.c \
	draw/draw_pipe_aaline.c \
	draw/draw_pipe_aapoint.c \
	draw/draw_pipe_clip.c \
	draw/draw_pipe_cull.c \
	draw/draw_pipe_flatshade.c \
	draw/draw_pipe_offset.c \
	draw/draw_pipe_pstipple.c \
	draw/draw_pipe_stipple.c \
	draw/draw_pipe_twoside.c \
	draw/draw_pipe_unfilled.c \
	draw/draw_pipe_util.c \
	draw/draw_pipe_validate.c \
	draw/draw_pipe_vbuf.c \
	draw/draw_pipe_wide_line.c \
	draw/draw_pipe_wide_point.c \
	draw/draw_pt.c \
	draw/draw_pt_elts.c \
	draw/draw_pt_emit.c \
	draw/draw_pt_fetch.c \
	draw/draw_pt_fetch_emit.c \
	draw/draw_pt_fetch_shade_emit.c \
	draw/draw_pt_fetch_shade_pipeline.c \
	draw/draw_pt_post_vs.c \
	draw/draw_pt_util.c \
	draw/draw_pt_varray.c \
	draw/draw_pt_vcache.c \
	draw/draw_vertex.c \
	draw/draw_vs.c \
	draw/draw_vs_varient.c \
	draw/draw_vs_aos.c \
	draw/draw_vs_aos_io.c \
	draw/draw_vs_aos_machine.c \
	draw/draw_vs_exec.c \
	draw/draw_vs_llvm.c \
	draw/draw_vs_ppc.c \
	draw/draw_vs_sse.c \
	indices/u_indices_gen.c \
	indices/u_unfilled_gen.c \
	os/os_misc.c \
	os/os_stream_log.c \
	os/os_stream_stdc.c \
	os/os_stream_str.c \
	os/os_stream_null.c \
	os/os_time.c \
	pipebuffer/pb_buffer_fenced.c \
	pipebuffer/pb_buffer_malloc.c \
	pipebuffer/pb_bufmgr_alt.c \
	pipebuffer/pb_bufmgr_cache.c \
	pipebuffer/pb_bufmgr_debug.c \
	pipebuffer/pb_bufmgr_mm.c \
	pipebuffer/pb_bufmgr_ondemand.c \
	pipebuffer/pb_bufmgr_pool.c \
	pipebuffer/pb_bufmgr_slab.c \
	pipebuffer/pb_validate.c \
	piperesource/rm_context.c \
	piperesource/rm_screen.c \
	rbug/rbug_connection.c \
	rbug/rbug_core.c \
	rbug/rbug_texture.c \
	rbug/rbug_context.c \
	rbug/rbug_shader.c \
	rbug/rbug_demarshal.c \
	rtasm/rtasm_cpu.c \
	rtasm/rtasm_execmem.c \
	rtasm/rtasm_x86sse.c \
	rtasm/rtasm_ppc.c \
	rtasm/rtasm_ppc_spe.c \
	tgsi/tgsi_sanity.c \
	tgsi/tgsi_build.c \
	tgsi/tgsi_dump.c \
	tgsi/tgsi_exec.c \
	tgsi/tgsi_info.c \
	tgsi/tgsi_iterate.c \
	tgsi/tgsi_parse.c \
	tgsi/tgsi_ppc.c \
	tgsi/tgsi_scan.c \
	tgsi/tgsi_sse2.c \
	tgsi/tgsi_text.c \
	tgsi/tgsi_transform.c \
	tgsi/tgsi_ureg.c \
	tgsi/tgsi_util.c \
	translate/translate_generic.c \
	translate/translate_sse.c \
	translate/translate.c \
	translate/translate_cache.c \
	util/u_debug.c \
	util/u_debug_symbol.c \
	util/u_debug_stack.c \
	util/u_dump_defines.c \
	util/u_dump_state.c \
	util/u_bitmask.c \
	util/u_blit.c \
	util/u_blitter.c \
	util/u_cache.c \
	util/u_cpu_detect.c \
	util/u_dl.c \
	util/u_draw_quad.c \
	util/u_format_access.c \
	util/u_format_table.c \
	util/u_format_tests.c \
	util/u_gen_mipmap.c \
	util/u_handle_table.c \
	util/u_hash_table.c \
	util/u_hash.c \
	util/u_keymap.c \
	util/u_linear.c \
	util/u_network.c \
	util/u_math.c \
	util/u_mm.c \
	util/u_rect.c \
	util/u_ringbuffer.c \
	util/u_sampler.c \
	util/u_simple_shaders.c \
	util/u_snprintf.c \
	util/u_surface.c \
	util/u_texture.c \
	util/u_tile.c \
	util/u_transfer.c \
	util/u_resource.c \
	util/u_upload_mgr.c \
<<<<<<< HEAD
	target-helpers/wrap_screen.c
=======
	util/u_simple_screen.c \
	target-helpers/wrap_screen.c

>>>>>>> e1ee3eaf
	# Disabling until pipe-video branch gets merged in
	#vl/vl_bitstream_parser.c \
	#vl/vl_mpeg12_mc_renderer.c \
	#vl/vl_compositor.c \
	#vl/vl_csc.c \
	#vl/vl_shader_build.c \

GALLIVM_SOURCES = \
        gallivm/lp_bld_alpha.c \
        gallivm/lp_bld_arit.c \
        gallivm/lp_bld_blend_aos.c \
        gallivm/lp_bld_blend_logicop.c \
        gallivm/lp_bld_blend_soa.c \
        gallivm/lp_bld_const.c \
        gallivm/lp_bld_conv.c \
        gallivm/lp_bld_debug.c \
        gallivm/lp_bld_depth.c \
        gallivm/lp_bld_flow.c \
        gallivm/lp_bld_format_aos.c \
        gallivm/lp_bld_format_query.c \
        gallivm/lp_bld_format_soa.c \
        gallivm/lp_bld_interp.c \
        gallivm/lp_bld_intr.c \
        gallivm/lp_bld_logic.c \
        gallivm/lp_bld_pack.c \
        gallivm/lp_bld_sample.c \
        gallivm/lp_bld_sample_soa.c \
        gallivm/lp_bld_struct.c \
        gallivm/lp_bld_swizzle.c \
        gallivm/lp_bld_tgsi_soa.c \
        gallivm/lp_bld_type.c

GALLIVM_CPP_SOURCES = \
        gallivm/lp_bld_init.cpp

GENERATED_SOURCES = \
	indices/u_indices_gen.c \
	indices/u_unfilled_gen.c \
	util/u_format_access.c \
	util/u_format_pack.h \
	util/u_format_table.c


ifeq ($(MESA_LLVM),1)
C_SOURCES += \
	$(GALLIVM_SOURCES)
CPP_SOURCES += \
	$(GALLIVM_CPP_SOURCES)
endif


LIBRARY_DEFINES += -D__STDC_CONSTANT_MACROS


include ../Makefile.template


indices/u_indices_gen.c: indices/u_indices_gen.py
	python $< > $@

indices/u_unfilled_gen.c: indices/u_unfilled_gen.py
	python $< > $@

util/u_format_table.c: util/u_format_table.py util/u_format_parse.py util/u_format.csv
	python util/u_format_table.py util/u_format.csv > $@

util/u_format_pack.h: util/u_format_pack.py util/u_format_parse.py util/u_format.csv
	python util/u_format_pack.py util/u_format.csv > $@

util/u_format_access.c: util/u_format_access.py util/u_format_parse.py util/u_format.csv
	python util/u_format_access.py util/u_format.csv > $@
<|MERGE_RESOLUTION|>--- conflicted
+++ resolved
@@ -130,13 +130,8 @@
 	util/u_transfer.c \
 	util/u_resource.c \
 	util/u_upload_mgr.c \
-<<<<<<< HEAD
 	target-helpers/wrap_screen.c
-=======
-	util/u_simple_screen.c \
-	target-helpers/wrap_screen.c
-
->>>>>>> e1ee3eaf
+
 	# Disabling until pipe-video branch gets merged in
 	#vl/vl_bitstream_parser.c \
 	#vl/vl_mpeg12_mc_renderer.c \
