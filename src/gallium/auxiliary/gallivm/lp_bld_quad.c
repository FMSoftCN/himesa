/**************************************************************************
 *
 * Copyright 2010 VMware, Inc.
 * All Rights Reserved.
 *
 * Permission is hereby granted, free of charge, to any person obtaining a
 * copy of this software and associated documentation files (the
 * "Software"), to deal in the Software without restriction, including
 * without limitation the rights to use, copy, modify, merge, publish,
 * distribute, sub license, and/or sell copies of the Software, and to
 * permit persons to whom the Software is furnished to do so, subject to
 * the following conditions:
 *
 * THE SOFTWARE IS PROVIDED "AS IS", WITHOUT WARRANTY OF ANY KIND, EXPRESS OR
 * IMPLIED, INCLUDING BUT NOT LIMITED TO THE WARRANTIES OF MERCHANTABILITY,
 * FITNESS FOR A PARTICULAR PURPOSE AND NON-INFRINGEMENT. IN NO EVENT SHALL
 * THE COPYRIGHT HOLDERS, AUTHORS AND/OR ITS SUPPLIERS BE LIABLE FOR ANY CLAIM,
 * DAMAGES OR OTHER LIABILITY, WHETHER IN AN ACTION OF CONTRACT, TORT OR
 * OTHERWISE, ARISING FROM, OUT OF OR IN CONNECTION WITH THE SOFTWARE OR THE
 * USE OR OTHER DEALINGS IN THE SOFTWARE.
 *
 * The above copyright notice and this permission notice (including the
 * next paragraph) shall be included in all copies or substantial portions
 * of the Software.
 *
 **************************************************************************/


#include "lp_bld_type.h"
#include "lp_bld_arit.h"
#include "lp_bld_const.h"
#include "lp_bld_swizzle.h"
#include "lp_bld_quad.h"


static const unsigned char
swizzle_left[4] = {
   LP_BLD_QUAD_TOP_LEFT,     LP_BLD_QUAD_TOP_LEFT,
   LP_BLD_QUAD_BOTTOM_LEFT,  LP_BLD_QUAD_BOTTOM_LEFT
};

static const unsigned char
swizzle_right[4] = {
   LP_BLD_QUAD_TOP_RIGHT,    LP_BLD_QUAD_TOP_RIGHT,
   LP_BLD_QUAD_BOTTOM_RIGHT, LP_BLD_QUAD_BOTTOM_RIGHT
};

static const unsigned char
swizzle_top[4] = {
   LP_BLD_QUAD_TOP_LEFT,     LP_BLD_QUAD_TOP_RIGHT,
   LP_BLD_QUAD_TOP_LEFT,     LP_BLD_QUAD_TOP_RIGHT
};

static const unsigned char
swizzle_bottom[4] = {
   LP_BLD_QUAD_BOTTOM_LEFT,  LP_BLD_QUAD_BOTTOM_RIGHT,
   LP_BLD_QUAD_BOTTOM_LEFT,  LP_BLD_QUAD_BOTTOM_RIGHT
};


LLVMValueRef
lp_build_ddx(struct lp_build_context *bld,
             LLVMValueRef a)
{
   LLVMValueRef a_left  = lp_build_swizzle_aos(bld, a, swizzle_left);
   LLVMValueRef a_right = lp_build_swizzle_aos(bld, a, swizzle_right);
   return lp_build_sub(bld, a_right, a_left);
}


LLVMValueRef
lp_build_ddy(struct lp_build_context *bld,
             LLVMValueRef a)
{
   LLVMValueRef a_top    = lp_build_swizzle_aos(bld, a, swizzle_top);
   LLVMValueRef a_bottom = lp_build_swizzle_aos(bld, a, swizzle_bottom);
   return lp_build_sub(bld, a_bottom, a_top);
}


LLVMValueRef
lp_build_scalar_ddx(struct lp_build_context *bld,
                    LLVMValueRef a)
{
<<<<<<< HEAD
   LLVMValueRef idx_left  = lp_build_const_int32(bld->gallivm, LP_BLD_QUAD_TOP_LEFT);
   LLVMValueRef idx_right = lp_build_const_int32(bld->gallivm, LP_BLD_QUAD_TOP_RIGHT);
   LLVMValueRef a_left  = LLVMBuildExtractElement(bld->builder, a, idx_left, "");
   LLVMValueRef a_right = LLVMBuildExtractElement(bld->builder, a, idx_right, "");
   return lp_build_sub(bld, a_right, a_left);
=======
   LLVMTypeRef i32t = LLVMInt32Type();
   LLVMValueRef idx_left  = LLVMConstInt(i32t, LP_BLD_QUAD_TOP_LEFT, 0);
   LLVMValueRef idx_right = LLVMConstInt(i32t, LP_BLD_QUAD_TOP_RIGHT, 0);
   LLVMValueRef a_left  = LLVMBuildExtractElement(bld->builder, a, idx_left, "left");
   LLVMValueRef a_right = LLVMBuildExtractElement(bld->builder, a, idx_right, "right");
   if (bld->type.floating)
      return LLVMBuildFSub(bld->builder, a_right, a_left, "ddx");
   else
      return LLVMBuildSub(bld->builder, a_right, a_left, "ddx");
>>>>>>> 34e8801b
}


LLVMValueRef
lp_build_scalar_ddy(struct lp_build_context *bld,
                    LLVMValueRef a)
{
<<<<<<< HEAD
   LLVMValueRef idx_top    = lp_build_const_int32(bld->gallivm, LP_BLD_QUAD_TOP_LEFT);
   LLVMValueRef idx_bottom = lp_build_const_int32(bld->gallivm, LP_BLD_QUAD_BOTTOM_LEFT);
   LLVMValueRef a_top    = LLVMBuildExtractElement(bld->builder, a, idx_top, "");
   LLVMValueRef a_bottom = LLVMBuildExtractElement(bld->builder, a, idx_bottom, "");
   return lp_build_sub(bld, a_bottom, a_top);
=======
   LLVMTypeRef i32t = LLVMInt32Type();
   LLVMValueRef idx_top    = LLVMConstInt(i32t, LP_BLD_QUAD_TOP_LEFT, 0);
   LLVMValueRef idx_bottom = LLVMConstInt(i32t, LP_BLD_QUAD_BOTTOM_LEFT, 0);
   LLVMValueRef a_top    = LLVMBuildExtractElement(bld->builder, a, idx_top, "top");
   LLVMValueRef a_bottom = LLVMBuildExtractElement(bld->builder, a, idx_bottom, "bottom");
   if (bld->type.floating)
      return LLVMBuildFSub(bld->builder, a_bottom, a_top, "ddy");
   else
      return LLVMBuildSub(bld->builder, a_bottom, a_top, "ddy");
>>>>>>> 34e8801b
}<|MERGE_RESOLUTION|>--- conflicted
+++ resolved
@@ -82,23 +82,14 @@
 lp_build_scalar_ddx(struct lp_build_context *bld,
                     LLVMValueRef a)
 {
-<<<<<<< HEAD
    LLVMValueRef idx_left  = lp_build_const_int32(bld->gallivm, LP_BLD_QUAD_TOP_LEFT);
    LLVMValueRef idx_right = lp_build_const_int32(bld->gallivm, LP_BLD_QUAD_TOP_RIGHT);
-   LLVMValueRef a_left  = LLVMBuildExtractElement(bld->builder, a, idx_left, "");
-   LLVMValueRef a_right = LLVMBuildExtractElement(bld->builder, a, idx_right, "");
-   return lp_build_sub(bld, a_right, a_left);
-=======
-   LLVMTypeRef i32t = LLVMInt32Type();
-   LLVMValueRef idx_left  = LLVMConstInt(i32t, LP_BLD_QUAD_TOP_LEFT, 0);
-   LLVMValueRef idx_right = LLVMConstInt(i32t, LP_BLD_QUAD_TOP_RIGHT, 0);
    LLVMValueRef a_left  = LLVMBuildExtractElement(bld->builder, a, idx_left, "left");
    LLVMValueRef a_right = LLVMBuildExtractElement(bld->builder, a, idx_right, "right");
    if (bld->type.floating)
       return LLVMBuildFSub(bld->builder, a_right, a_left, "ddx");
    else
       return LLVMBuildSub(bld->builder, a_right, a_left, "ddx");
->>>>>>> 34e8801b
 }
 
 
@@ -106,21 +97,12 @@
 lp_build_scalar_ddy(struct lp_build_context *bld,
                     LLVMValueRef a)
 {
-<<<<<<< HEAD
    LLVMValueRef idx_top    = lp_build_const_int32(bld->gallivm, LP_BLD_QUAD_TOP_LEFT);
    LLVMValueRef idx_bottom = lp_build_const_int32(bld->gallivm, LP_BLD_QUAD_BOTTOM_LEFT);
-   LLVMValueRef a_top    = LLVMBuildExtractElement(bld->builder, a, idx_top, "");
-   LLVMValueRef a_bottom = LLVMBuildExtractElement(bld->builder, a, idx_bottom, "");
-   return lp_build_sub(bld, a_bottom, a_top);
-=======
-   LLVMTypeRef i32t = LLVMInt32Type();
-   LLVMValueRef idx_top    = LLVMConstInt(i32t, LP_BLD_QUAD_TOP_LEFT, 0);
-   LLVMValueRef idx_bottom = LLVMConstInt(i32t, LP_BLD_QUAD_BOTTOM_LEFT, 0);
    LLVMValueRef a_top    = LLVMBuildExtractElement(bld->builder, a, idx_top, "top");
    LLVMValueRef a_bottom = LLVMBuildExtractElement(bld->builder, a, idx_bottom, "bottom");
    if (bld->type.floating)
       return LLVMBuildFSub(bld->builder, a_bottom, a_top, "ddy");
    else
       return LLVMBuildSub(bld->builder, a_bottom, a_top, "ddy");
->>>>>>> 34e8801b
 }