/*
 * Mesa 3-D graphics library
 * Version:  7.6
 *
 * Copyright (C) 2004-2008  Brian Paul   All Rights Reserved.
 * Copyright (C) 2009  VMware, Inc.  All Rights Reserved.
 *
 * Permission is hereby granted, free of charge, to any person obtaining a
 * copy of this software and associated documentation files (the "Software"),
 * to deal in the Software without restriction, including without limitation
 * the rights to use, copy, modify, merge, publish, distribute, sublicense,
 * and/or sell copies of the Software, and to permit persons to whom the
 * Software is furnished to do so, subject to the following conditions:
 *
 * The above copyright notice and this permission notice shall be included
 * in all copies or substantial portions of the Software.
 *
 * THE SOFTWARE IS PROVIDED "AS IS", WITHOUT WARRANTY OF ANY KIND, EXPRESS
 * OR IMPLIED, INCLUDING BUT NOT LIMITED TO THE WARRANTIES OF MERCHANTABILITY,
 * FITNESS FOR A PARTICULAR PURPOSE AND NONINFRINGEMENT.  IN NO EVENT SHALL
 * BRIAN PAUL BE LIABLE FOR ANY CLAIM, DAMAGES OR OTHER LIABILITY, WHETHER IN
 * AN ACTION OF CONTRACT, TORT OR OTHERWISE, ARISING FROM, OUT OF OR IN
 * CONNECTION WITH THE SOFTWARE OR THE USE OR OTHER DEALINGS IN THE SOFTWARE.
 */

/**
 * \file shader_api.c
 * Implementation of GLSL-related API functions
 * \author Brian Paul
 */

/**
 * XXX things to do:
 * 1. Check that the right error code is generated for all _mesa_error() calls.
 * 2. Insert FLUSH_VERTICES calls in various places
 */


#include "main/glheader.h"
#include "main/context.h"
#include "main/hash.h"
#include "main/macros.h"
#include "shader/program.h"
#include "shader/prog_parameter.h"
#include "shader/prog_print.h"
#include "shader/prog_statevars.h"
#include "shader/prog_uniform.h"
#include "shader/shader_api.h"
#include "shader/slang/slang_compile.h"
#include "shader/slang/slang_link.h"
#include "glapi/dispatch.h"


/**
 * Allocate a new gl_shader_program object, initialize it.
 */
static struct gl_shader_program *
_mesa_new_shader_program(GLcontext *ctx, GLuint name)
{
   struct gl_shader_program *shProg;
   shProg = CALLOC_STRUCT(gl_shader_program);
   if (shProg) {
      shProg->Type = GL_SHADER_PROGRAM_MESA;
      shProg->Name = name;
      shProg->RefCount = 1;
      shProg->Attributes = _mesa_new_parameter_list();
   }
   return shProg;
}


/**
 * Clear (free) the shader program state that gets produced by linking.
 */
void
_mesa_clear_shader_program_data(GLcontext *ctx,
                                struct gl_shader_program *shProg)
{
   _mesa_reference_vertprog(ctx, &shProg->VertexProgram, NULL);
   _mesa_reference_fragprog(ctx, &shProg->FragmentProgram, NULL);
   _mesa_reference_geomprog(ctx, &shProg->GeometryProgram, NULL);

   if (shProg->Uniforms) {
      _mesa_free_uniform_list(shProg->Uniforms);
      shProg->Uniforms = NULL;
   }

   if (shProg->Varying) {
      _mesa_free_parameter_list(shProg->Varying);
      shProg->Varying = NULL;
   }
}


/**
 * Free all the data that hangs off a shader program object, but not the
 * object itself.
 */
void
_mesa_free_shader_program_data(GLcontext *ctx,
                               struct gl_shader_program *shProg)
{
   GLuint i;

   assert(shProg->Type == GL_SHADER_PROGRAM_MESA);

   _mesa_clear_shader_program_data(ctx, shProg);

   if (shProg->Attributes) {
      _mesa_free_parameter_list(shProg->Attributes);
      shProg->Attributes = NULL;
   }

   /* detach shaders */
   for (i = 0; i < shProg->NumShaders; i++) {
      _mesa_reference_shader(ctx, &shProg->Shaders[i], NULL);
   }
   shProg->NumShaders = 0;

   if (shProg->Shaders) {
      _mesa_free(shProg->Shaders);
      shProg->Shaders = NULL;
   }

   if (shProg->InfoLog) {
      _mesa_free(shProg->InfoLog);
      shProg->InfoLog = NULL;
   }
}


/**
 * Free/delete a shader program object.
 */
void
_mesa_free_shader_program(GLcontext *ctx, struct gl_shader_program *shProg)
{
   _mesa_free_shader_program_data(ctx, shProg);

   _mesa_free(shProg);
}


/**
 * Set ptr to point to shProg.
 * If ptr is pointing to another object, decrement its refcount (and delete
 * if refcount hits zero).
 * Then set ptr to point to shProg, incrementing its refcount.
 */
/* XXX this could be static */
void
_mesa_reference_shader_program(GLcontext *ctx,
                               struct gl_shader_program **ptr,
                               struct gl_shader_program *shProg)
{
   assert(ptr);
   if (*ptr == shProg) {
      /* no-op */
      return;
   }
   if (*ptr) {
      /* Unreference the old shader program */
      GLboolean deleteFlag = GL_FALSE;
      struct gl_shader_program *old = *ptr;

      ASSERT(old->RefCount > 0);
      old->RefCount--;
#if 0
      printf("ShaderProgram %p ID=%u  RefCount-- to %d\n",
             (void *) old, old->Name, old->RefCount);
#endif
      deleteFlag = (old->RefCount == 0);

      if (deleteFlag) {
         _mesa_HashRemove(ctx->Shared->ShaderObjects, old->Name);
         _mesa_free_shader_program(ctx, old);
      }

      *ptr = NULL;
   }
   assert(!*ptr);

   if (shProg) {
      shProg->RefCount++;
#if 0
      printf("ShaderProgram %p ID=%u  RefCount++ to %d\n",
             (void *) shProg, shProg->Name, shProg->RefCount);
#endif
      *ptr = shProg;
   }
}


/**
 * Lookup a GLSL program object.
 */
struct gl_shader_program *
_mesa_lookup_shader_program(GLcontext *ctx, GLuint name)
{
   struct gl_shader_program *shProg;
   if (name) {
      shProg = (struct gl_shader_program *)
         _mesa_HashLookup(ctx->Shared->ShaderObjects, name);
      /* Note that both gl_shader and gl_shader_program objects are kept
       * in the same hash table.  Check the object's type to be sure it's
       * what we're expecting.
       */
      if (shProg && shProg->Type != GL_SHADER_PROGRAM_MESA) {
         return NULL;
      }
      return shProg;
   }
   return NULL;
}


/**
 * As above, but record an error if program is not found.
 */
static struct gl_shader_program *
_mesa_lookup_shader_program_err(GLcontext *ctx, GLuint name,
                                const char *caller)
{
   if (!name) {
      _mesa_error(ctx, GL_INVALID_VALUE, caller);
      return NULL;
   }
   else {
      struct gl_shader_program *shProg = (struct gl_shader_program *)
         _mesa_HashLookup(ctx->Shared->ShaderObjects, name);
      if (!shProg) {
         _mesa_error(ctx, GL_INVALID_VALUE, caller);
         return NULL;
      }
      if (shProg->Type != GL_SHADER_PROGRAM_MESA) {
         _mesa_error(ctx, GL_INVALID_OPERATION, caller);
         return NULL;
      }
      return shProg;
   }
}




/**
 * Allocate a new gl_shader object, initialize it.
 */
struct gl_shader *
_mesa_new_shader(GLcontext *ctx, GLuint name, GLenum type)
{
   struct gl_shader *shader;
   assert(type == GL_FRAGMENT_SHADER || type == GL_VERTEX_SHADER ||
          type == GL_GEOMETRY_SHADER_ARB);
   shader = CALLOC_STRUCT(gl_shader);
   if (shader) {
      shader->Type = type;
      shader->Name = name;
      shader->RefCount = 1;
   }
   return shader;
}


void
_mesa_free_shader(GLcontext *ctx, struct gl_shader *sh)
{
   if (sh->Source)
      _mesa_free((void *) sh->Source);
   if (sh->InfoLog)
      _mesa_free(sh->InfoLog);
   _mesa_reference_program(ctx, &sh->Program, NULL);
   _mesa_free(sh);
}


/**
 * Set ptr to point to sh.
 * If ptr is pointing to another shader, decrement its refcount (and delete
 * if refcount hits zero).
 * Then set ptr to point to sh, incrementing its refcount.
 */
/* XXX this could be static */
void
_mesa_reference_shader(GLcontext *ctx, struct gl_shader **ptr,
                       struct gl_shader *sh)
{
   assert(ptr);
   if (*ptr == sh) {
      /* no-op */
      return;
   }
   if (*ptr) {
      /* Unreference the old shader */
      GLboolean deleteFlag = GL_FALSE;
      struct gl_shader *old = *ptr;

      ASSERT(old->RefCount > 0);
      old->RefCount--;
      /*printf("SHADER DECR %p (%d) to %d\n",
        (void*) old, old->Name, old->RefCount);*/
      deleteFlag = (old->RefCount == 0);

      if (deleteFlag) {
         _mesa_HashRemove(ctx->Shared->ShaderObjects, old->Name);
         _mesa_free_shader(ctx, old);
      }

      *ptr = NULL;
   }
   assert(!*ptr);

   if (sh) {
      /* reference new */
      sh->RefCount++;
      /*printf("SHADER INCR %p (%d) to %d\n",
        (void*) sh, sh->Name, sh->RefCount);*/
      *ptr = sh;
   }
}


/**
 * Lookup a GLSL shader object.
 */
struct gl_shader *
_mesa_lookup_shader(GLcontext *ctx, GLuint name)
{
   if (name) {
      struct gl_shader *sh = (struct gl_shader *)
         _mesa_HashLookup(ctx->Shared->ShaderObjects, name);
      /* Note that both gl_shader and gl_shader_program objects are kept
       * in the same hash table.  Check the object's type to be sure it's
       * what we're expecting.
       */
      if (sh && sh->Type == GL_SHADER_PROGRAM_MESA) {
         return NULL;
      }
      return sh;
   }
   return NULL;
}


/**
 * As above, but record an error if shader is not found.
 */
static struct gl_shader *
_mesa_lookup_shader_err(GLcontext *ctx, GLuint name, const char *caller)
{
   if (!name) {
      _mesa_error(ctx, GL_INVALID_VALUE, caller);
      return NULL;
   }
   else {
      struct gl_shader *sh = (struct gl_shader *)
         _mesa_HashLookup(ctx->Shared->ShaderObjects, name);
      if (!sh) {
         _mesa_error(ctx, GL_INVALID_VALUE, caller);
         return NULL;
      }
      if (sh->Type == GL_SHADER_PROGRAM_MESA) {
         _mesa_error(ctx, GL_INVALID_OPERATION, caller);
         return NULL;
      }
      return sh;
   }
}


/**
 * Return mask of GLSL_x flags by examining the MESA_GLSL env var.
 */
static GLbitfield
get_shader_flags(void)
{
   GLbitfield flags = 0x0;
   const char *env = _mesa_getenv("MESA_GLSL");

   if (env) {
      if (_mesa_strstr(env, "dump"))
         flags |= GLSL_DUMP;
      if (_mesa_strstr(env, "log"))
         flags |= GLSL_LOG;
      if (_mesa_strstr(env, "nopvert"))
         flags |= GLSL_NOP_VERT;
      if (_mesa_strstr(env, "nopfrag"))
         flags |= GLSL_NOP_FRAG;
      if (_mesa_strstr(env, "nopt"))
         flags |= GLSL_NO_OPT;
      else if (_mesa_strstr(env, "opt"))
         flags |= GLSL_OPT;
      if (_mesa_strstr(env, "uniform"))
         flags |= GLSL_UNIFORMS;
      if (_mesa_strstr(env, "useprog"))
         flags |= GLSL_USE_PROG;
   }

   return flags;
}


/**
 * Initialize context's shader state.
 */
void
_mesa_init_shader_state(GLcontext * ctx)
{
   /* Device drivers may override these to control what kind of instructions
    * are generated by the GLSL compiler.
    */
   ctx->Shader.EmitHighLevelInstructions = GL_TRUE;
   ctx->Shader.EmitContReturn = GL_TRUE;
   ctx->Shader.EmitCondCodes = GL_FALSE;
   ctx->Shader.EmitComments = GL_FALSE;
   ctx->Shader.Flags = get_shader_flags();

   /* Default pragma settings */
   ctx->Shader.DefaultPragmas.IgnoreOptimize = GL_FALSE;
   ctx->Shader.DefaultPragmas.IgnoreDebug = GL_FALSE;
   ctx->Shader.DefaultPragmas.Optimize = GL_TRUE;
   ctx->Shader.DefaultPragmas.Debug = GL_FALSE;
}


/**
 * Free the per-context shader-related state.
 */
void
_mesa_free_shader_state(GLcontext *ctx)
{
   _mesa_reference_shader_program(ctx, &ctx->Shader.CurrentProgram, NULL);
}


/**
 * Copy string from <src> to <dst>, up to maxLength characters, returning
 * length of <dst> in <length>.
 * \param src  the strings source
 * \param maxLength  max chars to copy
 * \param length  returns number of chars copied
 * \param dst  the string destination
 */
static void
copy_string(GLchar *dst, GLsizei maxLength, GLsizei *length, const GLchar *src)
{
   GLsizei len;
   for (len = 0; len < maxLength - 1 && src && src[len]; len++)
      dst[len] = src[len];
   if (maxLength > 0)
      dst[len] = 0;
   if (length)
      *length = len;
}


static GLboolean
_mesa_is_program(GLcontext *ctx, GLuint name)
{
   struct gl_shader_program *shProg = _mesa_lookup_shader_program(ctx, name);
   return shProg ? GL_TRUE : GL_FALSE;
}


static GLboolean
_mesa_is_shader(GLcontext *ctx, GLuint name)
{
   struct gl_shader *shader = _mesa_lookup_shader(ctx, name);
   return shader ? GL_TRUE : GL_FALSE;
}


/**
 * Called via ctx->Driver.AttachShader()
 */
static void
_mesa_attach_shader(GLcontext *ctx, GLuint program, GLuint shader)
{
   struct gl_shader_program *shProg;
   struct gl_shader *sh;
   GLuint i, n;

   shProg = _mesa_lookup_shader_program_err(ctx, program, "glAttachShader");
   if (!shProg)
      return;

   sh = _mesa_lookup_shader_err(ctx, shader, "glAttachShader");
   if (!sh) {
      return;
   }

   n = shProg->NumShaders;
   for (i = 0; i < n; i++) {
      if (shProg->Shaders[i] == sh) {
         /* The shader is already attched to this program.  The
          * GL_ARB_shader_objects spec says:
          *
          *     "The error INVALID_OPERATION is generated by AttachObjectARB
          *     if <obj> is already attached to <containerObj>."
          */
         _mesa_error(ctx, GL_INVALID_OPERATION, "glAttachShader");
         return;
      }
   }

   /* grow list */
   shProg->Shaders = (struct gl_shader **)
      _mesa_realloc(shProg->Shaders,
                    n * sizeof(struct gl_shader *),
                    (n + 1) * sizeof(struct gl_shader *));
   if (!shProg->Shaders) {
      _mesa_error(ctx, GL_OUT_OF_MEMORY, "glAttachShader");
      return;
   }

   /* append */
   shProg->Shaders[n] = NULL; /* since realloc() didn't zero the new space */
   _mesa_reference_shader(ctx, &shProg->Shaders[n], sh);
   shProg->NumShaders++;
}


static GLint
_mesa_get_attrib_location(GLcontext *ctx, GLuint program,
                          const GLchar *name)
{
   struct gl_shader_program *shProg
      = _mesa_lookup_shader_program_err(ctx, program, "glGetAttribLocation");

   if (!shProg) {
      return -1;
   }

   if (!shProg->LinkStatus) {
      _mesa_error(ctx, GL_INVALID_OPERATION,
                  "glGetAttribLocation(program not linked)");
      return -1;
   }

   if (!name)
      return -1;

   if (shProg->VertexProgram) {
      const struct gl_program_parameter_list *attribs =
         shProg->VertexProgram->Base.Attributes;
      if (attribs) {
         GLint i = _mesa_lookup_parameter_index(attribs, -1, name);
         if (i >= 0) {
            return attribs->Parameters[i].StateIndexes[0];
         }
      }
   }
   return -1;
}


static void
_mesa_bind_attrib_location(GLcontext *ctx, GLuint program, GLuint index,
                           const GLchar *name)
{
   struct gl_shader_program *shProg;
   const GLint size = -1; /* unknown size */
   GLint i, oldIndex;
   GLenum datatype = GL_FLOAT_VEC4;

   shProg = _mesa_lookup_shader_program_err(ctx, program,
                                            "glBindAttribLocation");
   if (!shProg) {
      return;
   }

   if (!name)
      return;

   if (strncmp(name, "gl_", 3) == 0) {
      _mesa_error(ctx, GL_INVALID_OPERATION,
                  "glBindAttribLocation(illegal name)");
      return;
   }

   if (index >= ctx->Const.VertexProgram.MaxAttribs) {
      _mesa_error(ctx, GL_INVALID_VALUE, "glBindAttribLocation(index)");
      return;
   }

   if (shProg->LinkStatus) {
      /* get current index/location for the attribute */
      oldIndex = _mesa_get_attrib_location(ctx, program, name);
   }
   else {
      oldIndex = -1;
   }

   /* this will replace the current value if it's already in the list */
   i = _mesa_add_attribute(shProg->Attributes, name, size, datatype, index);
   if (i < 0) {
      _mesa_error(ctx, GL_OUT_OF_MEMORY, "glBindAttribLocation");
      return;
   }

   /*
    * Note that this attribute binding won't go into effect until
    * glLinkProgram is called again.
    */
}


static GLuint
_mesa_create_shader(GLcontext *ctx, GLenum type)
{
   struct gl_shader *sh;
   GLuint name;

   name = _mesa_HashFindFreeKeyBlock(ctx->Shared->ShaderObjects, 1);

   switch (type) {
   case GL_FRAGMENT_SHADER:
   case GL_VERTEX_SHADER:
   case GL_GEOMETRY_SHADER_ARB:
      sh = _mesa_new_shader(ctx, name, type);
      break;
   default:
      _mesa_error(ctx, GL_INVALID_ENUM, "CreateShader(type)");
      return 0;
   }

   _mesa_HashInsert(ctx->Shared->ShaderObjects, name, sh);

   return name;
}


static GLuint 
_mesa_create_program(GLcontext *ctx)
{
   GLuint name;
   struct gl_shader_program *shProg;

   name = _mesa_HashFindFreeKeyBlock(ctx->Shared->ShaderObjects, 1);
   shProg = _mesa_new_shader_program(ctx, name);

   _mesa_HashInsert(ctx->Shared->ShaderObjects, name, shProg);

   assert(shProg->RefCount == 1);

   return name;
}


/**
 * Named w/ "2" to indicate OpenGL 2.x vs GL_ARB_fragment_programs's
 * DeleteProgramARB.
 */
static void
_mesa_delete_program2(GLcontext *ctx, GLuint name)
{
   /*
    * NOTE: deleting shaders/programs works a bit differently than
    * texture objects (and buffer objects, etc).  Shader/program
    * handles/IDs exist in the hash table until the object is really
    * deleted (refcount==0).  With texture objects, the handle/ID is
    * removed from the hash table in glDeleteTextures() while the tex
    * object itself might linger until its refcount goes to zero.
    */
   struct gl_shader_program *shProg;

   shProg = _mesa_lookup_shader_program_err(ctx, name, "glDeleteProgram");
   if (!shProg)
      return;

   shProg->DeletePending = GL_TRUE;

   /* effectively, decr shProg's refcount */
   _mesa_reference_shader_program(ctx, &shProg, NULL);
}


static void
_mesa_delete_shader(GLcontext *ctx, GLuint shader)
{
   struct gl_shader *sh;

   sh = _mesa_lookup_shader_err(ctx, shader, "glDeleteShader");
   if (!sh)
      return;

   sh->DeletePending = GL_TRUE;

   /* effectively, decr sh's refcount */
   _mesa_reference_shader(ctx, &sh, NULL);
}


static void
_mesa_detach_shader(GLcontext *ctx, GLuint program, GLuint shader)
{
   struct gl_shader_program *shProg;
   GLuint n;
   GLuint i, j;

   shProg = _mesa_lookup_shader_program_err(ctx, program, "glDetachShader");
   if (!shProg)
      return;

   n = shProg->NumShaders;

   for (i = 0; i < n; i++) {
      if (shProg->Shaders[i]->Name == shader) {
         /* found it */
         struct gl_shader **newList;

         /* release */
         _mesa_reference_shader(ctx, &shProg->Shaders[i], NULL);

         /* alloc new, smaller array */
         newList = (struct gl_shader **)
            _mesa_malloc((n - 1) * sizeof(struct gl_shader *));
         if (!newList) {
            _mesa_error(ctx, GL_OUT_OF_MEMORY, "glDetachShader");
            return;
         }
         for (j = 0; j < i; j++) {
            newList[j] = shProg->Shaders[j];
         }
         while (++i < n)
            newList[j++] = shProg->Shaders[i];
         _mesa_free(shProg->Shaders);

         shProg->Shaders = newList;
         shProg->NumShaders = n - 1;

#ifdef DEBUG
         /* sanity check */
         {
            for (j = 0; j < shProg->NumShaders; j++) {
               assert(shProg->Shaders[j]->Type == GL_VERTEX_SHADER ||
                      shProg->Shaders[j]->Type == GL_FRAGMENT_SHADER);
               assert(shProg->Shaders[j]->RefCount > 0);
            }
         }
#endif

         return;
      }
   }

   /* not found */
   {
      GLenum err;
      if (_mesa_is_shader(ctx, shader))
         err = GL_INVALID_OPERATION;
      else if (_mesa_is_program(ctx, shader))
         err = GL_INVALID_OPERATION;
      else
         err = GL_INVALID_VALUE;
      _mesa_error(ctx, err, "glDetachProgram(shader)");
      return;
   }
}


static GLint
sizeof_glsl_type(GLenum type)
{
   switch (type) {
   case GL_FLOAT:
   case GL_INT:
   case GL_BOOL:
   case GL_SAMPLER_1D:
   case GL_SAMPLER_2D:
   case GL_SAMPLER_3D:
   case GL_SAMPLER_CUBE:
   case GL_SAMPLER_1D_SHADOW:
   case GL_SAMPLER_2D_SHADOW:
   case GL_SAMPLER_2D_RECT_ARB:
   case GL_SAMPLER_2D_RECT_SHADOW_ARB:
   case GL_SAMPLER_1D_ARRAY_SHADOW_EXT:
   case GL_SAMPLER_2D_ARRAY_SHADOW_EXT:
   case GL_SAMPLER_CUBE_SHADOW_EXT:
      return 1;
   case GL_FLOAT_VEC2:
   case GL_INT_VEC2:
   case GL_BOOL_VEC2:
      return 2;
   case GL_FLOAT_VEC3:
   case GL_INT_VEC3:
   case GL_BOOL_VEC3:
      return 3;
   case GL_FLOAT_VEC4:
   case GL_INT_VEC4:
   case GL_BOOL_VEC4:
      return 4;
   case GL_FLOAT_MAT2:
   case GL_FLOAT_MAT2x3:
   case GL_FLOAT_MAT2x4:
      return 8; /* two float[4] vectors */
   case GL_FLOAT_MAT3:
   case GL_FLOAT_MAT3x2:
   case GL_FLOAT_MAT3x4:
      return 12; /* three float[4] vectors */
   case GL_FLOAT_MAT4:
   case GL_FLOAT_MAT4x2:
   case GL_FLOAT_MAT4x3:
      return 16;  /* four float[4] vectors */
   default:
      _mesa_problem(NULL, "Invalid type in sizeof_glsl_type()");
      return 1;
   }
}


static GLboolean
is_boolean_type(GLenum type)
{
   switch (type) {
   case GL_BOOL:
   case GL_BOOL_VEC2:
   case GL_BOOL_VEC3:
   case GL_BOOL_VEC4:
      return GL_TRUE;
   default:
      return GL_FALSE;
   }
}


static GLboolean
is_integer_type(GLenum type)
{
   switch (type) {
   case GL_INT:
   case GL_INT_VEC2:
   case GL_INT_VEC3:
   case GL_INT_VEC4:
      return GL_TRUE;
   default:
      return GL_FALSE;
   }
}


static GLboolean
is_sampler_type(GLenum type)
{
   switch (type) {
   case GL_SAMPLER_1D:
   case GL_SAMPLER_2D:
   case GL_SAMPLER_3D:
   case GL_SAMPLER_CUBE:
   case GL_SAMPLER_1D_SHADOW:
   case GL_SAMPLER_2D_SHADOW:
   case GL_SAMPLER_2D_RECT_ARB:
   case GL_SAMPLER_2D_RECT_SHADOW_ARB:
   case GL_SAMPLER_1D_ARRAY_EXT:
   case GL_SAMPLER_2D_ARRAY_EXT:
      return GL_TRUE;
   default:
      return GL_FALSE;
   }
}


static void
_mesa_get_active_attrib(GLcontext *ctx, GLuint program, GLuint index,
                        GLsizei maxLength, GLsizei *length, GLint *size,
                        GLenum *type, GLchar *nameOut)
{
   const struct gl_program_parameter_list *attribs = NULL;
   struct gl_shader_program *shProg;

   shProg = _mesa_lookup_shader_program_err(ctx, program, "glGetActiveAttrib");
   if (!shProg)
      return;

   if (shProg->VertexProgram)
      attribs = shProg->VertexProgram->Base.Attributes;

   if (!attribs || index >= attribs->NumParameters) {
      _mesa_error(ctx, GL_INVALID_VALUE, "glGetActiveAttrib(index)");
      return;
   }

   copy_string(nameOut, maxLength, length, attribs->Parameters[index].Name);

   if (size)
      *size = attribs->Parameters[index].Size
         / sizeof_glsl_type(attribs->Parameters[index].DataType);

   if (type)
      *type = attribs->Parameters[index].DataType;
}


static struct gl_program_parameter *
get_uniform_parameter(const struct gl_shader_program *shProg, GLuint index)
{
   const struct gl_program *prog = NULL;
   GLint progPos;

   progPos = shProg->Uniforms->Uniforms[index].VertPos;
   if (progPos >= 0) {
      prog = &shProg->VertexProgram->Base;
   }
   else {
      progPos = shProg->Uniforms->Uniforms[index].FragPos;
      if (progPos >= 0) {
         prog = &shProg->FragmentProgram->Base;
      }
   }

   if (!prog || progPos < 0)
      return NULL; /* should never happen */

   return &prog->Parameters->Parameters[progPos];
}


/**
 * Called via ctx->Driver.GetActiveUniform().
 */
static void
_mesa_get_active_uniform(GLcontext *ctx, GLuint program, GLuint index,
                         GLsizei maxLength, GLsizei *length, GLint *size,
                         GLenum *type, GLchar *nameOut)
{
   const struct gl_shader_program *shProg;
   const struct gl_program *prog = NULL;
   const struct gl_program_parameter *param;
   GLint progPos;

   shProg = _mesa_lookup_shader_program_err(ctx, program, "glGetActiveUniform");
   if (!shProg)
      return;

   if (!shProg->Uniforms || index >= shProg->Uniforms->NumUniforms) {
      _mesa_error(ctx, GL_INVALID_VALUE, "glGetActiveUniform(index)");
      return;
   }

   progPos = shProg->Uniforms->Uniforms[index].VertPos;
   if (progPos >= 0) {
      prog = &shProg->VertexProgram->Base;
   }
   else {
      progPos = shProg->Uniforms->Uniforms[index].FragPos;
      if (progPos >= 0) {
         prog = &shProg->FragmentProgram->Base;
      } else {
         progPos = shProg->Uniforms->Uniforms[index].GeomPos;
         if (progPos >= 0) {
            prog = &shProg->GeometryProgram->Base;
         }
      }
   }

   if (!prog || progPos < 0)
      return; /* should never happen */

   ASSERT(progPos < prog->Parameters->NumParameters);
   param = &prog->Parameters->Parameters[progPos];

   if (nameOut) {
      copy_string(nameOut, maxLength, length, param->Name);
   }

   if (size) {
      GLint typeSize = sizeof_glsl_type(param->DataType);
      if (param->Size > typeSize) {
         /* This is an array.
          * Array elements are placed on vector[4] boundaries so they're
          * a multiple of four floats.  We round typeSize up to next multiple
          * of four to get the right size below.
          */
         typeSize = (typeSize + 3) & ~3;
      }
      /* Note that the returned size is in units of the <type>, not bytes */
      *size = param->Size / typeSize;
   }

   if (type) {
      *type = param->DataType;
   }
}


/**
 * Called via ctx->Driver.GetAttachedShaders().
 */
static void
_mesa_get_attached_shaders(GLcontext *ctx, GLuint program, GLsizei maxCount,
                           GLsizei *count, GLuint *obj)
{
   struct gl_shader_program *shProg =
      _mesa_lookup_shader_program_err(ctx, program, "glGetAttachedShaders");
   if (shProg) {
      GLuint i;
      for (i = 0; i < (GLuint) maxCount && i < shProg->NumShaders; i++) {
         obj[i] = shProg->Shaders[i]->Name;
      }
      if (count)
         *count = i;
   }
}


static GLuint
_mesa_get_handle(GLcontext *ctx, GLenum pname)
{
   GLint handle = 0;
   
   if (pname == GL_PROGRAM_OBJECT_ARB) {
      CALL_GetIntegerv(ctx->Exec, (GL_CURRENT_PROGRAM, &handle));
   } else {
      _mesa_error(ctx, GL_INVALID_ENUM, "glGetHandleARB");
   }

   return handle;
}


static void
_mesa_get_programiv(GLcontext *ctx, GLuint program,
                    GLenum pname, GLint *params)
{
   const struct gl_program_parameter_list *attribs;
   struct gl_shader_program *shProg
      = _mesa_lookup_shader_program(ctx, program);

   if (!shProg) {
      _mesa_error(ctx, GL_INVALID_VALUE, "glGetProgramiv(program)");
      return;
   }

   if (shProg->VertexProgram)
      attribs = shProg->VertexProgram->Base.Attributes;
   else
      attribs = NULL;

   switch (pname) {
   case GL_DELETE_STATUS:
      *params = shProg->DeletePending;
      break; 
   case GL_LINK_STATUS:
      *params = shProg->LinkStatus;
      break;
   case GL_VALIDATE_STATUS:
      *params = shProg->Validated;
      break;
   case GL_INFO_LOG_LENGTH:
      *params = shProg->InfoLog ? strlen(shProg->InfoLog) + 1 : 0;
      break;
   case GL_ATTACHED_SHADERS:
      *params = shProg->NumShaders;
      break;
   case GL_ACTIVE_ATTRIBUTES:
      *params = attribs ? attribs->NumParameters : 0;
      break;
   case GL_ACTIVE_ATTRIBUTE_MAX_LENGTH:
      *params = _mesa_longest_parameter_name(attribs, PROGRAM_INPUT) + 1;
      break;
   case GL_ACTIVE_UNIFORMS:
      *params = shProg->Uniforms ? shProg->Uniforms->NumUniforms : 0;
      break;
   case GL_ACTIVE_UNIFORM_MAX_LENGTH:
      *params = _mesa_longest_uniform_name(shProg->Uniforms);
      if (*params > 0)
         (*params)++;  /* add one for terminating zero */
      break;
   case GL_PROGRAM_BINARY_LENGTH_OES:
      *params = 0;
      break;
   default:
      _mesa_error(ctx, GL_INVALID_ENUM, "glGetProgramiv(pname)");
      return;
   }
}

static struct gl_geometry_program *
_mesa_geometry_from_shader(GLuint program)
{
   GET_CURRENT_CONTEXT(ctx);
   struct gl_shader_program *shProg = NULL;
   struct gl_shader *sh = NULL;
   GLuint i;

   shProg = _mesa_lookup_shader_program(ctx, program);

   if (!ctx->Extensions.ARB_geometry_shader4) {
      _mesa_error(ctx, GL_INVALID_OPERATION, "glProgramParameteriARB");
      return NULL;
   }

   if (!shProg) {
      _mesa_error(ctx, GL_INVALID_ENUM, "glProgramParameteriARB");
      return NULL;
   }
   for (i = 0; i < shProg->NumShaders; ++i) {
      if (shProg->Shaders[i]->Type == GL_GEOMETRY_SHADER_ARB) {
         sh = shProg->Shaders[i];
      }
   }
   if (!sh || !sh->Program) {
      _mesa_error(ctx, GL_INVALID_ENUM, "glProgramParameteriARB");
      return NULL;
   }
   return (struct gl_geometry_program *) sh->Program;
}

static void
_mesa_program_parameteri(GLcontext *ctx, GLuint program,
                         GLenum pname, GLint value)
{
   struct gl_geometry_program *gprog;
   ASSERT_OUTSIDE_BEGIN_END(ctx);

   switch (pname) {
   case GL_GEOMETRY_VERTICES_OUT_ARB:
      gprog = _mesa_geometry_from_shader(program);
      if (gprog)
         gprog->VerticesOut = value;
      break;
   case GL_GEOMETRY_INPUT_TYPE_ARB:
      gprog = _mesa_geometry_from_shader(program);
      if (gprog)
         gprog->InputType = value;
      break;
   case GL_GEOMETRY_OUTPUT_TYPE_ARB:
      gprog = _mesa_geometry_from_shader(program);
      if (gprog)
         gprog->OutputType = value;
      break;
   default:
      _mesa_error(ctx, GL_INVALID_ENUM, "glProgramParameteriARB");
      break;
   }
}

static void
_mesa_get_shaderiv(GLcontext *ctx, GLuint name, GLenum pname, GLint *params)
{
   struct gl_shader *shader = _mesa_lookup_shader_err(ctx, name, "glGetShaderiv");

   if (!shader) {
      return;
   }

   switch (pname) {
   case GL_SHADER_TYPE:
      *params = shader->Type;
      break;
   case GL_DELETE_STATUS:
      *params = shader->DeletePending;
      break;
   case GL_COMPILE_STATUS:
      *params = shader->CompileStatus;
      break;
   case GL_INFO_LOG_LENGTH:
      *params = shader->InfoLog ? strlen(shader->InfoLog) + 1 : 0;
      break;
   case GL_SHADER_SOURCE_LENGTH:
      *params = shader->Source ? strlen((char *) shader->Source) + 1 : 0;
      break;
   default:
      _mesa_error(ctx, GL_INVALID_ENUM, "glGetShaderiv(pname)");
      return;
   }
}


static void
_mesa_get_program_info_log(GLcontext *ctx, GLuint program, GLsizei bufSize,
                           GLsizei *length, GLchar *infoLog)
{
   struct gl_shader_program *shProg
      = _mesa_lookup_shader_program(ctx, program);
   if (!shProg) {
      _mesa_error(ctx, GL_INVALID_VALUE, "glGetProgramInfoLog(program)");
      return;
   }
   copy_string(infoLog, bufSize, length, shProg->InfoLog);
}


static void
_mesa_get_shader_info_log(GLcontext *ctx, GLuint shader, GLsizei bufSize,
                          GLsizei *length, GLchar *infoLog)
{
   struct gl_shader *sh = _mesa_lookup_shader(ctx, shader);
   if (!sh) {
      _mesa_error(ctx, GL_INVALID_VALUE, "glGetShaderInfoLog(shader)");
      return;
   }
   copy_string(infoLog, bufSize, length, sh->InfoLog);
}


/**
 * Called via ctx->Driver.GetShaderSource().
 */
static void
_mesa_get_shader_source(GLcontext *ctx, GLuint shader, GLsizei maxLength,
                        GLsizei *length, GLchar *sourceOut)
{
   struct gl_shader *sh;
   sh = _mesa_lookup_shader_err(ctx, shader, "glGetShaderSource");
   if (!sh) {
      return;
   }
   copy_string(sourceOut, maxLength, length, sh->Source);
}


static void
get_matrix_dims(GLenum type, GLint *rows, GLint *cols)
{
   switch (type) {
   case GL_FLOAT_MAT2:
      *rows = *cols = 2;
      break;
   case GL_FLOAT_MAT2x3:
      *rows = 3;
      *cols = 2;
      break;
   case GL_FLOAT_MAT2x4:
      *rows = 4;
      *cols = 2;
      break;
   case GL_FLOAT_MAT3:
      *rows = 3;
      *cols = 3;
      break;
   case GL_FLOAT_MAT3x2:
      *rows = 2;
      *cols = 3;
      break;
   case GL_FLOAT_MAT3x4:
      *rows = 4;
      *cols = 3;
      break;
   case GL_FLOAT_MAT4:
      *rows = 4;
      *cols = 4;
      break;
   case GL_FLOAT_MAT4x2:
      *rows = 2;
      *cols = 4;
      break;
   case GL_FLOAT_MAT4x3:
      *rows = 3;
      *cols = 4;
      break;
   default:
      *rows = *cols = 0;
   }
}


/**
 * Determine the number of rows and columns occupied by a uniform
 * according to its datatype.  For non-matrix types (such as GL_FLOAT_VEC4),
 * the number of rows = 1 and cols = number of elements in the vector.
 */
static void
get_uniform_rows_cols(const struct gl_program_parameter *p,
                      GLint *rows, GLint *cols)
{
   get_matrix_dims(p->DataType, rows, cols);
   if (*rows == 0 && *cols == 0) {
      /* not a matrix type, probably a float or vector */
      if (p->Size <= 4) {
         *rows = 1;
         *cols = p->Size;
      }
      else {
         *rows = p->Size / 4 + 1;
         if (p->Size % 4 == 0)
            *cols = 4;
         else
            *cols = p->Size % 4;
      }
   }
}


/**
 * Helper for get_uniform[fi]v() functions.
 * Given a shader program name and uniform location, return a pointer
 * to the shader program and return the program parameter position.
 */
static void
lookup_uniform_parameter(GLcontext *ctx, GLuint program, GLint location,
                         struct gl_program **progOut, GLint *paramPosOut)
{
   struct gl_shader_program *shProg
      = _mesa_lookup_shader_program_err(ctx, program, "glGetUniform[if]v");
   struct gl_program *prog = NULL;
   GLint progPos = -1;

   /* if shProg is NULL, we'll have already recorded an error */

   if (shProg) {
      if (!shProg->Uniforms ||
          location < 0 ||
          location >= (GLint) shProg->Uniforms->NumUniforms) {
         _mesa_error(ctx, GL_INVALID_OPERATION,  "glGetUniformfv(location)");
      }
      else {
         /* OK, find the gl_program and program parameter location */
         progPos = shProg->Uniforms->Uniforms[location].VertPos;
         if (progPos >= 0) {
            prog = &shProg->VertexProgram->Base;
         }
         else {
            progPos = shProg->Uniforms->Uniforms[location].FragPos;
            if (progPos >= 0) {
               prog = &shProg->FragmentProgram->Base;
            } else {
               progPos = shProg->Uniforms->Uniforms[location].GeomPos;
               if (progPos >= 0) {
                  prog = &shProg->GeometryProgram->Base;
               }
            }
         }
      }
   }

   *progOut = prog;
   *paramPosOut = progPos;
}


/**
 * Called via ctx->Driver.GetUniformfv().
 */
static void
_mesa_get_uniformfv(GLcontext *ctx, GLuint program, GLint location,
                    GLfloat *params)
{
   struct gl_program *prog;
   GLint paramPos;

   lookup_uniform_parameter(ctx, program, location, &prog, &paramPos);

   if (prog) {
      const struct gl_program_parameter *p =
         &prog->Parameters->Parameters[paramPos];
      GLint rows, cols, i, j, k;

      get_uniform_rows_cols(p, &rows, &cols);

      k = 0;
      for (i = 0; i < rows; i++) {
         for (j = 0; j < cols; j++ ) {
            params[k++] = prog->Parameters->ParameterValues[paramPos+i][j];
         }
      }
   }
}


/**
 * Called via ctx->Driver.GetUniformiv().
 * \sa _mesa_get_uniformfv, only difference is a cast.
 */
static void
_mesa_get_uniformiv(GLcontext *ctx, GLuint program, GLint location,
                    GLint *params)
{
   struct gl_program *prog;
   GLint paramPos;

   lookup_uniform_parameter(ctx, program, location, &prog, &paramPos);

   if (prog) {
      const struct gl_program_parameter *p =
         &prog->Parameters->Parameters[paramPos];
      GLint rows, cols, i, j, k;

      get_uniform_rows_cols(p, &rows, &cols);

      k = 0;
      for (i = 0; i < rows; i++) {
         for (j = 0; j < cols; j++ ) {
            params[k++] = (GLint) prog->Parameters->ParameterValues[paramPos+i][j];
         }
      }
   }
}


/**
 * The value returned by GetUniformLocation actually encodes two things:
 * 1. the index into the prog->Uniforms[] array for the uniform
 * 2. an offset in the prog->ParameterValues[] array for specifying array
 *    elements or structure fields.
 * This function merges those two values.
 */
static void
merge_location_offset(GLint *location, GLint offset)
{
   *location = *location | (offset << 16);
}


/**
 * Seperate the uniform location and parameter offset.  See above.
 */
static void
split_location_offset(GLint *location, GLint *offset)
{
   *offset = (*location >> 16);
   *location = *location & 0xffff;
}


/**
 * Called via ctx->Driver.GetUniformLocation().
 *
 * The return value will encode two values, the uniform location and an
 * offset (used for arrays, structs).
 */
static GLint
_mesa_get_uniform_location(GLcontext *ctx, GLuint program, const GLchar *name)
{
   GLint offset = 0, location = -1;

   struct gl_shader_program *shProg =
      _mesa_lookup_shader_program_err(ctx, program, "glGetUniformLocation");

   if (!shProg)
      return -1;

   if (shProg->LinkStatus == GL_FALSE) {
      _mesa_error(ctx, GL_INVALID_OPERATION, "glGetUniformfv(program)");
      return -1;
   }

   /* XXX we should return -1 if the uniform was declared, but not
    * actually used.
    */

   /* XXX we need to be able to parse uniform names for structs and arrays
    * such as:
    *   mymatrix[1]
    *   mystruct.field1
    */

   {
      /* handle 1-dimension arrays here... */
      char *c = strchr(name, '[');
      if (c) {
         /* truncate name at [ */
         const GLint len = c - name;
         GLchar *newName = _mesa_malloc(len + 1);
         if (!newName)
            return -1; /* out of mem */
         _mesa_memcpy(newName, name, len);
         newName[len] = 0;

         location = _mesa_lookup_uniform(shProg->Uniforms, newName);
         if (location >= 0) {
            const GLint element = _mesa_atoi(c + 1);
            if (element > 0) {
               /* get type of the uniform array element */
               struct gl_program_parameter *p;
               p = get_uniform_parameter(shProg, location);
               if (p) {
                  GLint rows, cols;
                  get_matrix_dims(p->DataType, &rows, &cols);
                  if (rows < 1)
                     rows = 1;
                  offset = element * rows;
               }
            }
         }

         _mesa_free(newName);
      }
   }

   if (location < 0) {
      location = _mesa_lookup_uniform(shProg->Uniforms, name);
   }

   if (location >= 0) {
      merge_location_offset(&location, offset);
   }

   return location;
}



/**
 * Called via ctx->Driver.ShaderSource()
 */
static void
_mesa_shader_source(GLcontext *ctx, GLuint shader, const GLchar *source)
{
   struct gl_shader *sh;

   sh = _mesa_lookup_shader_err(ctx, shader, "glShaderSource");
   if (!sh)
      return;

   /* free old shader source string and install new one */
   if (sh->Source) {
      _mesa_free((void *) sh->Source);
   }
   sh->Source = source;
   sh->CompileStatus = GL_FALSE;
#ifdef DEBUG
   sh->SourceChecksum = _mesa_str_checksum(sh->Source);
#endif
}


/**
 * Called via ctx->Driver.CompileShader()
 */
static void
_mesa_compile_shader(GLcontext *ctx, GLuint shaderObj)
{
   struct gl_shader *sh;

   sh = _mesa_lookup_shader_err(ctx, shaderObj, "glCompileShader");
   if (!sh)
      return;

   /* set default pragma state for shader */
   sh->Pragmas = ctx->Shader.DefaultPragmas;

   /* this call will set the sh->CompileStatus field to indicate if
    * compilation was successful.
    */
   (void) _slang_compile(ctx, sh);
}


/**
 * Called via ctx->Driver.LinkProgram()
 */
static void
_mesa_link_program(GLcontext *ctx, GLuint program)
{
   struct gl_shader_program *shProg;

   shProg = _mesa_lookup_shader_program_err(ctx, program, "glLinkProgram");
   if (!shProg)
      return;

   FLUSH_VERTICES(ctx, _NEW_PROGRAM);

   _slang_link(ctx, program, shProg);

   /* debug code */
   if (0) {
      GLuint i;

      _mesa_printf("Link %u shaders in program %u: %s\n",
                   shProg->NumShaders, shProg->Name,
                   shProg->LinkStatus ? "Success" : "Failed");

      for (i = 0; i < shProg->NumShaders; i++) {
         _mesa_printf(" shader %u, type 0x%x\n",
                      shProg->Shaders[i]->Name,
                      shProg->Shaders[i]->Type);
      }
   }
}


/**
 * Called via ctx->Driver.UseProgram()
 */
void
_mesa_use_program(GLcontext *ctx, GLuint program)
{
   struct gl_shader_program *shProg;

   if (ctx->Shader.CurrentProgram &&
       ctx->Shader.CurrentProgram->Name == program) {
      /* no-op */
      return;
   }

   FLUSH_VERTICES(ctx, _NEW_PROGRAM | _NEW_PROGRAM_CONSTANTS);

   if (program) {
      shProg = _mesa_lookup_shader_program_err(ctx, program, "glUseProgram");
      if (!shProg) {
         return;
      }
      if (!shProg->LinkStatus) {
         _mesa_error(ctx, GL_INVALID_OPERATION,
                     "glUseProgram(program %u not linked)", program);
         return;
      }

      /* debug code */
      if (ctx->Shader.Flags & GLSL_USE_PROG) {
         GLuint i;
         _mesa_printf("Mesa: glUseProgram(%u)\n", shProg->Name);
         for (i = 0; i < shProg->NumShaders; i++) {
            const char *s;
            switch (shProg->Shaders[i]->Type) {
            case GL_VERTEX_SHADER:
               s = "vertex";
               break;
            case GL_FRAGMENT_SHADER:
               s = "fragment";
               break;
            case GL_GEOMETRY_SHADER:
               s = "geometry";
               break;
            default:
               s = "";
            }
            _mesa_printf("  %s shader %u, checksum %u\n", s, 
                         shProg->Shaders[i]->Name,
                         shProg->Shaders[i]->SourceChecksum);
         }
         if (shProg->VertexProgram)
            _mesa_printf("  vert prog %u\n", shProg->VertexProgram->Base.Id);
         if (shProg->FragmentProgram)
<<<<<<< HEAD
            printf(" frag prog %u\n", shProg->FragmentProgram->Base.Id);
         if (shProg->GeometryProgram)
            printf(" frag prog %u\n", shProg->FragmentProgram->Base.Id);
=======
            _mesa_printf("  frag prog %u\n", shProg->FragmentProgram->Base.Id);
>>>>>>> 51173e4e
      }
   }
   else {
      shProg = NULL;
   }

   _mesa_reference_shader_program(ctx, &ctx->Shader.CurrentProgram, shProg);
}



/**
 * Update the vertex/fragment program's TexturesUsed array.
 *
 * This needs to be called after glUniform(set sampler var) is called.
 * A call to glUniform(samplerVar, value) causes a sampler to point to a
 * particular texture unit.  We know the sampler's texture target
 * (1D/2D/3D/etc) from compile time but the sampler's texture unit is
 * set by glUniform() calls.
 *
 * So, scan the program->SamplerUnits[] and program->SamplerTargets[]
 * information to update the prog->TexturesUsed[] values.
 * Each value of TexturesUsed[unit] is one of zero, TEXTURE_1D_INDEX,
 * TEXTURE_2D_INDEX, TEXTURE_3D_INDEX, etc.
 * We'll use that info for state validation before rendering.
 */
void
_mesa_update_shader_textures_used(struct gl_program *prog)
{
   GLuint s;

   memset(prog->TexturesUsed, 0, sizeof(prog->TexturesUsed));

   for (s = 0; s < MAX_SAMPLERS; s++) {
      if (prog->SamplersUsed & (1 << s)) {
         GLuint unit = prog->SamplerUnits[s];
         GLuint tgt = prog->SamplerTargets[s];
         assert(unit < MAX_TEXTURE_IMAGE_UNITS);
         assert(tgt < NUM_TEXTURE_TARGETS);
         prog->TexturesUsed[unit] |= (1 << tgt);
      }
   }
}


/**
 * Check if the type given by userType is allowed to set a uniform of the
 * target type.  Generally, equivalence is required, but setting Boolean
 * uniforms can be done with glUniformiv or glUniformfv.
 */
static GLboolean
compatible_types(GLenum userType, GLenum targetType)
{
   if (userType == targetType)
      return GL_TRUE;

   if (targetType == GL_BOOL && (userType == GL_FLOAT || userType == GL_INT))
      return GL_TRUE;

   if (targetType == GL_BOOL_VEC2 && (userType == GL_FLOAT_VEC2 ||
                                      userType == GL_INT_VEC2))
      return GL_TRUE;

   if (targetType == GL_BOOL_VEC3 && (userType == GL_FLOAT_VEC3 ||
                                      userType == GL_INT_VEC3))
      return GL_TRUE;

   if (targetType == GL_BOOL_VEC4 && (userType == GL_FLOAT_VEC4 ||
                                      userType == GL_INT_VEC4))
      return GL_TRUE;

   if (is_sampler_type(targetType) && userType == GL_INT)
      return GL_TRUE;

   return GL_FALSE;
}


/**
 * Set the value of a program's uniform variable.
 * \param program  the program whose uniform to update
 * \param index  the index of the program parameter for the uniform
 * \param offset  additional parameter slot offset (for arrays)
 * \param type  the incoming datatype of 'values'
 * \param count  the number of uniforms to set
 * \param elems  number of elements per uniform (1, 2, 3 or 4)
 * \param values  the new values, of datatype 'type'
 */
static void
set_program_uniform(GLcontext *ctx, struct gl_program *program,
                    GLint index, GLint offset,
                    GLenum type, GLsizei count, GLint elems,
                    const void *values)
{
   const struct gl_program_parameter *param =
      &program->Parameters->Parameters[index];

   assert(offset >= 0);
   assert(elems >= 1);
   assert(elems <= 4);

   if (!compatible_types(type, param->DataType)) {
      _mesa_error(ctx, GL_INVALID_OPERATION, "glUniform(type mismatch)");
      return;
   }

   if (index + offset > (GLint) program->Parameters->Size) {
      /* out of bounds! */
      return;
   }

   if (param->Type == PROGRAM_SAMPLER) {
      /* This controls which texture unit which is used by a sampler */
      GLboolean changed = GL_FALSE;
      GLint i;

      /* this should have been caught by the compatible_types() check */
      ASSERT(type == GL_INT);

      /* loop over number of samplers to change */
      for (i = 0; i < count; i++) {
         GLuint sampler =
            (GLuint) program->Parameters->ParameterValues[index + offset + i][0];
         GLuint texUnit = ((GLuint *) values)[i];

         /* check that the sampler (tex unit index) is legal */
         if (texUnit >= ctx->Const.MaxTextureImageUnits) {
            _mesa_error(ctx, GL_INVALID_VALUE,
                        "glUniform1(invalid sampler/tex unit index)");
            return;
         }

         /* This maps a sampler to a texture unit: */
         if (sampler < MAX_SAMPLERS) {
#if 0
            _mesa_printf("Set program %p sampler %d '%s' to unit %u\n",
                         program, sampler, param->Name, texUnit);
#endif
            if (program->SamplerUnits[sampler] != texUnit) {
               program->SamplerUnits[sampler] = texUnit;
               changed = GL_TRUE;
            }
         }
      }

      if (changed) {
         /* When a sampler's value changes it usually requires rewriting
          * a GPU program's TEX instructions since there may not be a
          * sampler->texture lookup table.  We signal this with the
          * ProgramStringNotify() callback.
          */
         FLUSH_VERTICES(ctx, _NEW_TEXTURE | _NEW_PROGRAM);
         _mesa_update_shader_textures_used(program);
         ctx->Driver.ProgramStringNotify(ctx, program->Target, program);
      }
   }
   else {
      /* ordinary uniform variable */
      const GLboolean isUniformBool = is_boolean_type(param->DataType);
      const GLboolean areIntValues = is_integer_type(type);
      const GLint slots = (param->Size + 3) / 4;
      const GLint typeSize = sizeof_glsl_type(param->DataType);
      GLsizei k, i;

      if (param->Size > typeSize) {
         /* an array */
         /* we'll ignore extra data below */
      }
      else {
         /* non-array: count must be at most one; count == 0 is handled by the loop below */
         if (count > 1) {
            _mesa_error(ctx, GL_INVALID_OPERATION,
                        "glUniform(uniform is not an array)");
            return;
         }
      }

      /* loop over number of array elements */
      for (k = 0; k < count; k++) {
         GLfloat *uniformVal;

         if (offset + k >= slots) {
            /* Extra array data is ignored */
            break;
         }

         /* uniformVal (the destination) is always float[4] */
         uniformVal = program->Parameters->ParameterValues[index + offset + k];

         if (areIntValues) {
            /* convert user's ints to floats */
            const GLint *iValues = ((const GLint *) values) + k * elems;
            for (i = 0; i < elems; i++) {
               uniformVal[i] = (GLfloat) iValues[i];
            }
         }
         else {
            const GLfloat *fValues = ((const GLfloat *) values) + k * elems;
            for (i = 0; i < elems; i++) {
               uniformVal[i] = fValues[i];
            }
         }

         /* if the uniform is bool-valued, convert to 1.0 or 0.0 */
         if (isUniformBool) {
            for (i = 0; i < elems; i++) {
               uniformVal[i] = uniformVal[i] ? 1.0f : 0.0f;
            }
         }
      }
   }
}


/**
 * Called via ctx->Driver.Uniform().
 */
static void
_mesa_uniform(GLcontext *ctx, GLint location, GLsizei count,
              const GLvoid *values, GLenum type)
{
   struct gl_shader_program *shProg = ctx->Shader.CurrentProgram;
   struct gl_uniform *uniform;
   GLint elems, offset;
   GLenum basicType;

   if (!shProg || !shProg->LinkStatus) {
      _mesa_error(ctx, GL_INVALID_OPERATION, "glUniform(program not linked)");
      return;
   }

   if (location == -1)
      return;   /* The standard specifies this as a no-op */

   if (location < -1) {
      _mesa_error(ctx, GL_INVALID_OPERATION, "glUniform(location)");
      return;
   }

   split_location_offset(&location, &offset);

   if (location < 0 || location >= (GLint) shProg->Uniforms->NumUniforms) {
      _mesa_error(ctx, GL_INVALID_VALUE, "glUniform(location)");
      return;
   }

   if (count < 0) {
      _mesa_error(ctx, GL_INVALID_VALUE, "glUniform(count < 0)");
      return;
   }

   switch (type) {
   case GL_FLOAT:
      basicType = GL_FLOAT;
      elems = 1;
      break;
   case GL_INT:
      basicType = GL_INT;
      elems = 1;
      break;
   case GL_FLOAT_VEC2:
      basicType = GL_FLOAT;
      elems = 2;
      break;
   case GL_INT_VEC2:
      basicType = GL_INT;
      elems = 2;
      break;
   case GL_FLOAT_VEC3:
      basicType = GL_FLOAT;
      elems = 3;
      break;
   case GL_INT_VEC3:
      basicType = GL_INT;
      elems = 3;
      break;
   case GL_FLOAT_VEC4:
      basicType = GL_FLOAT;
      elems = 4;
      break;
   case GL_INT_VEC4:
      basicType = GL_INT;
      elems = 4;
      break;
   default:
      _mesa_problem(ctx, "Invalid type in _mesa_uniform");
      return;
   }

   FLUSH_VERTICES(ctx, _NEW_PROGRAM_CONSTANTS);

   uniform = &shProg->Uniforms->Uniforms[location];

   if (ctx->Shader.Flags & GLSL_UNIFORMS) {
      GLint i;
      _mesa_printf("Mesa: set program %u uniform %s (loc %d) to: ",
                   shProg->Name, uniform->Name, location);
      if (basicType == GL_INT) {
         const GLint *v = (const GLint *) values;
         for (i = 0; i < count * elems; i++) {
            _mesa_printf("%d ", v[i]);
         }
      }
      else {
         const GLfloat *v = (const GLfloat *) values;
         for (i = 0; i < count * elems; i++) {
            _mesa_printf("%g ", v[i]);
         }
      }
      _mesa_printf("\n");
   }

   /* A uniform var may be used by both a vertex shader and a fragment
    * shader.  We may need to update one or both shader's uniform here:
    */
   if (shProg->VertexProgram) {
      /* convert uniform location to program parameter index */
      GLint index = uniform->VertPos;
      if (index >= 0) {
         set_program_uniform(ctx, &shProg->VertexProgram->Base,
                             index, offset, type, count, elems, values);
      }
   }

   if (shProg->FragmentProgram) {
      /* convert uniform location to program parameter index */
      GLint index = uniform->FragPos;
      if (index >= 0) {
         set_program_uniform(ctx, &shProg->FragmentProgram->Base,
                             index, offset, type, count, elems, values);
      }
   }

   if (shProg->GeometryProgram) {
      /* convert uniform location to program parameter index */
      GLint index = uniform->GeomPos;
      if (index >= 0) {
         set_program_uniform(ctx, &shProg->GeometryProgram->Base,
                             index, offset, type, count, elems, values);
      }
   }

   uniform->Initialized = GL_TRUE;
}


/**
 * Set a matrix-valued program parameter.
 */
static void
set_program_uniform_matrix(GLcontext *ctx, struct gl_program *program,
                           GLuint index, GLuint offset,
                           GLuint count, GLuint rows, GLuint cols,
                           GLboolean transpose, const GLfloat *values)
{
   GLuint mat, row, col;
   GLuint src = 0;
   const struct gl_program_parameter * param = &program->Parameters->Parameters[index];
   const GLint slots = (param->Size + 3) / 4;
   const GLint typeSize = sizeof_glsl_type(param->DataType);
   GLint nr, nc;

   /* check that the number of rows, columns is correct */
   get_matrix_dims(param->DataType, &nr, &nc);
   if (rows != nr || cols != nc) {
      _mesa_error(ctx, GL_INVALID_OPERATION,
                  "glUniformMatrix(matrix size mismatch)");
      return;
   }

   if (param->Size <= typeSize) {
      /* non-array: count must be at most one; count == 0 is handled by the loop below */
      if (count > 1) {
         _mesa_error(ctx, GL_INVALID_OPERATION,
                     "glUniformMatrix(uniform is not an array)");
         return;
      }
   }

   /*
    * Note: the _columns_ of a matrix are stored in program registers, not
    * the rows.  So, the loops below look a little funny.
    * XXX could optimize this a bit...
    */

   /* loop over matrices */
   for (mat = 0; mat < count; mat++) {

      /* each matrix: */
      for (col = 0; col < cols; col++) {
         GLfloat *v;
         if (offset >= slots) {
            /* Ignore writes beyond the end of (the used part of) an array */
            return;
         }
         v = program->Parameters->ParameterValues[index + offset];
         for (row = 0; row < rows; row++) {
            if (transpose) {
               v[row] = values[src + row * cols + col];
            }
            else {
               v[row] = values[src + col * rows + row];
            }
         }

         offset++;
      }

      src += rows * cols;  /* next matrix */
   }
}


/**
 * Called by ctx->Driver.UniformMatrix().
 * Note: cols=2, rows=4  ==>  array[2] of vec4
 */
static void
_mesa_uniform_matrix(GLcontext *ctx, GLint cols, GLint rows,
                     GLint location, GLsizei count,
                     GLboolean transpose, const GLfloat *values)
{
   struct gl_shader_program *shProg = ctx->Shader.CurrentProgram;
   struct gl_uniform *uniform;
   GLint offset;

   if (!shProg || !shProg->LinkStatus) {
      _mesa_error(ctx, GL_INVALID_OPERATION,
         "glUniformMatrix(program not linked)");
      return;
   }

   if (location == -1)
      return;   /* The standard specifies this as a no-op */

   if (location < -1) {
      _mesa_error(ctx, GL_INVALID_OPERATION, "glUniformMatrix(location)");
      return;
   }

   split_location_offset(&location, &offset);

   if (location < 0 || location >= (GLint) shProg->Uniforms->NumUniforms) {
      _mesa_error(ctx, GL_INVALID_VALUE, "glUniformMatrix(location)");
      return;
   }
   if (values == NULL) {
      _mesa_error(ctx, GL_INVALID_VALUE, "glUniformMatrix");
      return;
   }

   FLUSH_VERTICES(ctx, _NEW_PROGRAM_CONSTANTS);

   uniform = &shProg->Uniforms->Uniforms[location];

   if (shProg->VertexProgram) {
      /* convert uniform location to program parameter index */
      GLint index = uniform->VertPos;
      if (index >= 0) {
         set_program_uniform_matrix(ctx, &shProg->VertexProgram->Base,
                                    index, offset,
                                    count, rows, cols, transpose, values);
      }
   }

   if (shProg->FragmentProgram) {
      /* convert uniform location to program parameter index */
      GLint index = uniform->FragPos;
      if (index >= 0) {
         set_program_uniform_matrix(ctx, &shProg->FragmentProgram->Base,
                                    index, offset,
                                    count, rows, cols, transpose, values);
      }
   }

   if (shProg->GeometryProgram) {
      /* convert uniform location to program parameter index */
      GLint index = uniform->GeomPos;
      if (index >= 0) {
         set_program_uniform_matrix(ctx, &shProg->GeometryProgram->Base,
                                    index, offset,
                                    count, rows, cols, transpose, values);
      }
   }

   uniform->Initialized = GL_TRUE;
}


/**
 * Validate a program's samplers.
 * Specifically, check that there aren't two samplers of different types
 * pointing to the same texture unit.
 * \return GL_TRUE if valid, GL_FALSE if invalid
 */
static GLboolean
validate_samplers(GLcontext *ctx, const struct gl_program *prog, char *errMsg)
{
   static const char *targetName[] = {
      "TEXTURE_2D_ARRAY",
      "TEXTURE_1D_ARRAY",
      "TEXTURE_CUBE",
      "TEXTURE_3D",
      "TEXTURE_RECT",
      "TEXTURE_2D",
      "TEXTURE_1D",
   };
   GLint targetUsed[MAX_TEXTURE_IMAGE_UNITS];
   GLbitfield samplersUsed = prog->SamplersUsed;
   GLuint i;

   assert(Elements(targetName) == NUM_TEXTURE_TARGETS);

   if (samplersUsed == 0x0)
      return GL_TRUE;

   for (i = 0; i < Elements(targetUsed); i++)
      targetUsed[i] = -1;

   /* walk over bits which are set in 'samplers' */
   while (samplersUsed) {
      GLuint unit;
      gl_texture_index target;
      GLint sampler = _mesa_ffs(samplersUsed) - 1;
      assert(sampler >= 0);
      assert(sampler < MAX_TEXTURE_IMAGE_UNITS);
      unit = prog->SamplerUnits[sampler];
      target = prog->SamplerTargets[sampler];
      if (targetUsed[unit] != -1 && targetUsed[unit] != target) {
         _mesa_snprintf(errMsg, 100,
                       "Texture unit %d is accessed both as %s and %s",
                       unit, targetName[targetUsed[unit]], targetName[target]);
         return GL_FALSE;
      }
      targetUsed[unit] = target;
      samplersUsed ^= (1 << sampler);
   }

   return GL_TRUE;
}


/**
 * Do validation of the given shader program.
 * \param errMsg  returns error message if validation fails.
 * \return GL_TRUE if valid, GL_FALSE if invalid (and set errMsg)
 */
GLboolean
_mesa_validate_shader_program(GLcontext *ctx,
                              const struct gl_shader_program *shProg,
                              char *errMsg)
{
   const struct gl_vertex_program *vp = shProg->VertexProgram;
   const struct gl_fragment_program *fp = shProg->FragmentProgram;

   if (!shProg->LinkStatus) {
      return GL_FALSE;
   }

   /* From the GL spec, a program is invalid if any of these are true:

     any two active samplers in the current program object are of
     different types, but refer to the same texture image unit,

     any active sampler in the current program object refers to a texture
     image unit where fixed-function fragment processing accesses a
     texture target that does not match the sampler type, or 

     the sum of the number of active samplers in the program and the
     number of texture image units enabled for fixed-function fragment
     processing exceeds the combined limit on the total number of texture
     image units allowed.
   */


   /*
    * Check: any two active samplers in the current program object are of
    * different types, but refer to the same texture image unit,
    */
   if (vp && !validate_samplers(ctx, &vp->Base, errMsg)) {
      return GL_FALSE;
   }
   if (fp && !validate_samplers(ctx, &fp->Base, errMsg)) {
      return GL_FALSE;
   }

   return GL_TRUE;
}


/**
 * Called via glValidateProgram()
 */
static void
_mesa_validate_program(GLcontext *ctx, GLuint program)
{
   struct gl_shader_program *shProg;
   char errMsg[100];

   shProg = _mesa_lookup_shader_program_err(ctx, program, "glValidateProgram");
   if (!shProg) {
      return;
   }

   shProg->Validated = _mesa_validate_shader_program(ctx, shProg, errMsg);
   if (!shProg->Validated) {
      /* update info log */
      if (shProg->InfoLog) {
         _mesa_free(shProg->InfoLog);
      }
      shProg->InfoLog = _mesa_strdup(errMsg);
   }
}


/**
 * Plug in Mesa's GLSL functions into the device driver function table.
 */
void
_mesa_init_glsl_driver_functions(struct dd_function_table *driver)
{
   driver->AttachShader = _mesa_attach_shader;
   driver->BindAttribLocation = _mesa_bind_attrib_location;
   driver->CompileShader = _mesa_compile_shader;
   driver->CreateProgram = _mesa_create_program;
   driver->CreateShader = _mesa_create_shader;
   driver->DeleteProgram2 = _mesa_delete_program2;
   driver->DeleteShader = _mesa_delete_shader;
   driver->DetachShader = _mesa_detach_shader;
   driver->GetActiveAttrib = _mesa_get_active_attrib;
   driver->GetActiveUniform = _mesa_get_active_uniform;
   driver->GetAttachedShaders = _mesa_get_attached_shaders;
   driver->GetAttribLocation = _mesa_get_attrib_location;
   driver->GetHandle = _mesa_get_handle;
   driver->GetProgramiv = _mesa_get_programiv;
   driver->GetProgramInfoLog = _mesa_get_program_info_log;
   driver->GetShaderiv = _mesa_get_shaderiv;
   driver->GetShaderInfoLog = _mesa_get_shader_info_log;
   driver->GetShaderSource = _mesa_get_shader_source;
   driver->GetUniformfv = _mesa_get_uniformfv;
   driver->GetUniformiv = _mesa_get_uniformiv;
   driver->GetUniformLocation = _mesa_get_uniform_location;
   driver->IsProgram = _mesa_is_program;
   driver->IsShader = _mesa_is_shader;
   driver->LinkProgram = _mesa_link_program;
   driver->ShaderSource = _mesa_shader_source;
   driver->Uniform = _mesa_uniform;
   driver->UniformMatrix = _mesa_uniform_matrix;
   driver->UseProgram = _mesa_use_program;
   driver->ValidateProgram = _mesa_validate_program;
   driver->ProgramParameteri = _mesa_program_parameteri;
}<|MERGE_RESOLUTION|>--- conflicted
+++ resolved
@@ -1623,13 +1623,9 @@
          if (shProg->VertexProgram)
             _mesa_printf("  vert prog %u\n", shProg->VertexProgram->Base.Id);
          if (shProg->FragmentProgram)
-<<<<<<< HEAD
-            printf(" frag prog %u\n", shProg->FragmentProgram->Base.Id);
+            _mesa_printf("  frag prog %u\n", shProg->FragmentProgram->Base.Id);
          if (shProg->GeometryProgram)
-            printf(" frag prog %u\n", shProg->FragmentProgram->Base.Id);
-=======
-            _mesa_printf("  frag prog %u\n", shProg->FragmentProgram->Base.Id);
->>>>>>> 51173e4e
+            _mesa_printf("  geom prog %u\n", shProg->GeometryProgram->Base.Id);
       }
    }
    else {
