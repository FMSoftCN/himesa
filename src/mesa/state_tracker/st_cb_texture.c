/**************************************************************************
 * 
 * Copyright 2007 Tungsten Graphics, Inc., Cedar Park, Texas.
 * All Rights Reserved.
 * 
 * Permission is hereby granted, free of charge, to any person obtaining a
 * copy of this software and associated documentation files (the
 * "Software"), to deal in the Software without restriction, including
 * without limitation the rights to use, copy, modify, merge, publish,
 * distribute, sub license, and/or sell copies of the Software, and to
 * permit persons to whom the Software is furnished to do so, subject to
 * the following conditions:
 * 
 * The above copyright notice and this permission notice (including the
 * next paragraph) shall be included in all copies or substantial portions
 * of the Software.
 * 
 * THE SOFTWARE IS PROVIDED "AS IS", WITHOUT WARRANTY OF ANY KIND, EXPRESS
 * OR IMPLIED, INCLUDING BUT NOT LIMITED TO THE WARRANTIES OF
 * MERCHANTABILITY, FITNESS FOR A PARTICULAR PURPOSE AND NON-INFRINGEMENT.
 * IN NO EVENT SHALL TUNGSTEN GRAPHICS AND/OR ITS SUPPLIERS BE LIABLE FOR
 * ANY CLAIM, DAMAGES OR OTHER LIABILITY, WHETHER IN AN ACTION OF CONTRACT,
 * TORT OR OTHERWISE, ARISING FROM, OUT OF OR IN CONNECTION WITH THE
 * SOFTWARE OR THE USE OR OTHER DEALINGS IN THE SOFTWARE.
 * 
 **************************************************************************/

#include "main/mfeatures.h"
#include "main/bufferobj.h"
#if FEATURE_convolve
#include "main/convolve.h"
#endif
#include "main/enums.h"
#include "main/fbobject.h"
#include "main/formats.h"
#include "main/image.h"
#include "main/imports.h"
#include "main/macros.h"
#include "main/mipmap.h"
#include "main/texcompress.h"
#include "main/texfetch.h"
#include "main/texgetimage.h"
#include "main/teximage.h"
#include "main/texobj.h"
#include "main/texstore.h"

#include "state_tracker/st_debug.h"
#include "state_tracker/st_context.h"
#include "state_tracker/st_cb_fbo.h"
#include "state_tracker/st_cb_texture.h"
#include "state_tracker/st_format.h"
#include "state_tracker/st_public.h"
#include "state_tracker/st_texture.h"
#include "state_tracker/st_gen_mipmap.h"
#include "state_tracker/st_inlines.h"
#include "state_tracker/st_atom.h"

#include "pipe/p_context.h"
#include "pipe/p_defines.h"
#include "util/u_inlines.h"
#include "pipe/p_shader_tokens.h"
#include "util/u_tile.h"
#include "util/u_blit.h"
#include "util/u_format.h"
#include "util/u_surface.h"
#include "util/u_sampler.h"
#include "util/u_math.h"


#define DBG if (0) printf


static enum pipe_texture_target
gl_target_to_pipe(GLenum target)
{
   switch (target) {
   case GL_TEXTURE_1D:
      return PIPE_TEXTURE_1D;

   case GL_TEXTURE_2D:
   case GL_TEXTURE_RECTANGLE_NV:
      return PIPE_TEXTURE_2D;

   case GL_TEXTURE_3D:
      return PIPE_TEXTURE_3D;

   case GL_TEXTURE_CUBE_MAP_ARB:
      return PIPE_TEXTURE_CUBE;

   default:
      assert(0);
      return 0;
   }
}


/** called via ctx->Driver.NewTextureImage() */
static struct gl_texture_image *
st_NewTextureImage(GLcontext * ctx)
{
   DBG("%s\n", __FUNCTION__);
   (void) ctx;
   return (struct gl_texture_image *) ST_CALLOC_STRUCT(st_texture_image);
}


/** called via ctx->Driver.NewTextureObject() */
static struct gl_texture_object *
st_NewTextureObject(GLcontext * ctx, GLuint name, GLenum target)
{
   struct st_texture_object *obj = ST_CALLOC_STRUCT(st_texture_object);

   DBG("%s\n", __FUNCTION__);
   _mesa_initialize_texture_object(&obj->base, name, target);

   return &obj->base;
}

/** called via ctx->Driver.DeleteTextureImage() */
static void 
st_DeleteTextureObject(GLcontext *ctx,
                       struct gl_texture_object *texObj)
{
   struct st_texture_object *stObj = st_texture_object(texObj);
   if (stObj->pt)
<<<<<<< HEAD
      pipe_resource_reference(&stObj->pt, NULL);
   if (stObj->sampler_view)
=======
      pipe_texture_reference(&stObj->pt, NULL);
   if (stObj->sampler_view) {
      if (stObj->sampler_view->context != ctx->st->pipe) {
         /* Take "ownership" of this texture sampler view by setting
          * its context pointer to this context.  This avoids potential
          * crashes when the texture object is shared among contexts
          * and the original/owner context has already been destroyed.
          */
         stObj->sampler_view->context = ctx->st->pipe;
      }
>>>>>>> d97f6963
      pipe_sampler_view_reference(&stObj->sampler_view, NULL);
   }
   _mesa_delete_texture_object(ctx, texObj);
}


/** called via ctx->Driver.FreeTexImageData() */
static void
st_FreeTextureImageData(GLcontext * ctx, struct gl_texture_image *texImage)
{
   struct st_texture_image *stImage = st_texture_image(texImage);

   DBG("%s\n", __FUNCTION__);

   if (stImage->pt) {
      pipe_resource_reference(&stImage->pt, NULL);
   }

   if (texImage->Data) {
      _mesa_align_free(texImage->Data);
      texImage->Data = NULL;
   }
}


/**
 * From linux kernel i386 header files, copes with odd sizes better
 * than COPY_DWORDS would:
 * XXX Put this in src/mesa/main/imports.h ???
 */
#if defined(PIPE_CC_GCC) && defined(PIPE_ARCH_X86)
static INLINE void *
__memcpy(void *to, const void *from, size_t n)
{
   int d0, d1, d2;
   __asm__ __volatile__("rep ; movsl\n\t"
                        "testb $2,%b4\n\t"
                        "je 1f\n\t"
                        "movsw\n"
                        "1:\ttestb $1,%b4\n\t"
                        "je 2f\n\t"
                        "movsb\n" "2:":"=&c"(d0), "=&D"(d1), "=&S"(d2)
                        :"0"(n / 4), "q"(n), "1"((long) to), "2"((long) from)
                        :"memory");
   return (to);
}
#else
#define __memcpy(a,b,c) memcpy(a,b,c)
#endif


/**
 * The system memcpy (at least on ubuntu 5.10) has problems copying
 * to agp (writecombined) memory from a source which isn't 64-byte
 * aligned - there is a 4x performance falloff.
 *
 * The x86 __memcpy is immune to this but is slightly slower
 * (10%-ish) than the system memcpy.
 *
 * The sse_memcpy seems to have a slight cliff at 64/32 bytes, but
 * isn't much faster than x86_memcpy for agp copies.
 * 
 * TODO: switch dynamically.
 */
static void *
do_memcpy(void *dest, const void *src, size_t n)
{
   if ((((unsigned long) src) & 63) || (((unsigned long) dest) & 63)) {
      return __memcpy(dest, src, n);
   }
   else
      return memcpy(dest, src, n);
}


/**
 * Return default texture usage bitmask for the given texture format.
 */
static GLuint
default_usage(enum pipe_format fmt)
{
   GLuint usage = PIPE_BIND_SAMPLER_VIEW;
   if (util_format_is_depth_or_stencil(fmt))
      usage |= PIPE_BIND_DEPTH_STENCIL;
   else
      usage |= PIPE_BIND_RENDER_TARGET;
   return usage;
}


/**
 * Allocate a pipe_resource object for the given st_texture_object using
 * the given st_texture_image to guess the mipmap size/levels.
 *
 * [comments...]
 * Otherwise, store it in memory if (Border != 0) or (any dimension ==
 * 1).
 *    
 * Otherwise, if max_level >= level >= min_level, create texture with
 * space for images from min_level down to max_level.
 *
 * Otherwise, create texture with space for images from (level 0)..(1x1).
 * Consider pruning this texture at a validation if the saving is worth it.
 */
static void
guess_and_alloc_texture(struct st_context *st,
			struct st_texture_object *stObj,
			const struct st_texture_image *stImage)
{
   GLuint firstLevel;
   GLuint lastLevel;
   GLuint width = stImage->base.Width2;  /* size w/out border */
   GLuint height = stImage->base.Height2;
   GLuint depth = stImage->base.Depth2;
   GLuint i, usage;
   enum pipe_format fmt;

   DBG("%s\n", __FUNCTION__);

   assert(!stObj->pt);

   if (stObj->pt &&
       (GLint) stImage->level > stObj->base.BaseLevel &&
       (stImage->base.Width == 1 ||
        (stObj->base.Target != GL_TEXTURE_1D &&
         stImage->base.Height == 1) ||
        (stObj->base.Target == GL_TEXTURE_3D &&
         stImage->base.Depth == 1)))
      return;

   /* If this image disrespects BaseLevel, allocate from level zero.
    * Usually BaseLevel == 0, so it's unlikely to happen.
    */
   if ((GLint) stImage->level < stObj->base.BaseLevel)
      firstLevel = 0;
   else
      firstLevel = stObj->base.BaseLevel;


   /* Figure out image dimensions at start level. 
    */
   for (i = stImage->level; i > firstLevel; i--) {
      if (width != 1)
         width <<= 1;
      if (height != 1)
         height <<= 1;
      if (depth != 1)
         depth <<= 1;
   }

   if (width == 0 || height == 0 || depth == 0) {
      /* no texture needed */
      return;
   }

   /* Guess a reasonable value for lastLevel.  This is probably going
    * to be wrong fairly often and might mean that we have to look at
    * resizable buffers, or require that buffers implement lazy
    * pagetable arrangements.
    */
   if ((stObj->base.MinFilter == GL_NEAREST ||
        stObj->base.MinFilter == GL_LINEAR ||
        stImage->base._BaseFormat == GL_DEPTH_COMPONENT ||
        stImage->base._BaseFormat == GL_DEPTH_STENCIL_EXT) &&
       !stObj->base.GenerateMipmap &&
       stImage->level == firstLevel) {
      /* only alloc space for a single mipmap level */
      lastLevel = firstLevel;
   }
   else {
      /* alloc space for a full mipmap */
      GLuint l2width = util_logbase2(width);
      GLuint l2height = util_logbase2(height);
      GLuint l2depth = util_logbase2(depth);
      lastLevel = firstLevel + MAX2(MAX2(l2width, l2height), l2depth);
   }

   fmt = st_mesa_format_to_pipe_format(stImage->base.TexFormat);

   usage = default_usage(fmt);

   stObj->pt = st_texture_create(st,
                                 gl_target_to_pipe(stObj->base.Target),
                                 fmt,
                                 lastLevel,
                                 width,
                                 height,
                                 depth,
                                 usage);

   stObj->pipe = st->pipe;

   DBG("%s - success\n", __FUNCTION__);
}


/**
 * Adjust pixel unpack params and image dimensions to strip off the
 * texture border.
 * Gallium doesn't support texture borders.  They've seldem been used
 * and seldom been implemented correctly anyway.
 * \param unpackNew  returns the new pixel unpack parameters
 */
static void
strip_texture_border(GLint border,
                     GLint *width, GLint *height, GLint *depth,
                     const struct gl_pixelstore_attrib *unpack,
                     struct gl_pixelstore_attrib *unpackNew)
{
   assert(border > 0);  /* sanity check */

   *unpackNew = *unpack;

   if (unpackNew->RowLength == 0)
      unpackNew->RowLength = *width;

   if (depth && unpackNew->ImageHeight == 0)
      unpackNew->ImageHeight = *height;

   unpackNew->SkipPixels += border;
   if (height)
      unpackNew->SkipRows += border;
   if (depth)
      unpackNew->SkipImages += border;

   assert(*width >= 3);
   *width = *width - 2 * border;
   if (height && *height >= 3)
      *height = *height - 2 * border;
   if (depth && *depth >= 3)
      *depth = *depth - 2 * border;
}


/**
 * Try to do texture compression via rendering.  If the Gallium driver
 * can render into a compressed surface this will allow us to do texture
 * compression.
 * \return GL_TRUE for success, GL_FALSE for failure
 */
static GLboolean
compress_with_blit(GLcontext * ctx,
                   GLenum target, GLint level,
                   GLint xoffset, GLint yoffset, GLint zoffset,
                   GLint width, GLint height, GLint depth,
                   GLenum format, GLenum type, const void *pixels,
                   const struct gl_pixelstore_attrib *unpack,
                   struct gl_texture_image *texImage)
{
   const GLuint dstImageOffsets[1] = {0};
   struct st_texture_image *stImage = st_texture_image(texImage);
   struct pipe_context *pipe = ctx->st->pipe;
   struct pipe_screen *screen = pipe->screen;
   gl_format mesa_format;
   struct pipe_resource templ;
   struct pipe_resource *src_tex;
   struct pipe_sampler_view view_templ;
   struct pipe_sampler_view *src_view;
   struct pipe_surface *dst_surface;
   struct pipe_transfer *tex_xfer;
   void *map;

   if (!stImage->pt) {
      /* XXX: Can this happen? Should we assert? */
      return GL_FALSE;
   }

   /* get destination surface (in the compressed texture) */
   dst_surface = screen->get_tex_surface(screen, stImage->pt,
                                         stImage->face, stImage->level, 0,
                                         PIPE_BIND_BLIT_DESTINATION);
   if (!dst_surface) {
      /* can't render into this format (or other problem) */
      return GL_FALSE;
   }

   /* Choose format for the temporary RGBA texture image.
    */
   mesa_format = st_ChooseTextureFormat(ctx, GL_RGBA, format, type);
   assert(mesa_format);
   if (!mesa_format)
      return GL_FALSE;

   /* Create the temporary source texture
    */
   memset(&templ, 0, sizeof(templ));
   templ.target = PIPE_TEXTURE_2D;
   templ.format = st_mesa_format_to_pipe_format(mesa_format);
   templ.width0 = width;
   templ.height0 = height;
   templ.depth0 = 1;
   templ.last_level = 0;
   templ._usage = PIPE_USAGE_DEFAULT;
   templ.bind = PIPE_BIND_SAMPLER_VIEW;
   src_tex = screen->resource_create(screen, &templ);

   if (!src_tex)
      return GL_FALSE;

   /* Put user's tex data into the temporary texture
    */
   tex_xfer = st_cond_flush_get_tex_transfer(st_context(ctx), src_tex,
					     0, 0, 0, /* face, level are zero */
					     PIPE_TRANSFER_WRITE,
					     0, 0, width, height); /* x, y, w, h */
   map = pipe_transfer_map(pipe, tex_xfer);

   _mesa_texstore(ctx, 2, GL_RGBA, mesa_format,
                  map,              /* dest ptr */
                  0, 0, 0,          /* dest x/y/z offset */
                  tex_xfer->stride, /* dest row stride (bytes) */
                  dstImageOffsets,  /* image offsets (for 3D only) */
                  width, height, 1, /* size */
                  format, type,     /* source format/type */
                  pixels,           /* source data */
                  unpack);          /* source data packing */

   pipe_transfer_unmap(pipe, tex_xfer);
   pipe->transfer_destroy(pipe, tex_xfer);

   /* Create temporary sampler view */
   u_sampler_view_default_template(&view_templ,
                                   src_tex,
                                   src_tex->format);
   src_view = pipe->create_sampler_view(pipe, src_tex, &view_templ);


   /* copy / compress image */
   util_blit_pixels_tex(ctx->st->blit,
                        src_view,         /* sampler view (src) */
                        0, 0,             /* src x0, y0 */
                        width, height,    /* src x1, y1 */
                        dst_surface,      /* pipe_surface (dst) */
                        xoffset, yoffset, /* dst x0, y0 */
                        xoffset + width,  /* dst x1 */
                        yoffset + height, /* dst y1 */
                        0.0,              /* z */
                        PIPE_TEX_MIPFILTER_NEAREST);

   pipe_surface_reference(&dst_surface, NULL);
   pipe_resource_reference(&src_tex, NULL);
   pipe_sampler_view_reference(&src_view, NULL);

   return GL_TRUE;
}


/**
 * Do glTexImage1/2/3D().
 */
static void
st_TexImage(GLcontext * ctx,
            GLint dims,
            GLenum target, GLint level,
            GLint internalFormat,
            GLint width, GLint height, GLint depth,
            GLint border,
            GLenum format, GLenum type, const void *pixels,
            const struct gl_pixelstore_attrib *unpack,
            struct gl_texture_object *texObj,
            struct gl_texture_image *texImage,
            GLsizei imageSize, GLboolean compressed_src)
{
   struct pipe_screen *screen = ctx->st->pipe->screen;
   struct st_texture_object *stObj = st_texture_object(texObj);
   struct st_texture_image *stImage = st_texture_image(texImage);
   GLint postConvWidth, postConvHeight;
   GLint texelBytes, sizeInBytes;
   GLuint dstRowStride = 0;
   struct gl_pixelstore_attrib unpackNB;
   enum pipe_transfer_usage transfer_usage = 0;

   DBG("%s target %s level %d %dx%dx%d border %d\n", __FUNCTION__,
       _mesa_lookup_enum_by_nr(target), level, width, height, depth, border);

   /* switch to "normal" */
   if (stObj->surface_based) {
      _mesa_clear_texture_object(ctx, texObj);
      stObj->surface_based = GL_FALSE;
   }

   /* gallium does not support texture borders, strip it off */
   if (border) {
      strip_texture_border(border, &width, &height, &depth, unpack, &unpackNB);
      unpack = &unpackNB;
      texImage->Width = width;
      texImage->Height = height;
      texImage->Depth = depth;
      texImage->Border = 0;
      border = 0;
   }

   postConvWidth = width;
   postConvHeight = height;

   stImage->face = _mesa_tex_target_to_face(target);
   stImage->level = level;

#if FEATURE_convolve
   if (ctx->_ImageTransferState & IMAGE_CONVOLUTION_BIT) {
      _mesa_adjust_image_for_convolution(ctx, dims, &postConvWidth,
                                         &postConvHeight);
   }
#endif

   _mesa_set_fetch_functions(texImage, dims);

   if (_mesa_is_format_compressed(texImage->TexFormat)) {
      /* must be a compressed format */
      texelBytes = 0;
   }
   else {
      texelBytes = _mesa_get_format_bytes(texImage->TexFormat);
      
      /* Minimum pitch of 32 bytes */
      if (postConvWidth * texelBytes < 32) {
	 postConvWidth = 32 / texelBytes;
	 texImage->RowStride = postConvWidth;
      }
      
      /* we'll set RowStride elsewhere when the texture is a "mapped" state */
      /*assert(texImage->RowStride == postConvWidth);*/
   }

   /* Release the reference to a potentially orphaned buffer.   
    * Release any old malloced memory.
    */
   if (stImage->pt) {
      pipe_resource_reference(&stImage->pt, NULL);
      assert(!texImage->Data);
   }
   else if (texImage->Data) {
      _mesa_align_free(texImage->Data);
   }

   /*
    * See if the new image is somehow incompatible with the existing
    * mipmap.  If so, free the old mipmap.
    */
   if (stObj->pt) {
      if (stObj->teximage_realloc ||
          level > (GLint) stObj->pt->last_level ||
          !st_texture_match_image(stObj->pt, &stImage->base,
                                  stImage->face, stImage->level)) {
         DBG("release it\n");
         pipe_resource_reference(&stObj->pt, NULL);
         assert(!stObj->pt);
         pipe_sampler_view_reference(&stObj->sampler_view, NULL);
         stObj->teximage_realloc = FALSE;
      }
   }

   if (width == 0 || height == 0 || depth == 0) {
      /* stop after freeing old image */
      return;
   }

   if (!stObj->pt) {
      guess_and_alloc_texture(ctx->st, stObj, stImage);
      if (!stObj->pt) {
         /* Probably out of memory.
          * Try flushing any pending rendering, then retry.
          */
         st_finish(ctx->st);
         guess_and_alloc_texture(ctx->st, stObj, stImage);
         if (!stObj->pt) {
            _mesa_error(ctx, GL_OUT_OF_MEMORY, "glTexImage");
            return;
         }
      }
   }

   assert(!stImage->pt);

   if (stObj->pt &&
       st_texture_match_image(stObj->pt, &stImage->base,
                                 stImage->face, stImage->level)) {

      pipe_resource_reference(&stImage->pt, stObj->pt);
      assert(stImage->pt);
   }

   if (!stImage->pt)
      DBG("XXX: Image did not fit into texture - storing in local memory!\n");

   /* st_CopyTexImage calls this function with pixels == NULL, with
    * the expectation that the texture will be set up but nothing
    * more will be done.  This is where those calls return:
    */
   if (compressed_src) {
      pixels = _mesa_validate_pbo_compressed_teximage(ctx, imageSize, pixels,
						      unpack,
						      "glCompressedTexImage");
   }
   else {
      pixels = _mesa_validate_pbo_teximage(ctx, dims, width, height, 1,
					   format, type,
					   pixels, unpack, "glTexImage");
   }

   /* Note: we can't check for pixels==NULL until after we've allocated
    * memory for the texture.
    */

   /* See if we can do texture compression with a blit/render.
    */
   if (!compressed_src &&
       !ctx->Mesa_DXTn &&
       _mesa_is_format_compressed(texImage->TexFormat) &&
       screen->is_format_supported(screen,
                                   stImage->pt->format,
                                   stImage->pt->target,
                                   PIPE_BIND_RENDER_TARGET, 0)) {
      if (!pixels)
         goto done;

      if (compress_with_blit(ctx, target, level, 0, 0, 0, width, height, depth,
                             format, type, pixels, unpack, texImage)) {
         goto done;
      }
   }

   if (stImage->pt) {
      if (format == GL_DEPTH_COMPONENT &&
          util_format_is_depth_and_stencil(stImage->pt->format))
         transfer_usage = PIPE_TRANSFER_READ_WRITE;
      else
         transfer_usage = PIPE_TRANSFER_WRITE;

      texImage->Data = st_texture_image_map(ctx->st, stImage, 0,
                                            transfer_usage, 0, 0,
                                            stImage->base.Width,
                                            stImage->base.Height);
      if(stImage->transfer)
         dstRowStride = stImage->transfer->stride;
   }
   else {
      /* Allocate regular memory and store the image there temporarily.   */
      if (_mesa_is_format_compressed(texImage->TexFormat)) {
         sizeInBytes = _mesa_format_image_size(texImage->TexFormat,
                                               texImage->Width,
                                               texImage->Height,
                                               texImage->Depth);
         dstRowStride = _mesa_format_row_stride(texImage->TexFormat, width);
         assert(dims != 3);
      }
      else {
         dstRowStride = postConvWidth * texelBytes;
         sizeInBytes = depth * dstRowStride * postConvHeight;
      }

      texImage->Data = _mesa_align_malloc(sizeInBytes, 16);
   }

   if (!texImage->Data) {
      _mesa_error(ctx, GL_OUT_OF_MEMORY, "glTexImage");
      return;
   }

   if (!pixels)
      goto done;

   DBG("Upload image %dx%dx%d row_len %x pitch %x\n",
       width, height, depth, width * texelBytes, dstRowStride);

   /* Copy data.  Would like to know when it's ok for us to eg. use
    * the blitter to copy.  Or, use the hardware to do the format
    * conversion and copy:
    */
   if (compressed_src) {
      const GLuint srcImageStride = _mesa_format_row_stride(texImage->TexFormat, width);
      if(dstRowStride == srcImageStride)
         memcpy(texImage->Data, pixels, imageSize);
      else
      {
         char *dst = texImage->Data;
         const char *src = pixels;
         GLuint i, bw, bh, lines;
         _mesa_get_format_block_size(texImage->TexFormat, &bw, &bh);
         lines = (height + bh - 1) / bh;

         for(i = 0; i < lines; ++i)
         {
            memcpy(dst, src, srcImageStride);
            dst += dstRowStride;
            src += srcImageStride;
         }
      }
   }
   else {
      const GLuint srcImageStride =
         _mesa_image_image_stride(unpack, width, height, format, type);
      GLint i;
      const GLubyte *src = (const GLubyte *) pixels;

      for (i = 0; i < depth; i++) {
	 if (!_mesa_texstore(ctx, dims, 
                             texImage->_BaseFormat, 
                             texImage->TexFormat, 
                             texImage->Data,
                             0, 0, 0, /* dstX/Y/Zoffset */
                             dstRowStride,
                             texImage->ImageOffsets,
                             width, height, 1,
                             format, type, src, unpack)) {
	    _mesa_error(ctx, GL_OUT_OF_MEMORY, "glTexImage");
	 }

	 if (stImage->pt && i + 1 < depth) {
            /* unmap this slice */
	    st_texture_image_unmap(ctx->st, stImage);
            /* map next slice of 3D texture */
	    texImage->Data = st_texture_image_map(ctx->st, stImage, i + 1,
                                                  transfer_usage, 0, 0,
                                                  stImage->base.Width,
                                                  stImage->base.Height);
	    src += srcImageStride;
	 }
      }
   }

done:
   _mesa_unmap_teximage_pbo(ctx, unpack);

   if (stImage->pt && texImage->Data) {
      st_texture_image_unmap(ctx->st, stImage);
      texImage->Data = NULL;
   }
}


static void
st_TexImage3D(GLcontext * ctx,
              GLenum target, GLint level,
              GLint internalFormat,
              GLint width, GLint height, GLint depth,
              GLint border,
              GLenum format, GLenum type, const void *pixels,
              const struct gl_pixelstore_attrib *unpack,
              struct gl_texture_object *texObj,
              struct gl_texture_image *texImage)
{
   st_TexImage(ctx, 3, target, level, internalFormat, width, height, depth,
               border, format, type, pixels, unpack, texObj, texImage,
               0, GL_FALSE);
}


static void
st_TexImage2D(GLcontext * ctx,
              GLenum target, GLint level,
              GLint internalFormat,
              GLint width, GLint height, GLint border,
              GLenum format, GLenum type, const void *pixels,
              const struct gl_pixelstore_attrib *unpack,
              struct gl_texture_object *texObj,
              struct gl_texture_image *texImage)
{
   st_TexImage(ctx, 2, target, level, internalFormat, width, height, 1, border,
               format, type, pixels, unpack, texObj, texImage, 0, GL_FALSE);
}


static void
st_TexImage1D(GLcontext * ctx,
              GLenum target, GLint level,
              GLint internalFormat,
              GLint width, GLint border,
              GLenum format, GLenum type, const void *pixels,
              const struct gl_pixelstore_attrib *unpack,
              struct gl_texture_object *texObj,
              struct gl_texture_image *texImage)
{
   st_TexImage(ctx, 1, target, level, internalFormat, width, 1, 1, border,
               format, type, pixels, unpack, texObj, texImage, 0, GL_FALSE);
}


static void
st_CompressedTexImage2D(GLcontext *ctx, GLenum target, GLint level,
                        GLint internalFormat,
                        GLint width, GLint height, GLint border,
                        GLsizei imageSize, const GLvoid *data,
                        struct gl_texture_object *texObj,
                        struct gl_texture_image *texImage)
{
   st_TexImage(ctx, 2, target, level, internalFormat, width, height, 1, border,
               0, 0, data, &ctx->Unpack, texObj, texImage, imageSize, GL_TRUE);
}



/**
 * glGetTexImage() helper: decompress a compressed texture by rendering
 * a textured quad.  Store the results in the user's buffer.
 */
static void
decompress_with_blit(GLcontext * ctx, GLenum target, GLint level,
                     GLenum format, GLenum type, GLvoid *pixels,
                     struct gl_texture_object *texObj,
                     struct gl_texture_image *texImage)
{
   struct pipe_context *pipe = ctx->st->pipe;
   struct pipe_screen *screen = pipe->screen;
   struct st_texture_image *stImage = st_texture_image(texImage);
   struct st_texture_object *stObj = st_texture_object(texObj);
   struct pipe_sampler_view *src_view = st_get_stobj_sampler_view(stObj);
   const GLuint width = texImage->Width;
   const GLuint height = texImage->Height;
   struct pipe_surface *dst_surface;
   struct pipe_resource *dst_texture;
   struct pipe_transfer *tex_xfer;
   unsigned bind = (PIPE_BIND_BLIT_DESTINATION |
		    PIPE_BIND_RENDER_TARGET | /* util_blit may choose to render */
		    PIPE_BIND_TRANSFER_READ);

   /* create temp / dest surface */
   if (!util_create_rgba_surface(screen, width, height, bind,
                                 &dst_texture, &dst_surface)) {
      _mesa_problem(ctx, "util_create_rgba_surface() failed "
                    "in decompress_with_blit()");
      return;
   }

   /* blit/render/decompress */
   util_blit_pixels_tex(ctx->st->blit,
                        src_view,      /* pipe_resource (src) */
                        0, 0,             /* src x0, y0 */
                        width, height,    /* src x1, y1 */
                        dst_surface,      /* pipe_surface (dst) */
                        0, 0,             /* dst x0, y0 */
                        width, height,    /* dst x1, y1 */
                        0.0,              /* z */
                        PIPE_TEX_MIPFILTER_NEAREST);

   /* map the dst_surface so we can read from it */
   tex_xfer = st_cond_flush_get_tex_transfer(st_context(ctx),
					     dst_texture, 0, 0, 0,
					     PIPE_TRANSFER_READ,
					     0, 0, width, height);

   pixels = _mesa_map_pbo_dest(ctx, &ctx->Pack, pixels);

   /* copy/pack data into user buffer */
   if (st_equal_formats(stImage->pt->format, format, type)) {
      /* memcpy */
      const uint bytesPerRow = width * util_format_get_blocksize(stImage->pt->format);
      ubyte *map = pipe_transfer_map(pipe, tex_xfer);
      GLuint row;
      for (row = 0; row < height; row++) {
         GLvoid *dest = _mesa_image_address2d(&ctx->Pack, pixels, width,
                                              height, format, type, row, 0);
         memcpy(dest, map, bytesPerRow);
         map += tex_xfer->stride;
      }
      pipe_transfer_unmap(pipe, tex_xfer);
   }
   else {
      /* format translation via floats */
      GLuint row;
      for (row = 0; row < height; row++) {
         const GLbitfield transferOps = 0x0; /* bypassed for glGetTexImage() */
         GLfloat rgba[4 * MAX_WIDTH];
         GLvoid *dest = _mesa_image_address2d(&ctx->Pack, pixels, width,
                                              height, format, type, row, 0);

         if (ST_DEBUG & DEBUG_FALLBACK)
            debug_printf("%s: fallback format translation\n", __FUNCTION__);

         /* get float[4] rgba row from surface */
         pipe_get_tile_rgba(pipe, tex_xfer, 0, row, width, 1, rgba);

         _mesa_pack_rgba_span_float(ctx, width, (GLfloat (*)[4]) rgba, format,
                                    type, dest, &ctx->Pack, transferOps);
      }
   }

   _mesa_unmap_pbo_dest(ctx, &ctx->Pack);

   pipe->transfer_destroy(pipe, tex_xfer);

   /* destroy the temp / dest surface */
   util_destroy_rgba_surface(dst_texture, dst_surface);
}



/**
 * Need to map texture image into memory before copying image data,
 * then unmap it.
 */
static void
st_get_tex_image(GLcontext * ctx, GLenum target, GLint level,
                 GLenum format, GLenum type, GLvoid * pixels,
                 struct gl_texture_object *texObj,
                 struct gl_texture_image *texImage, GLboolean compressed_dst)
{
   struct st_texture_image *stImage = st_texture_image(texImage);
   const GLuint dstImageStride =
      _mesa_image_image_stride(&ctx->Pack, texImage->Width, texImage->Height,
                               format, type);
   GLuint depth, i;
   GLubyte *dest;

   if (stImage->pt &&
       util_format_is_s3tc(stImage->pt->format) &&
       !compressed_dst) {
      /* Need to decompress the texture.
       * We'll do this by rendering a textured quad.
       * Note that we only expect RGBA formats (no Z/depth formats).
       */
      decompress_with_blit(ctx, target, level, format, type, pixels,
                           texObj, texImage);
      return;
   }

   /* Map */
   if (stImage->pt) {
      /* Image is stored in hardware format in a buffer managed by the
       * kernel.  Need to explicitly map and unmap it.
       */
      unsigned face = _mesa_tex_target_to_face(target);

      st_teximage_flush_before_map(ctx->st, stImage->pt, face, level,
				   PIPE_TRANSFER_READ);

      texImage->Data = st_texture_image_map(ctx->st, stImage, 0,
                                            PIPE_TRANSFER_READ, 0, 0,
                                            stImage->base.Width,
                                            stImage->base.Height);
      texImage->RowStride = stImage->transfer->stride / util_format_get_blocksize(stImage->pt->format);
   }
   else {
      /* Otherwise, the image should actually be stored in
       * texImage->Data.  This is pretty confusing for
       * everybody, I'd much prefer to separate the two functions of
       * texImage->Data - storage for texture images in main memory
       * and access (ie mappings) of images.  In other words, we'd
       * create a new texImage->Map field and leave Data simply for
       * storage.
       */
      assert(texImage->Data);
   }

   depth = texImage->Depth;
   texImage->Depth = 1;

   dest = (GLubyte *) pixels;

   for (i = 0; i < depth; i++) {
      if (compressed_dst) {
	 _mesa_get_compressed_teximage(ctx, target, level, dest,
				       texObj, texImage);
      }
      else {
	 _mesa_get_teximage(ctx, target, level, format, type, dest,
			    texObj, texImage);
      }

      if (stImage->pt && i + 1 < depth) {
         /* unmap this slice */
	 st_texture_image_unmap(ctx->st, stImage);
         /* map next slice of 3D texture */
	 texImage->Data = st_texture_image_map(ctx->st, stImage, i + 1,
                                               PIPE_TRANSFER_READ, 0, 0,
                                               stImage->base.Width,
                                               stImage->base.Height);
	 dest += dstImageStride;
      }
   }

   texImage->Depth = depth;

   /* Unmap */
   if (stImage->pt) {
      st_texture_image_unmap(ctx->st, stImage);
      texImage->Data = NULL;
   }
}


static void
st_GetTexImage(GLcontext * ctx, GLenum target, GLint level,
               GLenum format, GLenum type, GLvoid * pixels,
               struct gl_texture_object *texObj,
               struct gl_texture_image *texImage)
{
   st_get_tex_image(ctx, target, level, format, type, pixels, texObj, texImage,
                    GL_FALSE);
}


static void
st_GetCompressedTexImage(GLcontext *ctx, GLenum target, GLint level,
                         GLvoid *pixels,
                         struct gl_texture_object *texObj,
                         struct gl_texture_image *texImage)
{
   st_get_tex_image(ctx, target, level, 0, 0, pixels, texObj, texImage,
                    GL_TRUE);
}



static void
st_TexSubimage(GLcontext *ctx, GLint dims, GLenum target, GLint level,
               GLint xoffset, GLint yoffset, GLint zoffset,
               GLint width, GLint height, GLint depth,
               GLenum format, GLenum type, const void *pixels,
               const struct gl_pixelstore_attrib *packing,
               struct gl_texture_object *texObj,
               struct gl_texture_image *texImage)
{
   struct pipe_screen *screen = ctx->st->pipe->screen;
   struct st_texture_image *stImage = st_texture_image(texImage);
   GLuint dstRowStride;
   const GLuint srcImageStride =
      _mesa_image_image_stride(packing, width, height, format, type);
   GLint i;
   const GLubyte *src;
   /* init to silence warning only: */
   enum pipe_transfer_usage transfer_usage = PIPE_TRANSFER_WRITE;

   DBG("%s target %s level %d offset %d,%d %dx%d\n", __FUNCTION__,
       _mesa_lookup_enum_by_nr(target),
       level, xoffset, yoffset, width, height);

   pixels =
      _mesa_validate_pbo_teximage(ctx, dims, width, height, depth, format,
                                  type, pixels, packing, "glTexSubImage2D");
   if (!pixels)
      return;

   /* See if we can do texture compression with a blit/render.
    */
   if (!ctx->Mesa_DXTn &&
       _mesa_is_format_compressed(texImage->TexFormat) &&
       screen->is_format_supported(screen,
                                   stImage->pt->format,
                                   stImage->pt->target,
                                   PIPE_BIND_RENDER_TARGET, 0)) {
      if (compress_with_blit(ctx, target, level,
                             xoffset, yoffset, zoffset,
                             width, height, depth,
                             format, type, pixels, packing, texImage)) {
         goto done;
      }
   }

   /* Map buffer if necessary.  Need to lock to prevent other contexts
    * from uploading the buffer under us.
    */
   if (stImage->pt) {
      unsigned face = _mesa_tex_target_to_face(target);

      if (format == GL_DEPTH_COMPONENT &&
          util_format_is_depth_and_stencil(stImage->pt->format))
         transfer_usage = PIPE_TRANSFER_READ_WRITE;
      else
         transfer_usage = PIPE_TRANSFER_WRITE;

      st_teximage_flush_before_map(ctx->st, stImage->pt, face, level,
				   transfer_usage);
      texImage->Data = st_texture_image_map(ctx->st, stImage, zoffset, 
                                            transfer_usage,
                                            xoffset, yoffset,
                                            width, height);
   }

   if (!texImage->Data) {
      _mesa_error(ctx, GL_OUT_OF_MEMORY, "glTexSubImage");
      goto done;
   }

   src = (const GLubyte *) pixels;
   dstRowStride = stImage->transfer->stride;

   for (i = 0; i < depth; i++) {
      if (!_mesa_texstore(ctx, dims, texImage->_BaseFormat,
                          texImage->TexFormat,
                          texImage->Data,
                          0, 0, 0,
                          dstRowStride,
                          texImage->ImageOffsets,
                          width, height, 1,
                          format, type, src, packing)) {
	 _mesa_error(ctx, GL_OUT_OF_MEMORY, "glTexSubImage");
      }

      if (stImage->pt && i + 1 < depth) {
         /* unmap this slice */
	 st_texture_image_unmap(ctx->st, stImage);
         /* map next slice of 3D texture */
	 texImage->Data = st_texture_image_map(ctx->st, stImage,
                                               zoffset + i + 1,
                                               transfer_usage,
                                               xoffset, yoffset,
                                               width, height);
	 src += srcImageStride;
      }
   }

done:
   _mesa_unmap_teximage_pbo(ctx, packing);

   if (stImage->pt && texImage->Data) {
      st_texture_image_unmap(ctx->st, stImage);
      texImage->Data = NULL;
   }
}



static void
st_TexSubImage3D(GLcontext *ctx, GLenum target, GLint level,
                 GLint xoffset, GLint yoffset, GLint zoffset,
                 GLsizei width, GLsizei height, GLsizei depth,
                 GLenum format, GLenum type, const GLvoid *pixels,
                 const struct gl_pixelstore_attrib *packing,
                 struct gl_texture_object *texObj,
                 struct gl_texture_image *texImage)
{
   st_TexSubimage(ctx, 3, target, level, xoffset, yoffset, zoffset,
                  width, height, depth, format, type,
                  pixels, packing, texObj, texImage);
}


static void
st_TexSubImage2D(GLcontext *ctx, GLenum target, GLint level,
                 GLint xoffset, GLint yoffset,
                 GLsizei width, GLsizei height,
                 GLenum format, GLenum type, const GLvoid * pixels,
                 const struct gl_pixelstore_attrib *packing,
                 struct gl_texture_object *texObj,
                 struct gl_texture_image *texImage)
{
   st_TexSubimage(ctx, 2, target, level, xoffset, yoffset, 0,
                  width, height, 1, format, type,
                  pixels, packing, texObj, texImage);
}


static void
st_TexSubImage1D(GLcontext *ctx, GLenum target, GLint level,
                 GLint xoffset, GLsizei width, GLenum format, GLenum type,
                 const GLvoid * pixels,
                 const struct gl_pixelstore_attrib *packing,
                 struct gl_texture_object *texObj,
                 struct gl_texture_image *texImage)
{
   st_TexSubimage(ctx, 1, target, level, xoffset, 0, 0, width, 1, 1,
                  format, type, pixels, packing, texObj, texImage);
}


static void
st_CompressedTexSubImage1D(GLcontext *ctx, GLenum target, GLint level,
                           GLint xoffset, GLsizei width,
                           GLenum format,
                           GLsizei imageSize, const GLvoid *data,
                           struct gl_texture_object *texObj,
                           struct gl_texture_image *texImage)
{
   assert(0);
}


static void
st_CompressedTexSubImage2D(GLcontext *ctx, GLenum target, GLint level,
                           GLint xoffset, GLint yoffset,
                           GLsizei width, GLint height,
                           GLenum format,
                           GLsizei imageSize, const GLvoid *data,
                           struct gl_texture_object *texObj,
                           struct gl_texture_image *texImage)
{
   struct st_texture_image *stImage = st_texture_image(texImage);
   int srcBlockStride;
   int dstBlockStride;
   int y;
   enum pipe_format pformat= stImage->pt->format;

   if (stImage->pt) {
      unsigned face = _mesa_tex_target_to_face(target);

      st_teximage_flush_before_map(ctx->st, stImage->pt, face, level,
				   PIPE_TRANSFER_WRITE);
      texImage->Data = st_texture_image_map(ctx->st, stImage, 0, 
                                            PIPE_TRANSFER_WRITE,
                                            xoffset, yoffset,
                                            width, height);
      
      srcBlockStride = util_format_get_stride(pformat, width);
      dstBlockStride = stImage->transfer->stride;
   } else {
      assert(stImage->pt);
      /* TODO find good values for block and strides */
      /* TODO also adjust texImage->data for yoffset/xoffset */
      return;
   }

   if (!texImage->Data) {
      _mesa_error(ctx, GL_OUT_OF_MEMORY, "glCompressedTexSubImage");
      return;
   }

   assert(xoffset % util_format_get_blockwidth(pformat) == 0);
   assert(yoffset % util_format_get_blockheight(pformat) == 0);
   assert(width % util_format_get_blockwidth(pformat) == 0);
   assert(height % util_format_get_blockheight(pformat) == 0);

   for (y = 0; y < height; y += util_format_get_blockheight(pformat)) {
      /* don't need to adjust for xoffset and yoffset as st_texture_image_map does that */
      const char *src = (const char*)data + srcBlockStride * util_format_get_nblocksy(pformat, y);
      char *dst = (char*)texImage->Data + dstBlockStride * util_format_get_nblocksy(pformat, y);
      memcpy(dst, src, util_format_get_stride(pformat, width));
   }

   if (stImage->pt) {
      st_texture_image_unmap(ctx->st, stImage);
      texImage->Data = NULL;
   }
}


static void
st_CompressedTexSubImage3D(GLcontext *ctx, GLenum target, GLint level,
                           GLint xoffset, GLint yoffset, GLint zoffset,
                           GLsizei width, GLint height, GLint depth,
                           GLenum format,
                           GLsizei imageSize, const GLvoid *data,
                           struct gl_texture_object *texObj,
                           struct gl_texture_image *texImage)
{
   assert(0);
}



/**
 * Do a CopyTexSubImage operation using a read transfer from the source,
 * a write transfer to the destination and get_tile()/put_tile() to access
 * the pixels/texels.
 *
 * Note: srcY=0=TOP of renderbuffer
 */
static void
fallback_copy_texsubimage(GLcontext *ctx, GLenum target, GLint level,
                          struct st_renderbuffer *strb,
                          struct st_texture_image *stImage,
                          GLenum baseFormat,
                          GLint destX, GLint destY, GLint destZ,
                          GLint srcX, GLint srcY,
                          GLsizei width, GLsizei height)
{
   struct pipe_context *pipe = ctx->st->pipe;
   struct pipe_transfer *src_trans;
   GLvoid *texDest;
   enum pipe_transfer_usage transfer_usage;
   
   if (ST_DEBUG & DEBUG_FALLBACK)
      debug_printf("%s: fallback processing\n", __FUNCTION__);

   assert(width <= MAX_WIDTH);

   if (st_fb_orientation(ctx->ReadBuffer) == Y_0_TOP) {
      srcY = strb->Base.Height - srcY - height;
   }

   src_trans = st_cond_flush_get_tex_transfer( st_context(ctx),
					       strb->texture,
					       0, 0, 0,
					       PIPE_TRANSFER_READ,
					       srcX, srcY,
					       width, height);

   if ((baseFormat == GL_DEPTH_COMPONENT ||
        baseFormat == GL_DEPTH_STENCIL) &&
       util_format_is_depth_and_stencil(stImage->pt->format))
      transfer_usage = PIPE_TRANSFER_READ_WRITE;
   else
      transfer_usage = PIPE_TRANSFER_WRITE;

   st_teximage_flush_before_map(ctx->st, stImage->pt, 0, 0,
				transfer_usage);

   texDest = st_texture_image_map(ctx->st, stImage, 0, transfer_usage,
                                  destX, destY, width, height);

   if (baseFormat == GL_DEPTH_COMPONENT ||
       baseFormat == GL_DEPTH_STENCIL) {
      const GLboolean scaleOrBias = (ctx->Pixel.DepthScale != 1.0F ||
                                     ctx->Pixel.DepthBias != 0.0F);
      GLint row, yStep;

      /* determine bottom-to-top vs. top-to-bottom order for src buffer */
      if (st_fb_orientation(ctx->ReadBuffer) == Y_0_TOP) {
         srcY = height - 1;
         yStep = -1;
      }
      else {
         srcY = 0;
         yStep = 1;
      }

      /* To avoid a large temp memory allocation, do copy row by row */
      for (row = 0; row < height; row++, srcY += yStep) {
         uint data[MAX_WIDTH];
         pipe_get_tile_z(pipe, src_trans, 0, srcY, width, 1, data);
         if (scaleOrBias) {
            _mesa_scale_and_bias_depth_uint(ctx, width, data);
         }
         pipe_put_tile_z(pipe, stImage->transfer, 0, row, width, 1, data);
      }
   }
   else {
      /* RGBA format */
      GLfloat *tempSrc =
         (GLfloat *) malloc(width * height * 4 * sizeof(GLfloat));

      if (tempSrc && texDest) {
         const GLint dims = 2;
         const GLint dstRowStride = stImage->transfer->stride;
         struct gl_texture_image *texImage = &stImage->base;
         struct gl_pixelstore_attrib unpack = ctx->DefaultPacking;

         if (st_fb_orientation(ctx->ReadBuffer) == Y_0_TOP) {
            unpack.Invert = GL_TRUE;
         }

         /* get float/RGBA image from framebuffer */
         /* XXX this usually involves a lot of int/float conversion.
          * try to avoid that someday.
          */
         pipe_get_tile_rgba(pipe, src_trans, 0, 0, width, height, tempSrc);

         /* Store into texture memory.
          * Note that this does some special things such as pixel transfer
          * ops and format conversion.  In particular, if the dest tex format
          * is actually RGBA but the user created the texture as GL_RGB we
          * need to fill-in/override the alpha channel with 1.0.
          */
         _mesa_texstore(ctx, dims,
                        texImage->_BaseFormat, 
                        texImage->TexFormat, 
                        texDest,
                        0, 0, 0,
                        dstRowStride,
                        texImage->ImageOffsets,
                        width, height, 1,
                        GL_RGBA, GL_FLOAT, tempSrc, /* src */
                        &unpack);
      }
      else {
         _mesa_error(ctx, GL_OUT_OF_MEMORY, "glTexSubImage");
      }

      if (tempSrc)
         free(tempSrc);
   }

   st_texture_image_unmap(ctx->st, stImage);
   pipe->transfer_destroy(pipe, src_trans);
}



/**
 * If the format of the src renderbuffer and the format of the dest
 * texture are compatible (in terms of blitting), return a TGSI writemask
 * to be used during the blit.
 * If the src/dest are incompatible, return 0.
 */
static unsigned
compatible_src_dst_formats(GLcontext *ctx,
                           const struct gl_renderbuffer *src,
                           const struct gl_texture_image *dst)
{
   /* Get logical base formats for the src and dest.
    * That is, use the user-requested formats and not the actual, device-
    * chosen formats.
    * For example, the user may have requested an A8 texture but the
    * driver may actually be using an RGBA texture format.  When we
    * copy/blit to that texture, we only want to copy the Alpha channel
    * and not the RGB channels.
    *
    * Similarly, when the src FBO was created an RGB format may have been
    * requested but the driver actually chose an RGBA format.  In that case,
    * we don't want to copy the undefined Alpha channel to the dest texture
    * (it should be 1.0).
    */
   const GLenum srcFormat = _mesa_base_fbo_format(ctx, src->InternalFormat);
   const GLenum dstFormat = _mesa_base_tex_format(ctx, dst->InternalFormat);

   /**
    * XXX when we have red-only and red/green renderbuffers we'll need
    * to add more cases here (or implement a general-purpose routine that
    * queries the existance of the R,G,B,A channels in the src and dest).
    */
   if (srcFormat == dstFormat) {
      /* This is the same as matching_base_formats, which should
       * always pass, as it did previously.
       */
      return TGSI_WRITEMASK_XYZW;
   }
   else if (srcFormat == GL_RGB && dstFormat == GL_RGBA) {
      /* Make sure that A in the dest is 1.  The actual src format
       * may be RGBA and have undefined A values.
       */
      return TGSI_WRITEMASK_XYZ;
   }
   else if (srcFormat == GL_RGBA && dstFormat == GL_RGB) {
      /* Make sure that A in the dest is 1.  The actual dst format
       * may be RGBA and will need A=1 to provide proper alpha values
       * when sampled later.
       */
      return TGSI_WRITEMASK_XYZ;
   }
   else {
      if (ST_DEBUG & DEBUG_FALLBACK)
         debug_printf("%s failed for src %s, dst %s\n",
                      __FUNCTION__, 
                      _mesa_lookup_enum_by_nr(srcFormat),
                      _mesa_lookup_enum_by_nr(dstFormat));

      /* Otherwise fail.
       */
      return 0;
   }
}



/**
 * Do a CopyTex[Sub]Image1/2/3D() using a hardware (blit) path if possible.
 * Note that the region to copy has already been clipped so we know we
 * won't read from outside the source renderbuffer's bounds.
 *
 * Note: srcY=0=Bottom of renderbuffer (GL convention)
 */
static void
st_copy_texsubimage(GLcontext *ctx,
                    GLenum target, GLint level,
                    GLint destX, GLint destY, GLint destZ,
                    GLint srcX, GLint srcY,
                    GLsizei width, GLsizei height)
{
   struct gl_texture_unit *texUnit =
      &ctx->Texture.Unit[ctx->Texture.CurrentUnit];
   struct gl_texture_object *texObj =
      _mesa_select_tex_object(ctx, texUnit, target);
   struct gl_texture_image *texImage =
      _mesa_select_tex_image(ctx, texObj, target, level);
   struct st_texture_image *stImage = st_texture_image(texImage);
   const GLenum texBaseFormat = texImage->_BaseFormat;
   struct gl_framebuffer *fb = ctx->ReadBuffer;
   struct st_renderbuffer *strb;
   struct pipe_context *pipe = ctx->st->pipe;
   struct pipe_screen *screen = pipe->screen;
   enum pipe_format dest_format, src_format;
   GLboolean use_fallback = GL_TRUE;
   GLboolean matching_base_formats;
   GLuint format_writemask;
   struct pipe_surface *dest_surface = NULL;
   GLboolean do_flip = (st_fb_orientation(ctx->ReadBuffer) == Y_0_TOP);

   /* any rendering in progress must flushed before we grab the fb image */
   st_flush(ctx->st, PIPE_FLUSH_RENDER_CACHE, NULL);

   /* make sure finalize_textures has been called? 
    */
   if (0) st_validate_state(ctx->st);

   /* determine if copying depth or color data */
   if (texBaseFormat == GL_DEPTH_COMPONENT ||
       texBaseFormat == GL_DEPTH_STENCIL) {
      strb = st_renderbuffer(fb->_DepthBuffer);
   }
   else {
      /* texBaseFormat == GL_RGB, GL_RGBA, GL_ALPHA, etc */
      strb = st_renderbuffer(fb->_ColorReadBuffer);
   }

   if (!strb || !strb->surface || !stImage->pt) {
      debug_printf("%s: null strb or stImage\n", __FUNCTION__);
      return;
   }

   if (srcX < 0) {
      width -= -srcX;
      destX += -srcX;
      srcX = 0;
   }

   if (srcY < 0) {
      height -= -srcY;
      destY += -srcY;
      srcY = 0;
   }

   if (destX < 0) {
      width -= -destX;
      srcX += -destX;
      destX = 0;
   }

   if (destY < 0) {
      height -= -destY;
      srcY += -destY;
      destY = 0;
   }

   if (width < 0 || height < 0)
      return;


   assert(strb);
   assert(strb->surface);
   assert(stImage->pt);

   src_format = strb->surface->format;
   dest_format = stImage->pt->format;

   /*
    * Determine if the src framebuffer and dest texture have the same
    * base format.  We need this to detect a case such as the framebuffer
    * being GL_RGBA but the texture being GL_RGB.  If the actual hardware
    * texture format stores RGBA we need to set A=1 (overriding the
    * framebuffer's alpha values).  We can't do that with the blit or
    * textured-quad paths.
    */
   matching_base_formats =
      (_mesa_get_format_base_format(strb->Base.Format) ==
       _mesa_get_format_base_format(texImage->TexFormat));
   format_writemask = compatible_src_dst_formats(ctx, &strb->Base, texImage);

   if (ctx->_ImageTransferState == 0x0) {

      if (matching_base_formats &&
          src_format == dest_format &&
          !do_flip) 
      {
         /* use surface_copy() / blit */

         dest_surface = screen->get_tex_surface(screen, stImage->pt,
                                                stImage->face, stImage->level,
                                                destZ,
                                                PIPE_BIND_BLIT_DESTINATION);

         /* for surface_copy(), y=0=top, always */
         pipe->surface_copy(pipe,
                            /* dest */
                            dest_surface,
                            destX, destY,
                            /* src */
                            strb->surface,
                            srcX, srcY,
                            /* size */
                            width, height);
         use_fallback = GL_FALSE;
      }
      else if (format_writemask &&
               texBaseFormat != GL_DEPTH_COMPONENT &&
               texBaseFormat != GL_DEPTH_STENCIL &&
               screen->is_format_supported(screen, src_format,
                                           PIPE_TEXTURE_2D, 
                                           PIPE_BIND_SAMPLER_VIEW,
                                           0) &&
               screen->is_format_supported(screen, dest_format,
                                           PIPE_TEXTURE_2D, 
                                           PIPE_BIND_RENDER_TARGET,
                                           0)) {
         /* draw textured quad to do the copy */
         GLint srcY0, srcY1;

         dest_surface = screen->get_tex_surface(screen, stImage->pt,
                                                stImage->face, stImage->level,
                                                destZ,
                                                PIPE_BIND_BLIT_DESTINATION);

         if (do_flip) {
            srcY1 = strb->Base.Height - srcY - height;
            srcY0 = srcY1 + height;
         }
         else {
            srcY0 = srcY;
            srcY1 = srcY0 + height;
         }
         util_blit_pixels_writemask(ctx->st->blit,
                                    strb->surface,
                                    st_renderbuffer_get_sampler_view(strb, pipe),
                                    srcX, srcY0,
                                    srcX + width, srcY1,
                                    dest_surface,
                                    destX, destY,
                                    destX + width, destY + height,
                                    0.0, PIPE_TEX_MIPFILTER_NEAREST,
                                    format_writemask);
         use_fallback = GL_FALSE;
      }

      if (dest_surface)
         pipe_surface_reference(&dest_surface, NULL);
   }

   if (use_fallback) {
      /* software fallback */
      fallback_copy_texsubimage(ctx, target, level,
                                strb, stImage, texBaseFormat,
                                destX, destY, destZ,
                                srcX, srcY, width, height);
   }
}



static void
st_CopyTexImage1D(GLcontext * ctx, GLenum target, GLint level,
                  GLenum internalFormat,
                  GLint x, GLint y, GLsizei width, GLint border)
{
   struct gl_texture_unit *texUnit =
      &ctx->Texture.Unit[ctx->Texture.CurrentUnit];
   struct gl_texture_object *texObj =
      _mesa_select_tex_object(ctx, texUnit, target);
   struct gl_texture_image *texImage =
      _mesa_select_tex_image(ctx, texObj, target, level);

   /* Setup or redefine the texture object, texture and texture
    * image.  Don't populate yet.  
    */
   ctx->Driver.TexImage1D(ctx, target, level, internalFormat,
                          width, border,
                          GL_RGBA, CHAN_TYPE, NULL,
                          &ctx->DefaultPacking, texObj, texImage);

   st_copy_texsubimage(ctx, target, level,
                       0, 0, 0,  /* destX,Y,Z */
                       x, y, width, 1);  /* src X, Y, size */
}


static void
st_CopyTexImage2D(GLcontext * ctx, GLenum target, GLint level,
                  GLenum internalFormat,
                  GLint x, GLint y, GLsizei width, GLsizei height,
                  GLint border)
{
   struct gl_texture_unit *texUnit =
      &ctx->Texture.Unit[ctx->Texture.CurrentUnit];
   struct gl_texture_object *texObj =
      _mesa_select_tex_object(ctx, texUnit, target);
   struct gl_texture_image *texImage =
      _mesa_select_tex_image(ctx, texObj, target, level);

   /* Setup or redefine the texture object, texture and texture
    * image.  Don't populate yet.  
    */
   ctx->Driver.TexImage2D(ctx, target, level, internalFormat,
                          width, height, border,
                          GL_RGBA, CHAN_TYPE, NULL,
                          &ctx->DefaultPacking, texObj, texImage);

   st_copy_texsubimage(ctx, target, level,
                       0, 0, 0,  /* destX,Y,Z */
                       x, y, width, height);  /* src X, Y, size */
}


static void
st_CopyTexSubImage1D(GLcontext * ctx, GLenum target, GLint level,
                     GLint xoffset, GLint x, GLint y, GLsizei width)
{
   const GLint yoffset = 0, zoffset = 0;
   const GLsizei height = 1;
   st_copy_texsubimage(ctx, target, level,
                       xoffset, yoffset, zoffset,  /* destX,Y,Z */
                       x, y, width, height);  /* src X, Y, size */
}


static void
st_CopyTexSubImage2D(GLcontext * ctx, GLenum target, GLint level,
                     GLint xoffset, GLint yoffset,
                     GLint x, GLint y, GLsizei width, GLsizei height)
{
   const GLint zoffset = 0;
   st_copy_texsubimage(ctx, target, level,
                       xoffset, yoffset, zoffset,  /* destX,Y,Z */
                       x, y, width, height);  /* src X, Y, size */
}


static void
st_CopyTexSubImage3D(GLcontext * ctx, GLenum target, GLint level,
                     GLint xoffset, GLint yoffset, GLint zoffset,
                     GLint x, GLint y, GLsizei width, GLsizei height)
{
   st_copy_texsubimage(ctx, target, level,
                       xoffset, yoffset, zoffset,  /* destX,Y,Z */
                       x, y, width, height);  /* src X, Y, size */
}


static void
copy_image_data_to_texture(struct st_context *st,
			   struct st_texture_object *stObj,
                           GLuint dstLevel,
			   struct st_texture_image *stImage)
{
   if (stImage->pt) {
      /* Copy potentially with the blitter:
       */
      st_texture_image_copy(st->pipe,
                            stObj->pt, dstLevel,  /* dest texture, level */
                            stImage->pt, /* src texture */
                            stImage->face);

      pipe_resource_reference(&stImage->pt, NULL);
   }
   else if (stImage->base.Data) {
      /* More straightforward upload.  
       */
      st_teximage_flush_before_map(st, stObj->pt, stImage->face, dstLevel,
				   PIPE_TRANSFER_WRITE);

      st_texture_image_data(st,
                            stObj->pt,
                            stImage->face,
                            dstLevel,
                            stImage->base.Data,
                            stImage->base.RowStride * 
                            util_format_get_blocksize(stObj->pt->format),
                            stImage->base.RowStride *
                            stImage->base.Height *
                            util_format_get_blocksize(stObj->pt->format));
      _mesa_align_free(stImage->base.Data);
      stImage->base.Data = NULL;
   }

   pipe_resource_reference(&stImage->pt, stObj->pt);
}


/**
 * Called during state validation.  When this function is finished,
 * the texture object should be ready for rendering.
 * \return GL_TRUE for success, GL_FALSE for failure (out of mem)
 */
GLboolean
st_finalize_texture(GLcontext *ctx,
		    struct pipe_context *pipe,
		    struct gl_texture_object *tObj,
		    GLboolean *needFlush)
{
   struct st_texture_object *stObj = st_texture_object(tObj);
   const GLuint nr_faces = (stObj->base.Target == GL_TEXTURE_CUBE_MAP) ? 6 : 1;
   GLuint blockSize, face;
   struct st_texture_image *firstImage;

   *needFlush = GL_FALSE;

   if (stObj->base._Complete) {
      /* The texture is complete and we know exactly how many mipmap levels
       * are present/needed.  This is conditional because we may be called
       * from the st_generate_mipmap() function when the texture object is
       * incomplete.  In that case, we'll have set stObj->lastLevel before
       * we get here.
       */
      if (stObj->base.MinFilter == GL_LINEAR ||
          stObj->base.MinFilter == GL_NEAREST)
         stObj->lastLevel = stObj->base.BaseLevel;
      else
         stObj->lastLevel = stObj->base._MaxLevel - stObj->base.BaseLevel;
   }

   firstImage = st_texture_image(stObj->base.Image[0][stObj->base.BaseLevel]);

   /* If both firstImage and stObj point to a texture which can contain
    * all active images, favour firstImage.  Note that because of the
    * completeness requirement, we know that the image dimensions
    * will match.
    */
   if (firstImage->pt &&
       firstImage->pt != stObj->pt &&
       firstImage->pt->last_level >= stObj->lastLevel) {
      pipe_resource_reference(&stObj->pt, firstImage->pt);
      pipe_sampler_view_reference(&stObj->sampler_view, NULL);
   }

   /* bytes per pixel block (blocks are usually 1x1) */
   blockSize = _mesa_get_format_bytes(firstImage->base.TexFormat);

   /* If we already have a gallium texture, check that it matches the texture
    * object's format, target, size, num_levels, etc.
    */
   if (stObj->pt) {
      const enum pipe_format fmt =
         st_mesa_format_to_pipe_format(firstImage->base.TexFormat);
      if (stObj->pt->target != gl_target_to_pipe(stObj->base.Target) ||
          stObj->pt->format != fmt ||
          stObj->pt->last_level < stObj->lastLevel ||
          stObj->pt->width0 != firstImage->base.Width2 ||
          stObj->pt->height0 != firstImage->base.Height2 ||
          stObj->pt->depth0 != firstImage->base.Depth2)
      {
         pipe_resource_reference(&stObj->pt, NULL);
         pipe_sampler_view_reference(&stObj->sampler_view, NULL);
         ctx->st->dirty.st |= ST_NEW_FRAMEBUFFER;
      }
   }

   /* May need to create a new gallium texture:
    */
   if (!stObj->pt) {
      const enum pipe_format fmt =
         st_mesa_format_to_pipe_format(firstImage->base.TexFormat);
      GLuint usage = default_usage(fmt);

      stObj->pt = st_texture_create(ctx->st,
                                    gl_target_to_pipe(stObj->base.Target),
                                    fmt,
                                    stObj->lastLevel,
                                    firstImage->base.Width2,
                                    firstImage->base.Height2,
                                    firstImage->base.Depth2,
                                    usage);

      if (!stObj->pt) {
         _mesa_error(ctx, GL_OUT_OF_MEMORY, "glTexImage");
         return GL_FALSE;
      }
   }

   /* Pull in any images not in the object's texture:
    */
   for (face = 0; face < nr_faces; face++) {
      GLuint level;
      for (level = 0; level <= stObj->lastLevel; level++) {
         struct st_texture_image *stImage =
            st_texture_image(stObj->base.Image[face][stObj->base.BaseLevel + level]);

         /* Need to import images in main memory or held in other textures.
          */
         if (stImage && stObj->pt != stImage->pt) {
            copy_image_data_to_texture(ctx->st, stObj, level, stImage);
	    *needFlush = GL_TRUE;
         }
      }
   }

   return GL_TRUE;
}


/**
 * Returns pointer to a default/dummy texture.
 * This is typically used when the current shader has tex/sample instructions
 * but the user has not provided a (any) texture(s).
 */
struct gl_texture_object *
st_get_default_texture(struct st_context *st)
{
   if (!st->default_texture) {
      static const GLenum target = GL_TEXTURE_2D;
      GLubyte pixels[16][16][4];
      struct gl_texture_object *texObj;
      struct gl_texture_image *texImg;
      GLuint i, j;

      /* The ARB_fragment_program spec says (0,0,0,1) should be returned
       * when attempting to sample incomplete textures.
       */
      for (i = 0; i < 16; i++) {
         for (j = 0; j < 16; j++) {
            pixels[i][j][0] = 0;
            pixels[i][j][1] = 0;
            pixels[i][j][2] = 0;
            pixels[i][j][3] = 255;
         }
      }

      texObj = st->ctx->Driver.NewTextureObject(st->ctx, 0, target);

      texImg = _mesa_get_tex_image(st->ctx, texObj, target, 0);

      _mesa_init_teximage_fields(st->ctx, target, texImg,
                                 16, 16, 1, 0,  /* w, h, d, border */
                                 GL_RGBA);

      st_TexImage(st->ctx, 2, target,
                  0, GL_RGBA,    /* level, intformat */
                  16, 16, 1, 0,  /* w, h, d, border */
                  GL_RGBA, GL_UNSIGNED_BYTE, pixels,
                  &st->ctx->DefaultPacking,
                  texObj, texImg,
                  0, 0);

      texObj->MinFilter = GL_NEAREST;
      texObj->MagFilter = GL_NEAREST;
      texObj->_Complete = GL_TRUE;

      st->default_texture = texObj;
   }
   return st->default_texture;
}


void
st_init_texture_functions(struct dd_function_table *functions)
{
   functions->ChooseTextureFormat = st_ChooseTextureFormat;
   functions->TexImage1D = st_TexImage1D;
   functions->TexImage2D = st_TexImage2D;
   functions->TexImage3D = st_TexImage3D;
   functions->TexSubImage1D = st_TexSubImage1D;
   functions->TexSubImage2D = st_TexSubImage2D;
   functions->TexSubImage3D = st_TexSubImage3D;
   functions->CompressedTexSubImage1D = st_CompressedTexSubImage1D;
   functions->CompressedTexSubImage2D = st_CompressedTexSubImage2D;
   functions->CompressedTexSubImage3D = st_CompressedTexSubImage3D;
   functions->CopyTexImage1D = st_CopyTexImage1D;
   functions->CopyTexImage2D = st_CopyTexImage2D;
   functions->CopyTexSubImage1D = st_CopyTexSubImage1D;
   functions->CopyTexSubImage2D = st_CopyTexSubImage2D;
   functions->CopyTexSubImage3D = st_CopyTexSubImage3D;
   functions->GenerateMipmap = st_generate_mipmap;

   functions->GetTexImage = st_GetTexImage;

   /* compressed texture functions */
   functions->CompressedTexImage2D = st_CompressedTexImage2D;
   functions->GetCompressedTexImage = st_GetCompressedTexImage;

   functions->NewTextureObject = st_NewTextureObject;
   functions->NewTextureImage = st_NewTextureImage;
   functions->DeleteTexture = st_DeleteTextureObject;
   functions->FreeTexImageData = st_FreeTextureImageData;
   functions->UpdateTexturePalette = 0;

   functions->TextureMemCpy = do_memcpy;

   /* XXX Temporary until we can query pipe's texture sizes */
   functions->TestProxyTexImage = _mesa_test_proxy_teximage;
}<|MERGE_RESOLUTION|>--- conflicted
+++ resolved
@@ -123,11 +123,7 @@
 {
    struct st_texture_object *stObj = st_texture_object(texObj);
    if (stObj->pt)
-<<<<<<< HEAD
       pipe_resource_reference(&stObj->pt, NULL);
-   if (stObj->sampler_view)
-=======
-      pipe_texture_reference(&stObj->pt, NULL);
    if (stObj->sampler_view) {
       if (stObj->sampler_view->context != ctx->st->pipe) {
          /* Take "ownership" of this texture sampler view by setting
@@ -137,7 +133,6 @@
           */
          stObj->sampler_view->context = ctx->st->pipe;
       }
->>>>>>> d97f6963
       pipe_sampler_view_reference(&stObj->sampler_view, NULL);
    }
    _mesa_delete_texture_object(ctx, texObj);
