/**************************************************************************
 *
 * Copyright 2008 Tungsten Graphics, Inc., Cedar Park, Texas.
 * All Rights Reserved.
 *
 * Permission is hereby granted, free of charge, to any person obtaining a
 * copy of this software and associated documentation files (the
 * "Software"), to deal in the Software without restriction, including
 * without limitation the rights to use, copy, modify, merge, publish,
 * distribute, sub license, and/or sell copies of the Software, and to
 * permit persons to whom the Software is furnished to do so, subject to
 * the following conditions:
 *
 * The above copyright notice and this permission notice (including the
 * next paragraph) shall be included in all copies or substantial portions
 * of the Software.
 *
 * THE SOFTWARE IS PROVIDED "AS IS", WITHOUT WARRANTY OF ANY KIND, EXPRESS
 * OR IMPLIED, INCLUDING BUT NOT LIMITED TO THE WARRANTIES OF
 * MERCHANTABILITY, FITNESS FOR A PARTICULAR PURPOSE AND NON-INFRINGEMENT.
 * IN NO EVENT SHALL TUNGSTEN GRAPHICS AND/OR ITS SUPPLIERS BE LIABLE FOR
 * ANY CLAIM, DAMAGES OR OTHER LIABILITY, WHETHER IN AN ACTION OF CONTRACT,
 * TORT OR OTHERWISE, ARISING FROM, OUT OF OR IN CONNECTION WITH THE
 * SOFTWARE OR THE USE OR OTHER DEALINGS IN THE SOFTWARE.
 *
 **************************************************************************/

/**
 * @file
 * Copy/blit pixel rect between surfaces
 *  
 * @author Brian Paul
 */


#include "pipe/p_context.h"
#include "util/u_debug.h"
#include "pipe/p_defines.h"
#include "util/u_inlines.h"
#include "pipe/p_shader_tokens.h"
#include "pipe/p_state.h"

#include "util/u_blit.h"
#include "util/u_draw_quad.h"
#include "util/u_format.h"
#include "util/u_math.h"
#include "util/u_memory.h"
#include "util/u_sampler.h"
#include "util/u_simple_shaders.h"
#include "util/u_surface.h"
#include "util/u_rect.h"

#include "cso_cache/cso_context.h"


struct blit_state
{
   struct pipe_context *pipe;
   struct cso_context *cso;

   struct pipe_blend_state blend;
   struct pipe_depth_stencil_alpha_state depthstencil;
   struct pipe_rasterizer_state rasterizer;
   struct pipe_sampler_state sampler;
   struct pipe_viewport_state viewport;
   struct pipe_clip_state clip;
   struct pipe_vertex_element velem[2];

   void *vs;
   void *fs[TGSI_WRITEMASK_XYZW + 1];

   struct pipe_resource *vbuf;  /**< quad vertices */
   unsigned vbuf_slot;

   float vertices[4][2][4];   /**< vertex/texcoords for quad */
};


/**
 * Create state object for blit.
 * Intended to be created once and re-used for many blit() calls.
 */
struct blit_state *
util_create_blit(struct pipe_context *pipe, struct cso_context *cso)
{
   struct blit_state *ctx;
   uint i;

   ctx = CALLOC_STRUCT(blit_state);
   if (!ctx)
      return NULL;

   ctx->pipe = pipe;
   ctx->cso = cso;

   /* disabled blending/masking */
   memset(&ctx->blend, 0, sizeof(ctx->blend));
   ctx->blend.rt[0].colormask = PIPE_MASK_RGBA;

   /* no-op depth/stencil/alpha */
   memset(&ctx->depthstencil, 0, sizeof(ctx->depthstencil));

   /* rasterizer */
   memset(&ctx->rasterizer, 0, sizeof(ctx->rasterizer));
   ctx->rasterizer.front_winding = PIPE_WINDING_CW;
   ctx->rasterizer.cull_mode = PIPE_WINDING_NONE;
   ctx->rasterizer.gl_rasterization_rules = 1;

   /* samplers */
   memset(&ctx->sampler, 0, sizeof(ctx->sampler));
   ctx->sampler.wrap_s = PIPE_TEX_WRAP_CLAMP_TO_EDGE;
   ctx->sampler.wrap_t = PIPE_TEX_WRAP_CLAMP_TO_EDGE;
   ctx->sampler.wrap_r = PIPE_TEX_WRAP_CLAMP_TO_EDGE;
   ctx->sampler.min_mip_filter = PIPE_TEX_MIPFILTER_NONE;
   ctx->sampler.min_img_filter = 0; /* set later */
   ctx->sampler.mag_img_filter = 0; /* set later */
   ctx->sampler.normalized_coords = 1;

   /* vertex elements state */
   memset(&ctx->velem[0], 0, sizeof(ctx->velem[0]) * 2);
   for (i = 0; i < 2; i++) {
      ctx->velem[i].src_offset = i * 4 * sizeof(float);
      ctx->velem[i].instance_divisor = 0;
      ctx->velem[i].vertex_buffer_index = 0;
      ctx->velem[i].src_format = PIPE_FORMAT_R32G32B32A32_FLOAT;
   }

   /* vertex shader - still required to provide the linkage between
    * fragment shader input semantics and vertex_element/buffers.
    */
   {
      const uint semantic_names[] = { TGSI_SEMANTIC_POSITION,
                                      TGSI_SEMANTIC_GENERIC };
      const uint semantic_indexes[] = { 0, 0 };
      ctx->vs = util_make_vertex_passthrough_shader(pipe, 2, semantic_names,
                                                    semantic_indexes);
   }

   /* fragment shader */
   ctx->fs[TGSI_WRITEMASK_XYZW] =
      util_make_fragment_tex_shader(pipe, TGSI_TEXTURE_2D);
   ctx->vbuf = NULL;

   /* init vertex data that doesn't change */
   for (i = 0; i < 4; i++) {
      ctx->vertices[i][0][3] = 1.0f; /* w */
      ctx->vertices[i][1][2] = 0.0f; /* r */
      ctx->vertices[i][1][3] = 1.0f; /* q */
   }

   return ctx;
}


/**
 * Destroy a blit context
 */
void
util_destroy_blit(struct blit_state *ctx)
{
   struct pipe_context *pipe = ctx->pipe;
   unsigned i;

   pipe->delete_vs_state(pipe, ctx->vs);

   for (i = 0; i < Elements(ctx->fs); i++)
      if (ctx->fs[i])
         pipe->delete_fs_state(pipe, ctx->fs[i]);

   pipe_resource_reference(&ctx->vbuf, NULL);

   FREE(ctx);
}


/**
 * Get offset of next free slot in vertex buffer for quad vertices.
 */
static unsigned
get_next_slot( struct blit_state *ctx )
{
   const unsigned max_slots = 4096 / sizeof ctx->vertices;

   if (ctx->vbuf_slot >= max_slots) 
      util_blit_flush( ctx );

   if (!ctx->vbuf) {
      ctx->vbuf = pipe_buffer_create(ctx->pipe->screen,
                                     32,
                                     PIPE_BUFFER_USAGE_VERTEX,
                                     max_slots * sizeof ctx->vertices);
   }
   
   return ctx->vbuf_slot++ * sizeof ctx->vertices;
}
                               




/**
 * Setup vertex data for the textured quad we'll draw.
 * Note: y=0=top
 */
static unsigned
setup_vertex_data_tex(struct blit_state *ctx,
                      float x0, float y0, float x1, float y1,
                      float s0, float t0, float s1, float t1,
                      float z)
{
   unsigned offset;

   ctx->vertices[0][0][0] = x0;
   ctx->vertices[0][0][1] = y0;
   ctx->vertices[0][0][2] = z;
   ctx->vertices[0][1][0] = s0; /*s*/
   ctx->vertices[0][1][1] = t0; /*t*/

   ctx->vertices[1][0][0] = x1;
   ctx->vertices[1][0][1] = y0;
   ctx->vertices[1][0][2] = z;
   ctx->vertices[1][1][0] = s1; /*s*/
   ctx->vertices[1][1][1] = t0; /*t*/

   ctx->vertices[2][0][0] = x1;
   ctx->vertices[2][0][1] = y1;
   ctx->vertices[2][0][2] = z;
   ctx->vertices[2][1][0] = s1;
   ctx->vertices[2][1][1] = t1;

   ctx->vertices[3][0][0] = x0;
   ctx->vertices[3][0][1] = y1;
   ctx->vertices[3][0][2] = z;
   ctx->vertices[3][1][0] = s0;
   ctx->vertices[3][1][1] = t1;

   offset = get_next_slot( ctx );

   pipe_buffer_write_nooverlap(ctx->pipe, ctx->vbuf,
                               offset, sizeof(ctx->vertices), ctx->vertices);

   return offset;
}


/**
 * \return TRUE if two regions overlap, FALSE otherwise
 */
static boolean
regions_overlap(int srcX0, int srcY0,
                int srcX1, int srcY1,
                int dstX0, int dstY0,
                int dstX1, int dstY1)
{
   if (MAX2(srcX0, srcX1) < MIN2(dstX0, dstX1))
      return FALSE; /* src completely left of dst */

   if (MAX2(dstX0, dstX1) < MIN2(srcX0, srcX1))
      return FALSE; /* dst completely left of src */

   if (MAX2(srcY0, srcY1) < MIN2(dstY0, dstY1))
      return FALSE; /* src completely above dst */

   if (MAX2(dstY0, dstY1) < MIN2(srcY0, srcY1))
      return FALSE; /* dst completely above src */

   return TRUE; /* some overlap */
}


/**
 * Copy pixel block from src surface to dst surface.
 * Overlapping regions are acceptable.
 * Flipping and stretching are supported.
 * \param filter  one of PIPE_TEX_MIPFILTER_NEAREST/LINEAR
 * \param writemask  controls which channels in the dest surface are sourced
 *                   from the src surface.  Disabled channels are sourced
 *                   from (0,0,0,1).
 * XXX need some control over blitting Z and/or stencil.
 */
void
util_blit_pixels_writemask(struct blit_state *ctx,
                           struct pipe_surface *src,
                           struct pipe_sampler_view *src_sampler_view,
                           int srcX0, int srcY0,
                           int srcX1, int srcY1,
                           struct pipe_surface *dst,
                           int dstX0, int dstY0,
                           int dstX1, int dstY1,
                           float z, uint filter,
                           uint writemask)
{
   struct pipe_context *pipe = ctx->pipe;
   struct pipe_screen *screen = pipe->screen;
<<<<<<< HEAD
   struct pipe_resource *tex = NULL;
=======
   struct pipe_sampler_view *sampler_view = NULL;
>>>>>>> 8cdfd121
   struct pipe_framebuffer_state fb;
   const int srcW = abs(srcX1 - srcX0);
   const int srcH = abs(srcY1 - srcY0);
   unsigned offset;
   boolean overlap;
   float s0, t0, s1, t1;

   assert(filter == PIPE_TEX_MIPFILTER_NEAREST ||
          filter == PIPE_TEX_MIPFILTER_LINEAR);

   assert(screen->is_format_supported(screen, src->format, PIPE_TEXTURE_2D,
                                      PIPE_TEXTURE_USAGE_SAMPLER, 0));
   assert(screen->is_format_supported(screen, dst->format, PIPE_TEXTURE_2D,
                                      PIPE_TEXTURE_USAGE_RENDER_TARGET, 0));

   /* do the regions overlap? */
   overlap = util_same_surface(src, dst) &&
      regions_overlap(srcX0, srcY0, srcX1, srcY1,
                      dstX0, dstY0, dstX1, dstY1);

   /*
    * Check for simple case:  no format conversion, no flipping, no stretching,
    * no overlapping.
    * Filter mode should not matter since there's no stretching.
    */
   if (pipe->surface_copy &&
       dst->format == src->format &&
       srcX0 < srcX1 &&
       dstX0 < dstX1 &&
       srcY0 < srcY1 &&
       dstY0 < dstY1 &&
       (dstX1 - dstX0) == (srcX1 - srcX0) &&
       (dstY1 - dstY0) == (srcY1 - srcY0) &&
       !overlap) {
      pipe->surface_copy(pipe,
			 dst, dstX0, dstY0, /* dest */
			 src, srcX0, srcY0, /* src */
			 srcW, srcH);       /* size */
      return;
   }
   
   assert(screen->is_format_supported(screen, dst->format, PIPE_TEXTURE_2D,
                                      PIPE_TEXTURE_USAGE_RENDER_TARGET, 0));

   /* Create a temporary texture when src and dest alias or when src
    * is anything other than a single-level 2d texture.
    * 
    * This can still be improved upon.
    */
   if (util_same_surface(src, dst) ||
       src->texture->target != PIPE_TEXTURE_2D ||
       src->texture->last_level != 0)
   {
<<<<<<< HEAD
      struct pipe_resource texTemp;
=======
      struct pipe_texture texTemp;
      struct pipe_texture *tex;
      struct pipe_sampler_view sv_templ;
>>>>>>> 8cdfd121
      struct pipe_surface *texSurf;
      const int srcLeft = MIN2(srcX0, srcX1);
      const int srcTop = MIN2(srcY0, srcY1);

      if (srcLeft != srcX0) {
         /* left-right flip */
         int tmp = dstX0;
         dstX0 = dstX1;
         dstX1 = tmp;
      }

      if (srcTop != srcY0) {
         /* up-down flip */
         int tmp = dstY0;
         dstY0 = dstY1;
         dstY1 = tmp;
      }

      /* create temp texture */
      memset(&texTemp, 0, sizeof(texTemp));
      texTemp.target = PIPE_TEXTURE_2D;
      texTemp.format = src->format;
      texTemp.last_level = 0;
      texTemp.width0 = srcW;
      texTemp.height0 = srcH;
      texTemp.depth0 = 1;

      tex = screen->resource_create(screen, &texTemp);
      if (!tex)
         return;

      u_sampler_view_default_template(&sv_templ, tex, tex->format);

      sampler_view = ctx->pipe->create_sampler_view(ctx->pipe, tex, &sv_templ);
      if (!sampler_view) {
         pipe_texture_reference(&tex, NULL);
         return;
      }

      texSurf = screen->get_tex_surface(screen, tex, 0, 0, 0, 
                                        PIPE_BUFFER_USAGE_GPU_WRITE);

      /* load temp texture */
      if (pipe->surface_copy) {
         pipe->surface_copy(pipe,
                            texSurf, 0, 0,   /* dest */
                            src, srcLeft, srcTop, /* src */
                            srcW, srcH);     /* size */
      } else {
         util_surface_copy(pipe, FALSE,
                           texSurf, 0, 0,   /* dest */
                           src, srcLeft, srcTop, /* src */
                           srcW, srcH);     /* size */
      }

      /* free the surface, update the texture if necessary.
       */
      pipe_surface_reference(&texSurf, NULL);
      s0 = 0.0f; 
      s1 = 1.0f;
      t0 = 0.0f;
      t1 = 1.0f;

      pipe_texture_reference(&tex, NULL);
   }
   else {
<<<<<<< HEAD
      pipe_resource_reference(&tex, src->texture);
      s0 = srcX0 / (float)tex->width0;
      s1 = srcX1 / (float)tex->width0;
      t0 = srcY0 / (float)tex->height0;
      t1 = srcY1 / (float)tex->height0;
=======
      pipe_sampler_view_reference(&sampler_view, src_sampler_view);
      s0 = srcX0 / (float)src->texture->width0;
      s1 = srcX1 / (float)src->texture->width0;
      t0 = srcY0 / (float)src->texture->height0;
      t1 = srcY1 / (float)src->texture->height0;
>>>>>>> 8cdfd121
   }

   

   /* save state (restored below) */
   cso_save_blend(ctx->cso);
   cso_save_depth_stencil_alpha(ctx->cso);
   cso_save_rasterizer(ctx->cso);
   cso_save_samplers(ctx->cso);
   cso_save_fragment_sampler_views(ctx->cso);
   cso_save_viewport(ctx->cso);
   cso_save_framebuffer(ctx->cso);
   cso_save_fragment_shader(ctx->cso);
   cso_save_vertex_shader(ctx->cso);
   cso_save_clip(ctx->cso);
   cso_save_vertex_elements(ctx->cso);

   /* set misc state we care about */
   cso_set_blend(ctx->cso, &ctx->blend);
   cso_set_depth_stencil_alpha(ctx->cso, &ctx->depthstencil);
   cso_set_rasterizer(ctx->cso, &ctx->rasterizer);
   cso_set_clip(ctx->cso, &ctx->clip);
   cso_set_vertex_elements(ctx->cso, 2, ctx->velem);

   /* sampler */
   ctx->sampler.min_img_filter = filter;
   ctx->sampler.mag_img_filter = filter;
   cso_single_sampler(ctx->cso, 0, &ctx->sampler);
   cso_single_sampler_done(ctx->cso);

   /* viewport */
   ctx->viewport.scale[0] = 0.5f * dst->width;
   ctx->viewport.scale[1] = 0.5f * dst->height;
   ctx->viewport.scale[2] = 0.5f;
   ctx->viewport.scale[3] = 1.0f;
   ctx->viewport.translate[0] = 0.5f * dst->width;
   ctx->viewport.translate[1] = 0.5f * dst->height;
   ctx->viewport.translate[2] = 0.5f;
   ctx->viewport.translate[3] = 0.0f;
   cso_set_viewport(ctx->cso, &ctx->viewport);

   /* texture */
   cso_set_fragment_sampler_views(ctx->cso, 1, &sampler_view);

   if (ctx->fs[writemask] == NULL)
      ctx->fs[writemask] =
         util_make_fragment_tex_shader_writemask(pipe, TGSI_TEXTURE_2D,
                                                 writemask);

   /* shaders */
   cso_set_fragment_shader_handle(ctx->cso, ctx->fs[writemask]);
   cso_set_vertex_shader_handle(ctx->cso, ctx->vs);

   /* drawing dest */
   memset(&fb, 0, sizeof(fb));
   fb.width = dst->width;
   fb.height = dst->height;
   fb.nr_cbufs = 1;
   fb.cbufs[0] = dst;
   cso_set_framebuffer(ctx->cso, &fb);

   /* draw quad */
   offset = setup_vertex_data_tex(ctx,
                                  (float) dstX0 / dst->width * 2.0f - 1.0f,
                                  (float) dstY0 / dst->height * 2.0f - 1.0f,
                                  (float) dstX1 / dst->width * 2.0f - 1.0f,
                                  (float) dstY1 / dst->height * 2.0f - 1.0f,
                                  s0, t0,
                                  s1, t1,
                                  z);

   util_draw_vertex_buffer(ctx->pipe, ctx->vbuf, offset,
                           PIPE_PRIM_TRIANGLE_FAN,
                           4,  /* verts */
                           2); /* attribs/vert */

   /* restore state we changed */
   cso_restore_blend(ctx->cso);
   cso_restore_depth_stencil_alpha(ctx->cso);
   cso_restore_rasterizer(ctx->cso);
   cso_restore_samplers(ctx->cso);
   cso_restore_fragment_sampler_views(ctx->cso);
   cso_restore_viewport(ctx->cso);
   cso_restore_framebuffer(ctx->cso);
   cso_restore_fragment_shader(ctx->cso);
   cso_restore_vertex_shader(ctx->cso);
   cso_restore_clip(ctx->cso);
   cso_restore_vertex_elements(ctx->cso);

<<<<<<< HEAD
   pipe_resource_reference(&tex, NULL);
=======
   pipe_sampler_view_reference(&sampler_view, NULL);
>>>>>>> 8cdfd121
}


void
util_blit_pixels(struct blit_state *ctx,
                 struct pipe_surface *src,
                 struct pipe_sampler_view *src_sampler_view,
                 int srcX0, int srcY0,
                 int srcX1, int srcY1,
                 struct pipe_surface *dst,
                 int dstX0, int dstY0,
                 int dstX1, int dstY1,
                 float z, uint filter )
{
   util_blit_pixels_writemask( ctx, src, src_sampler_view,
                               srcX0, srcY0,
                               srcX1, srcY1,
                               dst,
                               dstX0, dstY0,
                               dstX1, dstY1,
                               z, filter,
                               TGSI_WRITEMASK_XYZW );
}


/* Release vertex buffer at end of frame to avoid synchronous
 * rendering.
 */
void util_blit_flush( struct blit_state *ctx )
{
   pipe_resource_reference(&ctx->vbuf, NULL);
   ctx->vbuf_slot = 0;
} 



/**
 * Copy pixel block from src texture to dst surface.
 * Overlapping regions are acceptable.
 *
 * XXX Should support selection of level.
 * XXX need some control over blitting Z and/or stencil.
 */
void
util_blit_pixels_tex(struct blit_state *ctx,
                 struct pipe_resource *tex,
                 int srcX0, int srcY0,
                 int srcX1, int srcY1,
                 struct pipe_surface *dst,
                 int dstX0, int dstY0,
                 int dstX1, int dstY1,
                 float z, uint filter)
{
   struct pipe_framebuffer_state fb;
   float s0, t0, s1, t1;
   unsigned offset;

   assert(filter == PIPE_TEX_MIPFILTER_NEAREST ||
          filter == PIPE_TEX_MIPFILTER_LINEAR);

   assert(tex->width0 != 0);
   assert(tex->height0 != 0);

   s0 = srcX0 / (float)tex->width0;
   s1 = srcX1 / (float)tex->width0;
   t0 = srcY0 / (float)tex->height0;
   t1 = srcY1 / (float)tex->height0;

   assert(ctx->pipe->screen->is_format_supported(ctx->pipe->screen, dst->format,
                                                 PIPE_TEXTURE_2D,
                                                 PIPE_TEXTURE_USAGE_RENDER_TARGET,
                                                 0));

   /* save state (restored below) */
   cso_save_blend(ctx->cso);
   cso_save_depth_stencil_alpha(ctx->cso);
   cso_save_rasterizer(ctx->cso);
   cso_save_samplers(ctx->cso);
   cso_save_sampler_textures(ctx->cso);
   cso_save_framebuffer(ctx->cso);
   cso_save_fragment_shader(ctx->cso);
   cso_save_vertex_shader(ctx->cso);
   cso_save_clip(ctx->cso);
   cso_save_vertex_elements(ctx->cso);

   /* set misc state we care about */
   cso_set_blend(ctx->cso, &ctx->blend);
   cso_set_depth_stencil_alpha(ctx->cso, &ctx->depthstencil);
   cso_set_rasterizer(ctx->cso, &ctx->rasterizer);
   cso_set_clip(ctx->cso, &ctx->clip);
   cso_set_vertex_elements(ctx->cso, 2, ctx->velem);

   /* sampler */
   ctx->sampler.min_img_filter = filter;
   ctx->sampler.mag_img_filter = filter;
   cso_single_sampler(ctx->cso, 0, &ctx->sampler);
   cso_single_sampler_done(ctx->cso);

   /* viewport */
   ctx->viewport.scale[0] = 0.5f * dst->width;
   ctx->viewport.scale[1] = 0.5f * dst->height;
   ctx->viewport.scale[2] = 0.5f;
   ctx->viewport.scale[3] = 1.0f;
   ctx->viewport.translate[0] = 0.5f * dst->width;
   ctx->viewport.translate[1] = 0.5f * dst->height;
   ctx->viewport.translate[2] = 0.5f;
   ctx->viewport.translate[3] = 0.0f;
   cso_set_viewport(ctx->cso, &ctx->viewport);

   /* texture */
   cso_set_sampler_textures(ctx->cso, 1, &tex);

   /* shaders */
   cso_set_fragment_shader_handle(ctx->cso, ctx->fs[TGSI_WRITEMASK_XYZW]);
   cso_set_vertex_shader_handle(ctx->cso, ctx->vs);

   /* drawing dest */
   memset(&fb, 0, sizeof(fb));
   fb.width = dst->width;
   fb.height = dst->height;
   fb.nr_cbufs = 1;
   fb.cbufs[0] = dst;
   cso_set_framebuffer(ctx->cso, &fb);

   /* draw quad */
   offset = setup_vertex_data_tex(ctx,
                                  (float) dstX0 / dst->width * 2.0f - 1.0f,
                                  (float) dstY0 / dst->height * 2.0f - 1.0f,
                                  (float) dstX1 / dst->width * 2.0f - 1.0f,
                                  (float) dstY1 / dst->height * 2.0f - 1.0f,
                                  s0, t0, s1, t1,
                                  z);

   util_draw_vertex_buffer(ctx->pipe, 
                           ctx->vbuf, offset,
                           PIPE_PRIM_TRIANGLE_FAN,
                           4,  /* verts */
                           2); /* attribs/vert */

   /* restore state we changed */
   cso_restore_blend(ctx->cso);
   cso_restore_depth_stencil_alpha(ctx->cso);
   cso_restore_rasterizer(ctx->cso);
   cso_restore_samplers(ctx->cso);
   cso_restore_sampler_textures(ctx->cso);
   cso_restore_framebuffer(ctx->cso);
   cso_restore_fragment_shader(ctx->cso);
   cso_restore_vertex_shader(ctx->cso);
   cso_restore_clip(ctx->cso);
   cso_restore_vertex_elements(ctx->cso);
}<|MERGE_RESOLUTION|>--- conflicted
+++ resolved
@@ -292,11 +292,7 @@
 {
    struct pipe_context *pipe = ctx->pipe;
    struct pipe_screen *screen = pipe->screen;
-<<<<<<< HEAD
-   struct pipe_resource *tex = NULL;
-=======
    struct pipe_sampler_view *sampler_view = NULL;
->>>>>>> 8cdfd121
    struct pipe_framebuffer_state fb;
    const int srcW = abs(srcX1 - srcX0);
    const int srcH = abs(srcY1 - srcY0);
@@ -350,13 +346,9 @@
        src->texture->target != PIPE_TEXTURE_2D ||
        src->texture->last_level != 0)
    {
-<<<<<<< HEAD
       struct pipe_resource texTemp;
-=======
-      struct pipe_texture texTemp;
-      struct pipe_texture *tex;
+      struct pipe_resource *tex;
       struct pipe_sampler_view sv_templ;
->>>>>>> 8cdfd121
       struct pipe_surface *texSurf;
       const int srcLeft = MIN2(srcX0, srcX1);
       const int srcTop = MIN2(srcY0, srcY1);
@@ -423,19 +415,11 @@
       pipe_texture_reference(&tex, NULL);
    }
    else {
-<<<<<<< HEAD
-      pipe_resource_reference(&tex, src->texture);
-      s0 = srcX0 / (float)tex->width0;
-      s1 = srcX1 / (float)tex->width0;
-      t0 = srcY0 / (float)tex->height0;
-      t1 = srcY1 / (float)tex->height0;
-=======
       pipe_sampler_view_reference(&sampler_view, src_sampler_view);
       s0 = srcX0 / (float)src->texture->width0;
       s1 = srcX1 / (float)src->texture->width0;
       t0 = srcY0 / (float)src->texture->height0;
       t1 = srcY1 / (float)src->texture->height0;
->>>>>>> 8cdfd121
    }
 
    
@@ -525,11 +509,7 @@
    cso_restore_clip(ctx->cso);
    cso_restore_vertex_elements(ctx->cso);
 
-<<<<<<< HEAD
-   pipe_resource_reference(&tex, NULL);
-=======
    pipe_sampler_view_reference(&sampler_view, NULL);
->>>>>>> 8cdfd121
 }
 
 
