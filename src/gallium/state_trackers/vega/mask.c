/**************************************************************************
 *
 * Copyright 2009 VMware, Inc.  All Rights Reserved.
 *
 * Permission is hereby granted, free of charge, to any person obtaining a
 * copy of this software and associated documentation files (the
 * "Software"), to deal in the Software without restriction, including
 * without limitation the rights to use, copy, modify, merge, publish,
 * distribute, sub license, and/or sell copies of the Software, and to
 * permit persons to whom the Software is furnished to do so, subject to
 * the following conditions:
 *
 * The above copyright notice and this permission notice (including the
 * next paragraph) shall be included in all copies or substantial portions
 * of the Software.
 *
 * THE SOFTWARE IS PROVIDED "AS IS", WITHOUT WARRANTY OF ANY KIND, EXPRESS
 * OR IMPLIED, INCLUDING BUT NOT LIMITED TO THE WARRANTIES OF
 * MERCHANTABILITY, FITNESS FOR A PARTICULAR PURPOSE AND NON-INFRINGEMENT.
 * IN NO EVENT SHALL VMWARE AND/OR ITS SUPPLIERS BE LIABLE FOR
 * ANY CLAIM, DAMAGES OR OTHER LIABILITY, WHETHER IN AN ACTION OF CONTRACT,
 * TORT OR OTHERWISE, ARISING FROM, OUT OF OR IN CONNECTION WITH THE
 * SOFTWARE OR THE USE OR OTHER DEALINGS IN THE SOFTWARE.
 *
 **************************************************************************/

#include "mask.h"

#include "path.h"
#include "image.h"
#include "shaders_cache.h"
#include "renderer.h"
#include "asm_util.h"
#include "st_inlines.h"

#include "pipe/p_context.h"
#include "pipe/p_screen.h"
#include "util/u_inlines.h"
#include "util/u_format.h"
#include "util/u_memory.h"

struct vg_mask_layer {
   struct vg_object base;

   VGint width;
   VGint height;

<<<<<<< HEAD
   struct pipe_resource *texture;
=======
   struct pipe_sampler_view *sampler_view;
>>>>>>> 12deb9e6
};

static INLINE struct pipe_surface *
alpha_mask_surface(struct vg_context *ctx, int usage)
{
   struct pipe_screen *screen = ctx->pipe->screen;
   struct st_framebuffer *stfb = ctx->draw_buffer;
   return screen->get_tex_surface(screen,
                                  stfb->alpha_mask_view->texture,
                                  0, 0, 0,
                                  usage);
}

static INLINE VGboolean
intersect_rectangles(VGint dwidth, VGint dheight,
                     VGint swidth, VGint sheight,
                     VGint tx, VGint ty,
                     VGint twidth, VGint theight,
                     VGint *offsets,
                     VGint *location)
{
   if (tx + twidth <= 0 || tx >= dwidth)
      return VG_FALSE;
   if (ty + theight <= 0 || ty >= dheight)
      return VG_FALSE;

   offsets[0] = 0;
   offsets[1] = 0;
   location[0] = tx;
   location[1] = ty;

   if (tx < 0) {
      offsets[0] -= tx;
      location[0] = 0;

      location[2] = MIN2(tx + swidth, MIN2(dwidth, tx + twidth));
      offsets[2] = location[2];
   } else {
      offsets[2] = MIN2(twidth, MIN2(dwidth - tx, swidth ));
      location[2] = offsets[2];
   }

   if (ty < 0) {
      offsets[1] -= ty;
      location[1] = 0;

      location[3] = MIN2(ty + sheight, MIN2(dheight, ty + theight));
      offsets[3] = location[3];
   } else {
      offsets[3] = MIN2(theight, MIN2(dheight - ty, sheight));
      location[3] = offsets[3];
   }

   return VG_TRUE;
}

#if DEBUG_MASKS
static void read_alpha_mask(void * data, VGint dataStride,
                            VGImageFormat dataFormat,
                            VGint sx, VGint sy,
                            VGint width, VGint height)
{
   struct vg_context *ctx = vg_current_context();
   struct pipe_context *pipe = ctx->pipe;
   struct pipe_screen *screen = pipe->screen;

   struct st_framebuffer *stfb = ctx->draw_buffer;
   struct st_renderbuffer *strb = stfb->alpha_mask;
   struct pipe_framebuffer_state *fb = &ctx->state.g3d.fb;

   VGfloat temp[VEGA_MAX_IMAGE_WIDTH][4];
   VGfloat *df = (VGfloat*)temp;
   VGint y = (fb->height - sy) - 1, yStep = -1;
   VGint i;
   VGubyte *dst = (VGubyte *)data;
   VGint xoffset = 0, yoffset = 0;

   /* make sure rendering has completed */
   pipe->flush(pipe, PIPE_FLUSH_RENDER_CACHE, NULL);
   if (sx < 0) {
      xoffset = -sx;
      xoffset *= _vega_size_for_format(dataFormat);
      width += sx;
      sx = 0;
   }
   if (sy < 0) {
      yoffset = -sy;
      height += sy;
      sy = 0;
      y = (fb->height - sy) - 1;
      yoffset *= dataStride;
   }

   {
      struct pipe_surface *surf;

      surf = screen->get_tex_surface(screen, strb->texture,  0, 0, 0,
                                     PIPE_BUFFER_USAGE_CPU_READ);

      /* Do a row at a time to flip image data vertically */
      for (i = 0; i < height; i++) {
#if 0
         debug_printf("%d-%d  == %d\n", sy, height, y);
#endif
         pipe_get_tile_rgba(surf, sx, y, width, 1, df);
         y += yStep;
         _vega_pack_rgba_span_float(ctx, width, temp, dataFormat,
                                    dst + yoffset + xoffset);
         dst += dataStride;
      }

      pipe_surface_reference(&surf, NULL);
   }
}

void save_alpha_to_file(const char *filename)
{
   struct vg_context *ctx = vg_current_context();
   struct pipe_framebuffer_state *fb = &ctx->state.g3d.fb;
   VGint *data;
   int i, j;

   data = malloc(sizeof(int) * fb->width * fb->height);
   read_alpha_mask(data, fb->width * sizeof(int),
                   VG_sRGBA_8888,
                   0, 0, fb->width, fb->height);
   fprintf(stderr, "/*---------- start */\n");
   fprintf(stderr, "const int image_width = %d;\n",
           fb->width);
   fprintf(stderr, "const int image_height = %d;\n",
           fb->height);
   fprintf(stderr, "const int image_data = {\n");
   for (i = 0; i < fb->height; ++i) {
      for (j = 0; j < fb->width; ++j) {
         int rgba = data[i * fb->height + j];
         int argb = 0;
         argb = (rgba >> 8);
         argb |= ((rgba & 0xff) << 24);
         fprintf(stderr, "0x%x, ", argb);
      }
      fprintf(stderr, "\n");
   }
   fprintf(stderr, "};\n");
   fprintf(stderr, "/*---------- end */\n");
}
#endif

static void setup_mask_framebuffer(struct pipe_surface *surf,
                                   VGint surf_width, VGint surf_height)
{
   struct vg_context *ctx = vg_current_context();
   struct pipe_framebuffer_state fb;

   memset(&fb, 0, sizeof(fb));
   fb.width = surf_width;
   fb.height = surf_height;
   fb.nr_cbufs = 1;
   fb.cbufs[0] = surf;
   {
      VGint i;
      for (i = 1; i < PIPE_MAX_COLOR_BUFS; ++i)
         fb.cbufs[i] = 0;
   }
   cso_set_framebuffer(ctx->cso_context, &fb);
}


/* setup shader constants */
static void setup_mask_operation(VGMaskOperation operation)
{
   struct vg_context *ctx = vg_current_context();
   struct pipe_resource **cbuf = &ctx->mask.cbuf;
   const VGint param_bytes = 4 * sizeof(VGfloat);
   const VGfloat ones[4] = {1.f, 1.f, 1.f, 1.f};
   void *shader = 0;

   /* We always need to get a new buffer, to keep the drivers simple and
    * avoid gratuitous rendering synchronization.
    */
   pipe_resource_reference(cbuf, NULL);

   *cbuf = pipe_buffer_create(ctx->pipe->screen, 1,
                              PIPE_BUFFER_USAGE_CONSTANT,
                              param_bytes);
   if (*cbuf) {
      st_no_flush_pipe_buffer_write(ctx, *cbuf,
                                    0, param_bytes, ones);
   }

   ctx->pipe->set_constant_buffer(ctx->pipe, PIPE_SHADER_FRAGMENT, 0, *cbuf);
   switch (operation) {
   case VG_UNION_MASK: {
      if (!ctx->mask.union_fs) {
         ctx->mask.union_fs = shader_create_from_text(ctx->pipe,
                                                      union_mask_asm,
                                                      200,
                                                      PIPE_SHADER_FRAGMENT);
      }
      shader = ctx->mask.union_fs->driver;
   }
      break;
   case VG_INTERSECT_MASK: {
      if (!ctx->mask.intersect_fs) {
         ctx->mask.intersect_fs = shader_create_from_text(ctx->pipe,
                                                          intersect_mask_asm,
                                                          200,
                                                          PIPE_SHADER_FRAGMENT);
      }
      shader = ctx->mask.intersect_fs->driver;
   }
      break;
   case VG_SUBTRACT_MASK: {
      if (!ctx->mask.subtract_fs) {
         ctx->mask.subtract_fs = shader_create_from_text(ctx->pipe,
                                                         subtract_mask_asm,
                                                         200,
                                                         PIPE_SHADER_FRAGMENT);
      }
      shader = ctx->mask.subtract_fs->driver;
   }
      break;
   case VG_SET_MASK: {
      if (!ctx->mask.set_fs) {
         ctx->mask.set_fs = shader_create_from_text(ctx->pipe,
                                                    set_mask_asm,
                                                    200,
                                                    PIPE_SHADER_FRAGMENT);
      }
      shader = ctx->mask.set_fs->driver;
   }
      break;
   default:
         assert(0);
      break;
   }
   cso_set_fragment_shader_handle(ctx->cso_context, shader);
}

<<<<<<< HEAD
static void setup_mask_samplers(struct pipe_resource *umask)
{
   struct vg_context *ctx = vg_current_context();
   struct pipe_sampler_state *samplers[PIPE_MAX_SAMPLERS];
   struct pipe_resource *textures[PIPE_MAX_SAMPLERS];
   struct st_framebuffer *fb_buffers = ctx->draw_buffer;
   struct pipe_resource *uprev = NULL;
=======
static void setup_mask_samplers(struct pipe_sampler_view *umask)
{
   struct vg_context *ctx = vg_current_context();
   struct pipe_sampler_state *samplers[PIPE_MAX_SAMPLERS];
   struct pipe_sampler_view *sampler_views[PIPE_MAX_SAMPLERS];
   struct st_framebuffer *fb_buffers = ctx->draw_buffer;
   struct pipe_sampler_view *uprev = NULL;
>>>>>>> 12deb9e6
   struct pipe_sampler_state sampler;

   uprev = fb_buffers->blend_texture_view;
   sampler = ctx->mask.sampler;
   sampler.normalized_coords = 1;

   samplers[0] = NULL;
   samplers[1] = NULL;
   sampler_views[0] = NULL;
   sampler_views[1] = NULL;

   samplers[0] = &sampler;
   samplers[1] = &ctx->mask.sampler;

   sampler_views[0] = umask;
   sampler_views[1] = uprev;

   cso_set_samplers(ctx->cso_context, 2,
                    (const struct pipe_sampler_state **)samplers);
   cso_set_fragment_sampler_views(ctx->cso_context, 2, sampler_views);
}


/* setup shader constants */
static void setup_mask_fill(const VGfloat color[4])
{
   struct vg_context *ctx = vg_current_context();
   struct pipe_resource **cbuf = &ctx->mask.cbuf;
   const VGint param_bytes = 4 * sizeof(VGfloat);

   /* We always need to get a new buffer, to keep the drivers simple and
    * avoid gratuitous rendering synchronization.
    */
   pipe_resource_reference(cbuf, NULL);

   *cbuf = pipe_buffer_create(ctx->pipe->screen, 1,
                              PIPE_BUFFER_USAGE_CONSTANT,
                              param_bytes);
   if (*cbuf) {
      st_no_flush_pipe_buffer_write(ctx, *cbuf, 0, param_bytes, color);
   }

   ctx->pipe->set_constant_buffer(ctx->pipe, PIPE_SHADER_FRAGMENT, 0, *cbuf);
   cso_set_fragment_shader_handle(ctx->cso_context,
                                  shaders_cache_fill(ctx->sc,
                                                     VEGA_SOLID_FILL_SHADER));
}

static void setup_mask_viewport()
{
   struct vg_context *ctx = vg_current_context();
   vg_set_viewport(ctx, VEGA_Y0_TOP);
}

static void setup_mask_blend()
{
   struct vg_context *ctx = vg_current_context();

   struct pipe_blend_state blend;

   memset(&blend, 0, sizeof(struct pipe_blend_state));
   blend.rt[0].blend_enable = 0;
   blend.rt[0].colormask = PIPE_MASK_RGBA;
   blend.rt[0].rgb_src_factor = PIPE_BLENDFACTOR_ONE;
   blend.rt[0].alpha_src_factor = PIPE_BLENDFACTOR_ONE;
   blend.rt[0].rgb_dst_factor = PIPE_BLENDFACTOR_ZERO;
   blend.rt[0].alpha_dst_factor = PIPE_BLENDFACTOR_ZERO;

   cso_set_blend(ctx->cso_context, &blend);
}


static void surface_fill(struct pipe_surface *surf,
                         int surf_width, int surf_height,
                         int x, int y, int width, int height,
                         const VGfloat color[4])
{
   struct vg_context *ctx = vg_current_context();

   if (x < 0) {
      width += x;
      x = 0;
   }
   if (y < 0) {
      height += y;
      y = 0;
   }

   cso_save_framebuffer(ctx->cso_context);
   cso_save_blend(ctx->cso_context);
   cso_save_fragment_shader(ctx->cso_context);
   cso_save_viewport(ctx->cso_context);

   setup_mask_blend();
   setup_mask_fill(color);
   setup_mask_framebuffer(surf, surf_width, surf_height);
   setup_mask_viewport();

   renderer_draw_quad(ctx->renderer, x, y,
                      x + width, y + height, 0.0f/*depth should be disabled*/);


   /* make sure rendering has completed */
   ctx->pipe->flush(ctx->pipe,
                    PIPE_FLUSH_RENDER_CACHE | PIPE_FLUSH_FRAME,
                    NULL);

#if DEBUG_MASKS
   save_alpha_to_file(0);
#endif

   cso_restore_blend(ctx->cso_context);
   cso_restore_framebuffer(ctx->cso_context);
   cso_restore_fragment_shader(ctx->cso_context);
   cso_restore_viewport(ctx->cso_context);
}


<<<<<<< HEAD
static void mask_using_texture(struct pipe_resource *texture,
=======
static void mask_using_texture(struct pipe_sampler_view *sampler_view,
>>>>>>> 12deb9e6
                               VGMaskOperation operation,
                               VGint x, VGint y,
                               VGint width, VGint height)
{
   struct vg_context *ctx = vg_current_context();
   struct pipe_texture *texture = sampler_view->texture;
   struct pipe_surface *surface =
      alpha_mask_surface(ctx, PIPE_BUFFER_USAGE_GPU_WRITE);
   VGint offsets[4], loc[4];

   if (!surface)
      return;
   if (!intersect_rectangles(surface->width, surface->height,
                             texture->width0, texture->height0,
                             x, y, width, height,
                             offsets, loc))
      return;
#if 0
   debug_printf("Offset = [%d, %d, %d, %d]\n", offsets[0],
                offsets[1], offsets[2], offsets[3]);
   debug_printf("Locati = [%d, %d, %d, %d]\n", loc[0],
                loc[1], loc[2], loc[3]);
#endif

   /* prepare our blend surface */
   vg_prepare_blend_surface_from_mask(ctx);

   cso_save_samplers(ctx->cso_context);
   cso_save_fragment_sampler_views(ctx->cso_context);
   cso_save_framebuffer(ctx->cso_context);
   cso_save_blend(ctx->cso_context);
   cso_save_fragment_shader(ctx->cso_context);
   cso_save_viewport(ctx->cso_context);

   setup_mask_samplers(sampler_view);
   setup_mask_blend();
   setup_mask_operation(operation);
   setup_mask_framebuffer(surface, surface->width, surface->height);
   setup_mask_viewport();

   /* render the quad to propagate the rendering from stencil */
   renderer_draw_texture(ctx->renderer, texture,
                         offsets[0], offsets[1],
                         offsets[0] + offsets[2], offsets[1] + offsets[3],
                         loc[0], loc[1], loc[0] + loc[2], loc[1] + loc[3]);

   /* make sure rendering has completed */
   ctx->pipe->flush(ctx->pipe, PIPE_FLUSH_RENDER_CACHE, NULL);
   cso_restore_blend(ctx->cso_context);
   cso_restore_framebuffer(ctx->cso_context);
   cso_restore_fragment_shader(ctx->cso_context);
   cso_restore_samplers(ctx->cso_context);
   cso_restore_fragment_sampler_views(ctx->cso_context);
   cso_restore_viewport(ctx->cso_context);

   pipe_surface_reference(&surface, NULL);
}


#ifdef OPENVG_VERSION_1_1

struct vg_mask_layer * mask_layer_create(VGint width, VGint height)
{
   struct vg_context *ctx = vg_current_context();
   struct vg_mask_layer *mask = 0;

   mask = CALLOC_STRUCT(vg_mask_layer);
   vg_init_object(&mask->base, ctx, VG_OBJECT_MASK);
   mask->width = width;
   mask->height = height;

   {
<<<<<<< HEAD
      struct pipe_resource pt;
=======
      struct pipe_texture pt;
      struct pipe_context *pipe = ctx->pipe;
>>>>>>> 12deb9e6
      struct pipe_screen *screen = ctx->pipe->screen;
      struct pipe_sampler_view view_templ;
      struct pipe_sampler_view *view = NULL;
      struct pipe_texture *texture;

      memset(&pt, 0, sizeof(pt));
      pt.target = PIPE_TEXTURE_2D;
      pt.format = PIPE_FORMAT_B8G8R8A8_UNORM;
      pt.last_level = 0;
      pt.width0 = width;
      pt.height0 = height;
      pt.depth0 = 1;
      pt.tex_usage = PIPE_TEXTURE_USAGE_SAMPLER;
      pt.compressed = 0;

<<<<<<< HEAD
      mask->texture = screen->resource_create(screen, &pt);
=======
      texture = screen->texture_create(screen, &pt);

      if (texture) {
         u_sampler_view_default_template(&view_templ, texture, texture->format);
         view = pipe->create_sampler_view(pipe, texture, &view_templ);
      }
      pipe_texture_reference(&texture, NULL);
      mask->sampler_view = view;
>>>>>>> 12deb9e6
   }

   vg_context_add_object(ctx, VG_OBJECT_MASK, mask);

   return mask;
}

void mask_layer_destroy(struct vg_mask_layer *layer)
{
   struct vg_context *ctx = vg_current_context();

   vg_context_remove_object(ctx, VG_OBJECT_MASK, layer);
   pipe_resource_release(&layer->texture);
   free(layer);
}

void mask_layer_fill(struct vg_mask_layer *layer,
                     VGint x, VGint y,
                     VGint width, VGint height,
                     VGfloat value)
{
   struct vg_context *ctx = vg_current_context();
   VGfloat alpha_color[4] = {0, 0, 0, 0};
   struct pipe_surface *surface;

   alpha_color[3] = value;

   surface = ctx->pipe->screen->get_tex_surface(
      ctx->pipe->screen, layer->sampler_view->texture,
      0, 0, 0,
      PIPE_BUFFER_USAGE_GPU_WRITE);

   surface_fill(surface,
                layer->width, layer->height,
                x, y, width, height, alpha_color);

   ctx->pipe->screen->tex_surface_release(ctx->pipe->screen, &surface);
}

void mask_copy(struct vg_mask_layer *layer,
               VGint sx, VGint sy,
               VGint dx, VGint dy,
               VGint width, VGint height)
{
    struct vg_context *ctx = vg_current_context();
    struct st_framebuffer *fb_buffers = ctx->draw_buffer;

    renderer_copy_texture(ctx->renderer,
                          layer->sampler_view,
                          sx, sy,
                          sx + width, sy + height,
                          fb_buffers->alpha_mask_view->texture,
                          dx, dy,
                          dx + width, dy + height);
}

static void mask_layer_render_to(struct vg_mask_layer *layer,
                                 struct path *path,
                                 VGbitfield paint_modes)
{
   struct vg_context *ctx = vg_current_context();
   const VGfloat fill_color[4] = {1.f, 1.f, 1.f, 1.f};
   struct pipe_screen *screen = ctx->pipe->screen;
   struct pipe_surface *surface;

   surface = screen->get_tex_surface(screen, layer->sampler_view->texture,  0, 0, 0,
                                     PIPE_BUFFER_USAGE_GPU_WRITE);

   cso_save_framebuffer(ctx->cso_context);
   cso_save_fragment_shader(ctx->cso_context);
   cso_save_viewport(ctx->cso_context);

   setup_mask_blend();
   setup_mask_fill(fill_color);
   setup_mask_framebuffer(surface, layer->width, layer->height);
   setup_mask_viewport();

   if (paint_modes & VG_FILL_PATH) {
      struct matrix *mat = &ctx->state.vg.path_user_to_surface_matrix;
      path_fill(path, mat);
   }

   if (paint_modes & VG_STROKE_PATH){
      path_stroke(path);
   }


   /* make sure rendering has completed */
   ctx->pipe->flush(ctx->pipe, PIPE_FLUSH_RENDER_CACHE, NULL);

   cso_restore_framebuffer(ctx->cso_context);
   cso_restore_fragment_shader(ctx->cso_context);
   cso_restore_viewport(ctx->cso_context);
   ctx->state.dirty |= BLEND_DIRTY;

   screen->tex_surface_release(ctx->pipe->screen, &surface);
}

void mask_render_to(struct path *path,
                    VGbitfield paint_modes,
                    VGMaskOperation operation)
{
   struct vg_context *ctx = vg_current_context();
   struct st_framebuffer *fb_buffers = ctx->draw_buffer;
   struct vg_mask_layer *temp_layer;
   VGint width, height;

   width = fb_buffers->alpha_mask_view->texture->width0;
   height = fb_buffers->alpha_mask_view->texture->width0;

   temp_layer = mask_layer_create(width, height);

   mask_layer_render_to(temp_layer, path, paint_modes);

   mask_using_layer(temp_layer, 0, 0, width, height,
                    operation);

   mask_layer_destroy(temp_layer);
}

void mask_using_layer(struct vg_mask_layer *layer,
                      VGMaskOperation operation,
                      VGint x, VGint y,
                      VGint width, VGint height)
{
   mask_using_texture(layer->sampler_view, operation,
                      x, y, width, height);
}

VGint mask_layer_width(struct vg_mask_layer *layer)
{
   return layer->width;
}

VGint mask_layer_height(struct vg_mask_layer *layer)
{
   return layer->height;
}


#endif

void mask_using_image(struct vg_image *image,
                      VGMaskOperation operation,
                      VGint x, VGint y,
                      VGint width, VGint height)
{
   mask_using_texture(image->sampler_view, operation,
                      x, y, width, height);
}

void mask_fill(VGint x, VGint y, VGint width, VGint height,
               VGfloat value)
{
   struct vg_context *ctx = vg_current_context();
   VGfloat alpha_color[4] = {.0f, .0f, .0f, value};
   struct pipe_surface *surf = alpha_mask_surface(
      ctx, PIPE_BUFFER_USAGE_GPU_WRITE);

#if DEBUG_MASKS
   debug_printf("mask_fill(%d, %d, %d, %d) with  rgba(%f, %f, %f, %f)\n",
                x, y, width, height,
                alpha_color[0], alpha_color[1],
                alpha_color[2], alpha_color[3]);
   debug_printf("XXX %f  === %f \n",
                alpha_color[3], value);
#endif

   surface_fill(surf, surf->width, surf->height,
                x, y, width, height, alpha_color);

   pipe_surface_reference(&surf, NULL);
}

VGint mask_bind_samplers(struct pipe_sampler_state **samplers,
<<<<<<< HEAD
                         struct pipe_resource **textures)
=======
                         struct pipe_sampler_view **sampler_views)
>>>>>>> 12deb9e6
{
   struct vg_context *ctx = vg_current_context();

   if (ctx->state.vg.masking) {
      struct st_framebuffer *fb_buffers = ctx->draw_buffer;

      samplers[1] = &ctx->mask.sampler;
      sampler_views[1] = fb_buffers->alpha_mask_view;
      return 1;
   } else
      return 0;
}<|MERGE_RESOLUTION|>--- conflicted
+++ resolved
@@ -45,11 +45,7 @@
    VGint width;
    VGint height;
 
-<<<<<<< HEAD
-   struct pipe_resource *texture;
-=======
    struct pipe_sampler_view *sampler_view;
->>>>>>> 12deb9e6
 };
 
 static INLINE struct pipe_surface *
@@ -288,15 +284,6 @@
    cso_set_fragment_shader_handle(ctx->cso_context, shader);
 }
 
-<<<<<<< HEAD
-static void setup_mask_samplers(struct pipe_resource *umask)
-{
-   struct vg_context *ctx = vg_current_context();
-   struct pipe_sampler_state *samplers[PIPE_MAX_SAMPLERS];
-   struct pipe_resource *textures[PIPE_MAX_SAMPLERS];
-   struct st_framebuffer *fb_buffers = ctx->draw_buffer;
-   struct pipe_resource *uprev = NULL;
-=======
 static void setup_mask_samplers(struct pipe_sampler_view *umask)
 {
    struct vg_context *ctx = vg_current_context();
@@ -304,7 +291,6 @@
    struct pipe_sampler_view *sampler_views[PIPE_MAX_SAMPLERS];
    struct st_framebuffer *fb_buffers = ctx->draw_buffer;
    struct pipe_sampler_view *uprev = NULL;
->>>>>>> 12deb9e6
    struct pipe_sampler_state sampler;
 
    uprev = fb_buffers->blend_texture_view;
@@ -423,11 +409,7 @@
 }
 
 
-<<<<<<< HEAD
-static void mask_using_texture(struct pipe_resource *texture,
-=======
 static void mask_using_texture(struct pipe_sampler_view *sampler_view,
->>>>>>> 12deb9e6
                                VGMaskOperation operation,
                                VGint x, VGint y,
                                VGint width, VGint height)
@@ -500,12 +482,8 @@
    mask->height = height;
 
    {
-<<<<<<< HEAD
       struct pipe_resource pt;
-=======
-      struct pipe_texture pt;
       struct pipe_context *pipe = ctx->pipe;
->>>>>>> 12deb9e6
       struct pipe_screen *screen = ctx->pipe->screen;
       struct pipe_sampler_view view_templ;
       struct pipe_sampler_view *view = NULL;
@@ -521,18 +499,14 @@
       pt.tex_usage = PIPE_TEXTURE_USAGE_SAMPLER;
       pt.compressed = 0;
 
-<<<<<<< HEAD
-      mask->texture = screen->resource_create(screen, &pt);
-=======
-      texture = screen->texture_create(screen, &pt);
+      texture = screen->resource_create(screen, &pt);
 
       if (texture) {
          u_sampler_view_default_template(&view_templ, texture, texture->format);
          view = pipe->create_sampler_view(pipe, texture, &view_templ);
       }
-      pipe_texture_reference(&texture, NULL);
+      pipe_resource_reference(&texture, NULL);
       mask->sampler_view = view;
->>>>>>> 12deb9e6
    }
 
    vg_context_add_object(ctx, VG_OBJECT_MASK, mask);
@@ -708,11 +682,7 @@
 }
 
 VGint mask_bind_samplers(struct pipe_sampler_state **samplers,
-<<<<<<< HEAD
-                         struct pipe_resource **textures)
-=======
                          struct pipe_sampler_view **sampler_views)
->>>>>>> 12deb9e6
 {
    struct vg_context *ctx = vg_current_context();
 
