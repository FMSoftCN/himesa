/**************************************************************************
 *
 * Copyright 2009 VMware, Inc.
 * All Rights Reserved.
 *
 * Permission is hereby granted, free of charge, to any person obtaining a
 * copy of this software and associated documentation files (the
 * "Software"), to deal in the Software without restriction, including
 * without limitation the rights to use, copy, modify, merge, publish,
 * distribute, sub license, and/or sell copies of the Software, and to
 * permit persons to whom the Software is furnished to do so, subject to
 * the following conditions:
 *
 * The above copyright notice and this permission notice (including the
 * next paragraph) shall be included in all copies or substantial portions
 * of the Software.
 *
 * THE SOFTWARE IS PROVIDED "AS IS", WITHOUT WARRANTY OF ANY KIND, EXPRESS
 * OR IMPLIED, INCLUDING BUT NOT LIMITED TO THE WARRANTIES OF
 * MERCHANTABILITY, FITNESS FOR A PARTICULAR PURPOSE AND NON-INFRINGEMENT.
 * IN NO EVENT SHALL VMWARE AND/OR ITS SUPPLIERS BE LIABLE FOR
 * ANY CLAIM, DAMAGES OR OTHER LIABILITY, WHETHER IN AN ACTION OF CONTRACT,
 * TORT OR OTHERWISE, ARISING FROM, OUT OF OR IN CONNECTION WITH THE
 * SOFTWARE OR THE USE OR OTHER DEALINGS IN THE SOFTWARE.
 *
 **************************************************************************/

#include <limits.h>
#include "util/u_memory.h"
#include "util/u_math.h"
#include "util/u_rect.h"
#include "util/u_surface.h"
#include "util/u_pack_color.h"

#include "lp_scene_queue.h"
#include "lp_debug.h"
#include "lp_fence.h"
#include "lp_perf.h"
#include "lp_query.h"
#include "lp_rast.h"
#include "lp_rast_priv.h"
#include "lp_tile_soa.h"
#include "gallivm/lp_bld_debug.h"
#include "lp_scene.h"


#ifdef DEBUG
int jit_line = 0;
const struct lp_rast_state *jit_state = NULL;
#endif


/**
 * Begin rasterizing a scene.
 * Called once per scene by one thread.
 */
static void
lp_rast_begin( struct lp_rasterizer *rast,
               struct lp_scene *scene )
{

   rast->curr_scene = scene;

   LP_DBG(DEBUG_RAST, "%s\n", __FUNCTION__);

<<<<<<< HEAD
   rast->state.nr_cbufs = scene->fb.nr_cbufs;

   for (i = 0; i < rast->state.nr_cbufs; i++) {
      struct pipe_surface *cbuf = scene->fb.cbufs[i];
      assert(cbuf->u.tex.first_layer == cbuf->u.tex.last_layer);
      llvmpipe_resource_map(cbuf->texture,
                            cbuf->u.tex.level,
                            cbuf->u.tex.first_layer,
                            LP_TEX_USAGE_READ_WRITE,
                            LP_TEX_LAYOUT_LINEAR);
   }

   if (fb->zsbuf) {
      struct pipe_surface *zsbuf = scene->fb.zsbuf;
      assert(zsbuf->u.tex.first_layer == zsbuf->u.tex.last_layer);
      rast->zsbuf.stride = llvmpipe_resource_stride(zsbuf->texture, zsbuf->u.tex.level);
      rast->zsbuf.blocksize = 
         util_format_get_blocksize(zsbuf->texture->format);

      rast->zsbuf.map = llvmpipe_resource_map(zsbuf->texture,
                                             zsbuf->u.tex.level,
                                             zsbuf->u.tex.first_layer,
                                             LP_TEX_USAGE_READ_WRITE,
                                             LP_TEX_LAYOUT_NONE);
   }

=======
   lp_scene_begin_rasterization( scene );
>>>>>>> b6b91fa0
   lp_scene_bin_iter_begin( scene );
}


static void
lp_rast_end( struct lp_rasterizer *rast )
{
<<<<<<< HEAD
   struct lp_scene *scene = rast->curr_scene;
   unsigned i;

   /* Unmap color buffers */
   for (i = 0; i < rast->state.nr_cbufs; i++) {
      struct pipe_surface *cbuf = scene->fb.cbufs[i];
      llvmpipe_resource_unmap(cbuf->texture,
                             cbuf->u.tex.level,
                             cbuf->u.tex.first_layer);
   }

   /* Unmap z/stencil buffer */
   if (rast->zsbuf.map) {
      struct pipe_surface *zsbuf = scene->fb.zsbuf;
      llvmpipe_resource_unmap(zsbuf->texture,
                             zsbuf->u.tex.level,
                             zsbuf->u.tex.first_layer);
      rast->zsbuf.map = NULL;
   }

   lp_scene_reset( rast->curr_scene );
=======
   lp_scene_end_rasterization( rast->curr_scene );
>>>>>>> b6b91fa0

   rast->curr_scene = NULL;

#ifdef DEBUG
   if (0)
      debug_printf("Post render scene: tile unswizzle: %u tile swizzle: %u\n",
                   lp_tile_unswizzle_count, lp_tile_swizzle_count);
#endif
}


/**
 * Begining rasterization of a tile.
 * \param x  window X position of the tile, in pixels
 * \param y  window Y position of the tile, in pixels
 */
static void
lp_rast_tile_begin(struct lp_rasterizer_task *task,
                   const struct cmd_bin *bin)
{
   const struct lp_scene *scene = task->scene;
   enum lp_texture_usage usage;

   LP_DBG(DEBUG_RAST, "%s %d,%d\n", __FUNCTION__, bin->x, bin->y);

   task->bin = bin;
   task->x = bin->x * TILE_SIZE;
   task->y = bin->y * TILE_SIZE;

   /* reset pointers to color tile(s) */
   memset(task->color_tiles, 0, sizeof(task->color_tiles));

   /* get pointer to depth/stencil tile */
   {
      struct pipe_surface *zsbuf = task->scene->fb.zsbuf;
      if (zsbuf) {
         struct llvmpipe_resource *lpt = llvmpipe_resource(zsbuf->texture);

         if (scene->has_depthstencil_clear)
            usage = LP_TEX_USAGE_WRITE_ALL;
         else
            usage = LP_TEX_USAGE_READ_WRITE;

         /* "prime" the tile: convert data from linear to tiled if necessary
          * and update the tile's layout info.
          */
         (void) llvmpipe_get_texture_tile(lpt,
                                          zsbuf->u.tex.first_layer,
                                          zsbuf->u.tex.level,
                                          usage,
                                          task->x,
                                          task->y);
         /* Get actual pointer to the tile data.  Note that depth/stencil
          * data is tiled differently than color data.
          */
         task->depth_tile = lp_rast_get_depth_block_pointer(task,
                                                            task->x,
                                                            task->y);

         assert(task->depth_tile);
      }
      else {
         task->depth_tile = NULL;
      }
   }
}


/**
 * Clear the rasterizer's current color tile.
 * This is a bin command called during bin processing.
 */
static void
lp_rast_clear_color(struct lp_rasterizer_task *task,
                    const union lp_rast_cmd_arg arg)
{
   const struct lp_scene *scene = task->scene;
   const uint8_t *clear_color = arg.clear_color;

   unsigned i;

   LP_DBG(DEBUG_RAST, "%s 0x%x,0x%x,0x%x,0x%x\n", __FUNCTION__, 
              clear_color[0],
              clear_color[1],
              clear_color[2],
              clear_color[3]);

   if (clear_color[0] == clear_color[1] &&
       clear_color[1] == clear_color[2] &&
       clear_color[2] == clear_color[3]) {
      /* clear to grayscale value {x, x, x, x} */
      for (i = 0; i < scene->fb.nr_cbufs; i++) {
         uint8_t *ptr =
            lp_rast_get_color_tile_pointer(task, i, LP_TEX_USAGE_WRITE_ALL);
	 memset(ptr, clear_color[0], TILE_SIZE * TILE_SIZE * 4);
      }
   }
   else {
      /* Non-gray color.
       * Note: if the swizzled tile layout changes (see TILE_PIXEL) this code
       * will need to change.  It'll be pretty obvious when clearing no longer
       * works.
       */
      const unsigned chunk = TILE_SIZE / 4;
      for (i = 0; i < scene->fb.nr_cbufs; i++) {
         uint8_t *c =
            lp_rast_get_color_tile_pointer(task, i, LP_TEX_USAGE_WRITE_ALL);
         unsigned j;

         for (j = 0; j < 4 * TILE_SIZE; j++) {
            memset(c, clear_color[0], chunk);
            c += chunk;
            memset(c, clear_color[1], chunk);
            c += chunk;
            memset(c, clear_color[2], chunk);
            c += chunk;
            memset(c, clear_color[3], chunk);
            c += chunk;
         }
      }
   }

   LP_COUNT(nr_color_tile_clear);
}






/**
 * Clear the rasterizer's current z/stencil tile.
 * This is a bin command called during bin processing.
 */
static void
lp_rast_clear_zstencil(struct lp_rasterizer_task *task,
                       const union lp_rast_cmd_arg arg)
{
   const struct lp_scene *scene = task->scene;
   uint32_t clear_value = arg.clear_zstencil.value;
   uint32_t clear_mask = arg.clear_zstencil.mask;
   const unsigned height = TILE_SIZE / TILE_VECTOR_HEIGHT;
   const unsigned width = TILE_SIZE * TILE_VECTOR_HEIGHT;
   const unsigned block_size = scene->zsbuf.blocksize;
   const unsigned dst_stride = scene->zsbuf.stride * TILE_VECTOR_HEIGHT;
   uint8_t *dst;
   unsigned i, j;

   LP_DBG(DEBUG_RAST, "%s: value=0x%08x, mask=0x%08x\n",
           __FUNCTION__, clear_value, clear_mask);

   /*
    * Clear the aera of the swizzled depth/depth buffer matching this tile, in
    * stripes of TILE_VECTOR_HEIGHT x TILE_SIZE at a time.
    *
    * The swizzled depth format is such that the depths for
    * TILE_VECTOR_HEIGHT x TILE_VECTOR_WIDTH pixels have consecutive offsets.
    */

   dst = task->depth_tile;

   clear_value &= clear_mask;

   switch (block_size) {
   case 1:
      assert(clear_mask == 0xff);
      memset(dst, (uint8_t) clear_value, height * width);
      break;
   case 2:
      if (clear_mask == 0xffff) {
         for (i = 0; i < height; i++) {
            uint16_t *row = (uint16_t *)dst;
            for (j = 0; j < width; j++)
               *row++ = (uint16_t) clear_value;
            dst += dst_stride;
         }
      }
      else {
         for (i = 0; i < height; i++) {
            uint16_t *row = (uint16_t *)dst;
            for (j = 0; j < width; j++) {
               uint16_t tmp = ~clear_mask & *row;
               *row++ = clear_value | tmp;
            }
            dst += dst_stride;
         }
      }
      break;
   case 4:
      if (clear_mask == 0xffffffff) {
         for (i = 0; i < height; i++) {
            uint32_t *row = (uint32_t *)dst;
            for (j = 0; j < width; j++)
               *row++ = clear_value;
            dst += dst_stride;
         }
      }
      else {
         for (i = 0; i < height; i++) {
            uint32_t *row = (uint32_t *)dst;
            for (j = 0; j < width; j++) {
               uint32_t tmp = ~clear_mask & *row;
               *row++ = clear_value | tmp;
            }
            dst += dst_stride;
         }
      }
      break;
   default:
      assert(0);
      break;
   }
}


<<<<<<< HEAD
/**
 * Load tile color from the framebuffer surface.
 * This is a bin command called during bin processing.
 */
#if 0
void
lp_rast_load_color(struct lp_rasterizer_task *task,
                   const union lp_rast_cmd_arg arg)
{
   struct lp_rasterizer *rast = task->rast;
   unsigned buf;
   enum lp_texture_usage usage;

   LP_DBG(DEBUG_RAST, "%s at %u, %u\n", __FUNCTION__, x, y);

   if (scene->has_color_clear)
      usage = LP_TEX_USAGE_WRITE_ALL;
   else
      usage = LP_TEX_USAGE_READ_WRITE;

   /* Get pointers to color tile(s).
    * This will convert linear data to tiled if needed.
    */
   for (buf = 0; buf < rast->state.nr_cbufs; buf++) {
      struct pipe_surface *cbuf = rast->curr_scene->fb.cbufs[buf];
      struct llvmpipe_texture *lpt;
      assert(cbuf);
      lpt = llvmpipe_texture(cbuf->texture);
      task->color_tiles[buf] = llvmpipe_get_texture_tile(lpt,
                                                         cbuf->first_layer,
                                                         cbuf->level,
                                                         usage,
                                                         task->x, task->y);
      assert(task->color_tiles[buf]);
   }
}
#endif
=======
>>>>>>> b6b91fa0


/**
 * Convert the color tile from tiled to linear layout.
 * This is generally only done when we're flushing the scene just prior to
 * SwapBuffers.  If we didn't do this here, we'd have to convert the entire
 * tiled color buffer to linear layout in the llvmpipe_texture_unmap()
 * function.  It's better to do it here to take advantage of
 * threading/parallelism.
 * This is a bin command which is stored in all bins.
 */
static void
lp_rast_store_linear_color( struct lp_rasterizer_task *task )
{
   const struct lp_scene *scene = task->scene;
   unsigned buf;

   for (buf = 0; buf < scene->fb.nr_cbufs; buf++) {
      struct pipe_surface *cbuf = scene->fb.cbufs[buf];
      const unsigned layer = cbuf->u.tex.first_layer;
      const unsigned level = cbuf->u.tex.level;
      struct llvmpipe_resource *lpt = llvmpipe_resource(cbuf->texture);

      if (!task->color_tiles[buf])
         continue;

      llvmpipe_unswizzle_cbuf_tile(lpt,
                                   layer,
                                   level,
                                   task->x, task->y,
                                   task->color_tiles[buf]);
   }
}



/**
 * Run the shader on all blocks in a tile.  This is used when a tile is
 * completely contained inside a triangle.
 * This is a bin command called during bin processing.
 */
static void
lp_rast_shade_tile(struct lp_rasterizer_task *task,
                   const union lp_rast_cmd_arg arg)
{
   const struct lp_scene *scene = task->scene;
   const struct lp_rast_shader_inputs *inputs = arg.shade_tile;
   const struct lp_rast_state *state = task->state;
   struct lp_fragment_shader_variant *variant = state->variant;
   const unsigned tile_x = task->x, tile_y = task->y;
   unsigned x, y;

   if (inputs->disable) {
      /* This command was partially binned and has been disabled */
      return;
   }

   LP_DBG(DEBUG_RAST, "%s\n", __FUNCTION__);

   /* render the whole 64x64 tile in 4x4 chunks */
   for (y = 0; y < TILE_SIZE; y += 4){
      for (x = 0; x < TILE_SIZE; x += 4) {
         uint8_t *color[PIPE_MAX_COLOR_BUFS];
         uint32_t *depth;
         unsigned i;

         /* color buffer */
         for (i = 0; i < scene->fb.nr_cbufs; i++)
            color[i] = lp_rast_get_color_block_pointer(task, i,
                                                       tile_x + x, tile_y + y);

         /* depth buffer */
         depth = lp_rast_get_depth_block_pointer(task, tile_x + x, tile_y + y);

         /* run shader on 4x4 block */
         BEGIN_JIT_CALL(state);
         variant->jit_function[RAST_WHOLE]( &state->jit_context,
                                            tile_x + x, tile_y + y,
                                            inputs->frontfacing,
                                            GET_A0(inputs),
                                            GET_DADX(inputs),
                                            GET_DADY(inputs),
                                            color,
                                            depth,
                                            0xffff,
                                            &task->vis_counter);
         END_JIT_CALL();
      }
   }
}


/**
 * Run the shader on all blocks in a tile.  This is used when a tile is
 * completely contained inside a triangle, and the shader is opaque.
 * This is a bin command called during bin processing.
 */
static void
lp_rast_shade_tile_opaque(struct lp_rasterizer_task *task,
                          const union lp_rast_cmd_arg arg)
{
   const struct lp_scene *scene = task->scene;
   unsigned i;

   LP_DBG(DEBUG_RAST, "%s\n", __FUNCTION__);

   /* this will prevent converting the layout from tiled to linear */
   for (i = 0; i < scene->fb.nr_cbufs; i++) {
      (void)lp_rast_get_color_tile_pointer(task, i, LP_TEX_USAGE_WRITE_ALL);
   }

   lp_rast_shade_tile(task, arg);
}


/**
 * Compute shading for a 4x4 block of pixels inside a triangle.
 * This is a bin command called during bin processing.
 * \param x  X position of quad in window coords
 * \param y  Y position of quad in window coords
 */
void
lp_rast_shade_quads_mask(struct lp_rasterizer_task *task,
                         const struct lp_rast_shader_inputs *inputs,
                         unsigned x, unsigned y,
                         unsigned mask)
{
   const struct lp_rast_state *state = task->state;
   struct lp_fragment_shader_variant *variant = state->variant;
   const struct lp_scene *scene = task->scene;
   uint8_t *color[PIPE_MAX_COLOR_BUFS];
   void *depth;
   unsigned i;

   assert(state);

   /* Sanity checks */
   assert(x % TILE_VECTOR_WIDTH == 0);
   assert(y % TILE_VECTOR_HEIGHT == 0);

   assert((x % 4) == 0);
   assert((y % 4) == 0);

   /* color buffer */
   for (i = 0; i < scene->fb.nr_cbufs; i++) {
      color[i] = lp_rast_get_color_block_pointer(task, i, x, y);
      assert(lp_check_alignment(color[i], 16));
   }

   /* depth buffer */
   depth = lp_rast_get_depth_block_pointer(task, x, y);


   assert(lp_check_alignment(state->jit_context.blend_color, 16));

   /* run shader on 4x4 block */
   BEGIN_JIT_CALL(state);
   variant->jit_function[RAST_EDGE_TEST](&state->jit_context,
                                         x, y,
                                         inputs->frontfacing,
                                         GET_A0(inputs),
                                         GET_DADX(inputs),
                                         GET_DADY(inputs),
                                         color,
                                         depth,
                                         mask,
                                         &task->vis_counter);
   END_JIT_CALL();
}



/**
 * Begin a new occlusion query.
 * This is a bin command put in all bins.
 * Called per thread.
 */
static void
lp_rast_begin_query(struct lp_rasterizer_task *task,
                    const union lp_rast_cmd_arg arg)
{
   struct llvmpipe_query *pq = arg.query_obj;

   assert(task->query == NULL);
   task->vis_counter = 0;
   task->query = pq;
}


/**
 * End the current occlusion query.
 * This is a bin command put in all bins.
 * Called per thread.
 */
static void
lp_rast_end_query(struct lp_rasterizer_task *task,
                  const union lp_rast_cmd_arg arg)
{
   assert(task->query);
   if (task->query) {
      task->query->count[task->thread_index] += task->vis_counter;
      task->query = NULL;
   }
}


void
lp_rast_set_state(struct lp_rasterizer_task *task,
                  const union lp_rast_cmd_arg arg)
{
   task->state = arg.state;
}



/**
 * Set top row and left column of the tile's pixels to white.  For debugging.
 */
static void
outline_tile(uint8_t *tile)
{
   const uint8_t val = 0xff;
   unsigned i;

   for (i = 0; i < TILE_SIZE; i++) {
      TILE_PIXEL(tile, i, 0, 0) = val;
      TILE_PIXEL(tile, i, 0, 1) = val;
      TILE_PIXEL(tile, i, 0, 2) = val;
      TILE_PIXEL(tile, i, 0, 3) = val;

      TILE_PIXEL(tile, 0, i, 0) = val;
      TILE_PIXEL(tile, 0, i, 1) = val;
      TILE_PIXEL(tile, 0, i, 2) = val;
      TILE_PIXEL(tile, 0, i, 3) = val;
   }
}


/**
 * Draw grid of gray lines at 16-pixel intervals across the tile to
 * show the sub-tile boundaries.  For debugging.
 */
static void
outline_subtiles(uint8_t *tile)
{
   const uint8_t val = 0x80;
   const unsigned step = 16;
   unsigned i, j;

   for (i = 0; i < TILE_SIZE; i += step) {
      for (j = 0; j < TILE_SIZE; j++) {
         TILE_PIXEL(tile, i, j, 0) = val;
         TILE_PIXEL(tile, i, j, 1) = val;
         TILE_PIXEL(tile, i, j, 2) = val;
         TILE_PIXEL(tile, i, j, 3) = val;

         TILE_PIXEL(tile, j, i, 0) = val;
         TILE_PIXEL(tile, j, i, 1) = val;
         TILE_PIXEL(tile, j, i, 2) = val;
         TILE_PIXEL(tile, j, i, 3) = val;
      }
   }

   outline_tile(tile);
}



/**
 * Called when we're done writing to a color tile.
 */
static void
lp_rast_tile_end(struct lp_rasterizer_task *task)
{
#ifdef DEBUG
   if (LP_DEBUG & (DEBUG_SHOW_SUBTILES | DEBUG_SHOW_TILES)) {
      const struct lp_scene *scene = task->scene;
      unsigned buf;

      for (buf = 0; buf < scene->fb.nr_cbufs; buf++) {
         uint8_t *color = lp_rast_get_color_block_pointer(task, buf,
                                                          task->x, task->y);

         if (LP_DEBUG & DEBUG_SHOW_SUBTILES)
            outline_subtiles(color);
         else if (LP_DEBUG & DEBUG_SHOW_TILES)
            outline_tile(color);
      }
   }
#else
   (void) outline_subtiles;
#endif

   lp_rast_store_linear_color(task);

   if (task->query) {
      union lp_rast_cmd_arg dummy = {0};
      lp_rast_end_query(task, dummy);
   }

   /* debug */
   memset(task->color_tiles, 0, sizeof(task->color_tiles));
   task->depth_tile = NULL;

   task->bin = NULL;
}

static lp_rast_cmd_func dispatch[LP_RAST_OP_MAX] =
{
   lp_rast_clear_color,
   lp_rast_clear_zstencil,
   lp_rast_triangle_1,
   lp_rast_triangle_2,
   lp_rast_triangle_3,
   lp_rast_triangle_4,
   lp_rast_triangle_5,
   lp_rast_triangle_6,
   lp_rast_triangle_7,
   lp_rast_triangle_8,
   lp_rast_triangle_3_4,
   lp_rast_triangle_3_16,
   lp_rast_triangle_4_16,
   lp_rast_shade_tile,
   lp_rast_shade_tile_opaque,
   lp_rast_begin_query,
   lp_rast_end_query,
   lp_rast_set_state,
};


static void
do_rasterize_bin(struct lp_rasterizer_task *task,
                 const struct cmd_bin *bin)
{
   const struct cmd_block *block;
   unsigned k;

   if (0)
      lp_debug_bin(bin);

   for (block = bin->head; block; block = block->next) {
      for (k = 0; k < block->count; k++) {
         dispatch[block->cmd[k]]( task, block->arg[k] );
      }
   }
}



/**
 * Rasterize commands for a single bin.
 * \param x, y  position of the bin's tile in the framebuffer
 * Must be called between lp_rast_begin() and lp_rast_end().
 * Called per thread.
 */
static void
rasterize_bin(struct lp_rasterizer_task *task,
              const struct cmd_bin *bin )
{
   lp_rast_tile_begin( task, bin );

   do_rasterize_bin(task, bin);

   lp_rast_tile_end(task);


   /* Debug/Perf flags:
    */
   if (bin->head->count == 1) {
      if (bin->head->cmd[0] == LP_RAST_OP_SHADE_TILE_OPAQUE)
         LP_COUNT(nr_pure_shade_opaque_64);
      else if (bin->head->cmd[0] == LP_RAST_OP_SHADE_TILE)
         LP_COUNT(nr_pure_shade_64);
   }
}


/* An empty bin is one that just loads the contents of the tile and
 * stores them again unchanged.  This typically happens when bins have
 * been flushed for some reason in the middle of a frame, or when
 * incremental updates are being made to a render target.
 * 
 * Try to avoid doing pointless work in this case.
 */
static boolean
is_empty_bin( const struct cmd_bin *bin )
{
   return bin->head == NULL;
}


/**
 * Rasterize/execute all bins within a scene.
 * Called per thread.
 */
static void
rasterize_scene(struct lp_rasterizer_task *task,
                struct lp_scene *scene)
{
   task->scene = scene;
   /* loop over scene bins, rasterize each */
#if 0
   {
      unsigned i, j;
      for (i = 0; i < scene->tiles_x; i++) {
         for (j = 0; j < scene->tiles_y; j++) {
            struct cmd_bin *bin = lp_scene_get_bin(scene, i, j);
            rasterize_bin(task, bin, i, j);
         }
      }
   }
#else
   {
      struct cmd_bin *bin;

      assert(scene);
      while ((bin = lp_scene_bin_iter_next(scene))) {
         if (!is_empty_bin( bin ))
            rasterize_bin(task, bin);
      }
   }
#endif

   if (scene->fence) {
      lp_fence_signal(scene->fence);
   }

   task->scene = NULL;
}


/**
 * Called by setup module when it has something for us to render.
 */
void
lp_rast_queue_scene( struct lp_rasterizer *rast,
                     struct lp_scene *scene)
{
   LP_DBG(DEBUG_SETUP, "%s\n", __FUNCTION__);

   if (rast->num_threads == 0) {
      /* no threading */

      lp_rast_begin( rast, scene );

      rasterize_scene( &rast->tasks[0], scene );

      lp_rast_end( rast );

      rast->curr_scene = NULL;
   }
   else {
      /* threaded rendering! */
      unsigned i;

      lp_scene_enqueue( rast->full_scenes, scene );

      /* signal the threads that there's work to do */
      for (i = 0; i < rast->num_threads; i++) {
         pipe_semaphore_signal(&rast->tasks[i].work_ready);
      }
   }

   LP_DBG(DEBUG_SETUP, "%s done \n", __FUNCTION__);
}


void
lp_rast_finish( struct lp_rasterizer *rast )
{
   if (rast->num_threads == 0) {
      /* nothing to do */
   }
   else {
      int i;

      /* wait for work to complete */
      for (i = 0; i < rast->num_threads; i++) {
         pipe_semaphore_wait(&rast->tasks[i].work_done);
      }
   }
}


/**
 * This is the thread's main entrypoint.
 * It's a simple loop:
 *   1. wait for work
 *   2. do work
 *   3. signal that we're done
 */
static PIPE_THREAD_ROUTINE( thread_func, init_data )
{
   struct lp_rasterizer_task *task = (struct lp_rasterizer_task *) init_data;
   struct lp_rasterizer *rast = task->rast;
   boolean debug = false;

   while (1) {
      /* wait for work */
      if (debug)
         debug_printf("thread %d waiting for work\n", task->thread_index);
      pipe_semaphore_wait(&task->work_ready);

      if (rast->exit_flag)
         break;

      if (task->thread_index == 0) {
         /* thread[0]:
          *  - get next scene to rasterize
          *  - map the framebuffer surfaces
          */
         lp_rast_begin( rast, 
                        lp_scene_dequeue( rast->full_scenes, TRUE ) );
      }

      /* Wait for all threads to get here so that threads[1+] don't
       * get a null rast->curr_scene pointer.
       */
      pipe_barrier_wait( &rast->barrier );

      /* do work */
      if (debug)
         debug_printf("thread %d doing work\n", task->thread_index);

      rasterize_scene(task,
                      rast->curr_scene);
      
      /* wait for all threads to finish with this scene */
      pipe_barrier_wait( &rast->barrier );

      /* XXX: shouldn't be necessary:
       */
      if (task->thread_index == 0) {
         lp_rast_end( rast );
      }

      /* signal done with work */
      if (debug)
         debug_printf("thread %d done working\n", task->thread_index);

      pipe_semaphore_signal(&task->work_done);
   }

   return NULL;
}


/**
 * Initialize semaphores and spawn the threads.
 */
static void
create_rast_threads(struct lp_rasterizer *rast)
{
   unsigned i;

   /* NOTE: if num_threads is zero, we won't use any threads */
   for (i = 0; i < rast->num_threads; i++) {
      pipe_semaphore_init(&rast->tasks[i].work_ready, 0);
      pipe_semaphore_init(&rast->tasks[i].work_done, 0);
      rast->threads[i] = pipe_thread_create(thread_func,
                                            (void *) &rast->tasks[i]);
   }
}



/**
 * Create new lp_rasterizer.  If num_threads is zero, don't create any
 * new threads, do rendering synchronously.
 * \param num_threads  number of rasterizer threads to create
 */
struct lp_rasterizer *
lp_rast_create( unsigned num_threads )
{
   struct lp_rasterizer *rast;
   unsigned i;

   rast = CALLOC_STRUCT(lp_rasterizer);
   if(!rast)
      return NULL;

   rast->full_scenes = lp_scene_queue_create();

   for (i = 0; i < Elements(rast->tasks); i++) {
      struct lp_rasterizer_task *task = &rast->tasks[i];
      task->rast = rast;
      task->thread_index = i;
   }

   rast->num_threads = num_threads;

   create_rast_threads(rast);

   /* for synchronizing rasterization threads */
   pipe_barrier_init( &rast->barrier, rast->num_threads );

   memset(lp_swizzled_cbuf, 0, sizeof lp_swizzled_cbuf);

   memset(lp_dummy_tile, 0, sizeof lp_dummy_tile);

   return rast;
}


/* Shutdown:
 */
void lp_rast_destroy( struct lp_rasterizer *rast )
{
   unsigned i;

   /* Set exit_flag and signal each thread's work_ready semaphore.
    * Each thread will be woken up, notice that the exit_flag is set and
    * break out of its main loop.  The thread will then exit.
    */
   rast->exit_flag = TRUE;
   for (i = 0; i < rast->num_threads; i++) {
      pipe_semaphore_signal(&rast->tasks[i].work_ready);
   }

   /* Wait for threads to terminate before cleaning up per-thread data */
   for (i = 0; i < rast->num_threads; i++) {
      pipe_thread_wait(rast->threads[i]);
   }

   /* Clean up per-thread data */
   for (i = 0; i < rast->num_threads; i++) {
      pipe_semaphore_destroy(&rast->tasks[i].work_ready);
      pipe_semaphore_destroy(&rast->tasks[i].work_done);
   }

   /* for synchronizing rasterization threads */
   pipe_barrier_destroy( &rast->barrier );

   lp_scene_queue_destroy(rast->full_scenes);

   FREE(rast);
}


/** Return number of rasterization threads */
unsigned
lp_rast_get_num_threads( struct lp_rasterizer *rast )
{
   return rast->num_threads;
}

<|MERGE_RESOLUTION|>--- conflicted
+++ resolved
@@ -63,36 +63,7 @@
 
    LP_DBG(DEBUG_RAST, "%s\n", __FUNCTION__);
 
-<<<<<<< HEAD
-   rast->state.nr_cbufs = scene->fb.nr_cbufs;
-
-   for (i = 0; i < rast->state.nr_cbufs; i++) {
-      struct pipe_surface *cbuf = scene->fb.cbufs[i];
-      assert(cbuf->u.tex.first_layer == cbuf->u.tex.last_layer);
-      llvmpipe_resource_map(cbuf->texture,
-                            cbuf->u.tex.level,
-                            cbuf->u.tex.first_layer,
-                            LP_TEX_USAGE_READ_WRITE,
-                            LP_TEX_LAYOUT_LINEAR);
-   }
-
-   if (fb->zsbuf) {
-      struct pipe_surface *zsbuf = scene->fb.zsbuf;
-      assert(zsbuf->u.tex.first_layer == zsbuf->u.tex.last_layer);
-      rast->zsbuf.stride = llvmpipe_resource_stride(zsbuf->texture, zsbuf->u.tex.level);
-      rast->zsbuf.blocksize = 
-         util_format_get_blocksize(zsbuf->texture->format);
-
-      rast->zsbuf.map = llvmpipe_resource_map(zsbuf->texture,
-                                             zsbuf->u.tex.level,
-                                             zsbuf->u.tex.first_layer,
-                                             LP_TEX_USAGE_READ_WRITE,
-                                             LP_TEX_LAYOUT_NONE);
-   }
-
-=======
    lp_scene_begin_rasterization( scene );
->>>>>>> b6b91fa0
    lp_scene_bin_iter_begin( scene );
 }
 
@@ -100,31 +71,7 @@
 static void
 lp_rast_end( struct lp_rasterizer *rast )
 {
-<<<<<<< HEAD
-   struct lp_scene *scene = rast->curr_scene;
-   unsigned i;
-
-   /* Unmap color buffers */
-   for (i = 0; i < rast->state.nr_cbufs; i++) {
-      struct pipe_surface *cbuf = scene->fb.cbufs[i];
-      llvmpipe_resource_unmap(cbuf->texture,
-                             cbuf->u.tex.level,
-                             cbuf->u.tex.first_layer);
-   }
-
-   /* Unmap z/stencil buffer */
-   if (rast->zsbuf.map) {
-      struct pipe_surface *zsbuf = scene->fb.zsbuf;
-      llvmpipe_resource_unmap(zsbuf->texture,
-                             zsbuf->u.tex.level,
-                             zsbuf->u.tex.first_layer);
-      rast->zsbuf.map = NULL;
-   }
-
-   lp_scene_reset( rast->curr_scene );
-=======
    lp_scene_end_rasterization( rast->curr_scene );
->>>>>>> b6b91fa0
 
    rast->curr_scene = NULL;
 
@@ -339,47 +286,6 @@
    }
 }
 
-
-<<<<<<< HEAD
-/**
- * Load tile color from the framebuffer surface.
- * This is a bin command called during bin processing.
- */
-#if 0
-void
-lp_rast_load_color(struct lp_rasterizer_task *task,
-                   const union lp_rast_cmd_arg arg)
-{
-   struct lp_rasterizer *rast = task->rast;
-   unsigned buf;
-   enum lp_texture_usage usage;
-
-   LP_DBG(DEBUG_RAST, "%s at %u, %u\n", __FUNCTION__, x, y);
-
-   if (scene->has_color_clear)
-      usage = LP_TEX_USAGE_WRITE_ALL;
-   else
-      usage = LP_TEX_USAGE_READ_WRITE;
-
-   /* Get pointers to color tile(s).
-    * This will convert linear data to tiled if needed.
-    */
-   for (buf = 0; buf < rast->state.nr_cbufs; buf++) {
-      struct pipe_surface *cbuf = rast->curr_scene->fb.cbufs[buf];
-      struct llvmpipe_texture *lpt;
-      assert(cbuf);
-      lpt = llvmpipe_texture(cbuf->texture);
-      task->color_tiles[buf] = llvmpipe_get_texture_tile(lpt,
-                                                         cbuf->first_layer,
-                                                         cbuf->level,
-                                                         usage,
-                                                         task->x, task->y);
-      assert(task->color_tiles[buf]);
-   }
-}
-#endif
-=======
->>>>>>> b6b91fa0
 
 
 /**
