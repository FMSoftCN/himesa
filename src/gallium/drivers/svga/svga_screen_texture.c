--- conflicted
+++ resolved
@@ -360,27 +360,6 @@
 
 
 
-<<<<<<< HEAD
-=======
-   if (sbuf->key.format == 1)
-      tex->base.format = PIPE_FORMAT_B8G8R8X8_UNORM;
-   else if (sbuf->key.format == 2)
-      tex->base.format = PIPE_FORMAT_B8G8R8A8_UNORM;
-
-   pipe_reference_init(&tex->base.reference, 1);
-   tex->base.screen = screen;
-
-   SVGA_DBG(DEBUG_DMA, "blanket sid %p\n", sbuf->handle);
-
-   /* We don't own this storage, so don't try to cache it.
-    */
-   assert(sbuf->key.cachable == 0);
-   tex->key.cachable = 0;
-   sws->surface_reference(sws, &tex->handle, sbuf->handle);
-
-   return &tex->base;
-}
->>>>>>> 3ca93362
 
 
 static struct pipe_texture *
