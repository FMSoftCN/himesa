/**************************************************************************
 *
 * Copyright 2009 VMware, Inc.  All Rights Reserved.
 *
 * Permission is hereby granted, free of charge, to any person obtaining a
 * copy of this software and associated documentation files (the
 * "Software"), to deal in the Software without restriction, including
 * without limitation the rights to use, copy, modify, merge, publish,
 * distribute, sub license, and/or sell copies of the Software, and to
 * permit persons to whom the Software is furnished to do so, subject to
 * the following conditions:
 *
 * The above copyright notice and this permission notice (including the
 * next paragraph) shall be included in all copies or substantial portions
 * of the Software.
 *
 * THE SOFTWARE IS PROVIDED "AS IS", WITHOUT WARRANTY OF ANY KIND, EXPRESS
 * OR IMPLIED, INCLUDING BUT NOT LIMITED TO THE WARRANTIES OF
 * MERCHANTABILITY, FITNESS FOR A PARTICULAR PURPOSE AND NON-INFRINGEMENT.
 * IN NO EVENT SHALL VMWARE AND/OR ITS SUPPLIERS BE LIABLE FOR
 * ANY CLAIM, DAMAGES OR OTHER LIABILITY, WHETHER IN AN ACTION OF CONTRACT,
 * TORT OR OTHERWISE, ARISING FROM, OUT OF OR IN CONNECTION WITH THE
 * SOFTWARE OR THE USE OR OTHER DEALINGS IN THE SOFTWARE.
 *
 **************************************************************************/

#ifndef VG_CONTEXT_H
#define VG_CONTEXT_H

#include "vg_state.h"

#include "pipe/p_format.h"
#include "pipe/p_state.h"
#include "util/u_pointer.h"
#include "util/u_math.h"
#include "state_tracker/st_api.h"

#include "cso_cache/cso_hash.h"
#include "cso_cache/cso_context.h"

struct renderer;
struct shaders_cache;
struct shader;
struct vg_shader;

struct st_renderbuffer {
   enum pipe_format   format;
   struct pipe_surface *surface;
   struct pipe_resource *texture;
   VGint width, height;
};

struct st_framebuffer {
   VGint width, height;
   struct st_renderbuffer *strb;
   struct st_renderbuffer *dsrb;

<<<<<<< HEAD
   struct pipe_resource *alpha_mask;

   struct pipe_resource *blend_texture;
=======
   struct pipe_sampler_view *alpha_mask_view;

   struct pipe_sampler_view *blend_texture_view;

>>>>>>> 12deb9e6

   struct st_framebuffer_iface *iface;
   enum st_attachment_type strb_att;

   void *privateData;
};

enum vg_object_type {
   VG_OBJECT_UNKNOWN = 0,
   VG_OBJECT_PAINT,
   VG_OBJECT_IMAGE,
   VG_OBJECT_MASK,
   VG_OBJECT_FONT,
   VG_OBJECT_PATH,

   VG_OBJECT_LAST
};
enum dirty_state {
   NONE_DIRTY          = 0<<0,
   BLEND_DIRTY         = 1<<1,
   RASTERIZER_DIRTY    = 1<<2,
   VIEWPORT_DIRTY      = 1<<3,
   VS_DIRTY            = 1<<4,
   DEPTH_STENCIL_DIRTY = 1<<5,
   ALL_DIRTY           = BLEND_DIRTY | RASTERIZER_DIRTY |
   VIEWPORT_DIRTY | VS_DIRTY | DEPTH_STENCIL_DIRTY
};

struct vg_context
{
   struct st_context_iface iface;

   struct pipe_context *pipe;

   struct {
      struct vg_state vg;
      struct {
         struct pipe_blend_state blend;
         struct pipe_rasterizer_state rasterizer;
         struct pipe_shader_state vs_state;
         struct pipe_depth_stencil_alpha_state dsa;
         struct pipe_framebuffer_state fb;
      } g3d;
      VGbitfield dirty;
   } state;

   VGErrorCode _error;

   struct st_framebuffer *draw_buffer;
   int32_t draw_buffer_invalid;

   struct cso_hash *owned_objects[VG_OBJECT_LAST];

   struct {
      struct pipe_shader_state vert_shader;
      struct pipe_shader_state frag_shader;
      struct pipe_rasterizer_state raster;
      void *fs;
      float vertices[4][2][4];  /**< vertex pos + color */
   } clear;

   struct {
      struct pipe_resource *cbuf;
      struct pipe_sampler_state sampler;

      struct vg_shader *union_fs;
      struct vg_shader *intersect_fs;
      struct vg_shader *subtract_fs;
      struct vg_shader *set_fs;
   } mask;

   struct vg_shader *pass_through_depth_fs;

   struct cso_context *cso_context;

   struct pipe_resource *stencil_quad;
   VGfloat stencil_vertices[4][2][4];

   struct renderer *renderer;
   struct shaders_cache *sc;
   struct shader *shader;

   struct pipe_sampler_state blend_sampler;
   struct {
      struct pipe_resource *buffer;
      void *color_matrix_fs;
   } filter;
   struct vg_paint *default_paint;

   struct blit_state *blit;

   struct vg_shader *plain_vs;
   struct vg_shader *clear_vs;
   struct vg_shader *texture_vs;
   struct pipe_resource *vs_const_buffer;
   struct pipe_vertex_element velems[2];
};

struct vg_object {
   enum vg_object_type type;
   struct vg_context *ctx;
};
void vg_init_object(struct vg_object *obj, struct vg_context *ctx, enum vg_object_type type);
VGboolean vg_object_is_valid(void *ptr, enum vg_object_type type);

struct vg_context *vg_create_context(struct pipe_context *pipe,
                                     const void *visual,
                                     struct vg_context *share);
void vg_destroy_context(struct vg_context *ctx);
struct vg_context *vg_current_context(void);
void vg_set_current_context(struct vg_context *ctx);

VGboolean vg_context_is_object_valid(struct vg_context *ctx,
                                     enum vg_object_type type,
                                     void *ptr);
void vg_context_add_object(struct vg_context *ctx,
                           enum vg_object_type type,
                           void *ptr);
void vg_context_remove_object(struct vg_context *ctx,
                              enum vg_object_type type,
                              void *ptr);

void vg_validate_state(struct vg_context *ctx);

void vg_set_error(struct vg_context *ctx,
                  VGErrorCode code);

void vg_prepare_blend_surface(struct vg_context *ctx);
void vg_prepare_blend_surface_from_mask(struct vg_context *ctx);


static INLINE VGboolean is_aligned_to(const void *ptr, VGbyte alignment)
{
   void *aligned = align_pointer(ptr, alignment);
   return (ptr == aligned) ? VG_TRUE : VG_FALSE;
}

static INLINE VGboolean is_aligned(const void *ptr)
{
   return is_aligned_to(ptr, 4);
}

static INLINE void vg_shift_rectx(VGfloat coords[4],
                                 const VGfloat *bounds,
                                 const VGfloat shift)
{
   coords[0] += shift;
   coords[2] -= shift;
   if (bounds) {
      coords[2] = MIN2(coords[2], bounds[2]);
      /* bound x/y + width/height */
      if ((coords[0] + coords[2]) > (bounds[0] + bounds[2])) {
         coords[2] = (bounds[0] + bounds[2]) - coords[0];
      }
   }
}

static INLINE void vg_shift_recty(VGfloat coords[4],
                                 const VGfloat *bounds,
                                 const VGfloat shift)
{
   coords[1] += shift;
   coords[3] -= shift;
   if (bounds) {
      coords[3] = MIN2(coords[3], bounds[3]);
      if ((coords[1] + coords[3]) > (bounds[1] + bounds[3])) {
         coords[3] = (bounds[1] + bounds[3]) - coords[1];
      }
   }
}

static INLINE void vg_bound_rect(VGfloat coords[4],
                                 const VGfloat bounds[4],
                                 VGfloat shift[4])
{
   /* if outside the bounds */
   if (coords[0] > (bounds[0] + bounds[2]) ||
       coords[1] > (bounds[1] + bounds[3]) ||
       (coords[0] + coords[2]) < bounds[0] ||
       (coords[1] + coords[3]) < bounds[1]) {
      coords[0] = 0.f;
      coords[1] = 0.f;
      coords[2] = 0.f;
      coords[3] = 0.f;
      shift[0] = 0.f;
      shift[1] = 0.f;
      return;
   }

   /* bound x */
   if (coords[0] < bounds[0]) {
      shift[0] = bounds[0] - coords[0];
      coords[2] -= shift[0];
      coords[0] = bounds[0];
   } else
      shift[0] = 0.f;

   /* bound y */
   if (coords[1] < bounds[1]) {
      shift[1] = bounds[1] - coords[1];
      coords[3] -= shift[1];
      coords[1] = bounds[1];
   } else
      shift[1] = 0.f;

   shift[2] = bounds[2] - coords[2];
   shift[3] = bounds[3] - coords[3];
   /* bound width/height */
   coords[2] = MIN2(coords[2], bounds[2]);
   coords[3] = MIN2(coords[3], bounds[3]);

   /* bound x/y + width/height */
   if ((coords[0] + coords[2]) > (bounds[0] + bounds[2])) {
      coords[2] = (bounds[0] + bounds[2]) - coords[0];
   }
   if ((coords[1] + coords[3]) > (bounds[1] + bounds[3])) {
      coords[3] = (bounds[1] + bounds[3]) - coords[1];
   }

   /* if outside the bounds */
   if ((coords[0] + coords[2]) < bounds[0] ||
       (coords[1] + coords[3]) < bounds[1]) {
      coords[0] = 0.f;
      coords[1] = 0.f;
      coords[2] = 0.f;
      coords[3] = 0.f;
      return;
   }
}

void *vg_plain_vs(struct vg_context *ctx);
void *vg_clear_vs(struct vg_context *ctx);
void *vg_texture_vs(struct vg_context *ctx);
typedef enum {
   VEGA_Y0_TOP,
   VEGA_Y0_BOTTOM
} VegaOrientation;
void vg_set_viewport(struct vg_context *ctx, VegaOrientation orientation);

#endif<|MERGE_RESOLUTION|>--- conflicted
+++ resolved
@@ -55,16 +55,10 @@
    struct st_renderbuffer *strb;
    struct st_renderbuffer *dsrb;
 
-<<<<<<< HEAD
-   struct pipe_resource *alpha_mask;
-
-   struct pipe_resource *blend_texture;
-=======
    struct pipe_sampler_view *alpha_mask_view;
 
    struct pipe_sampler_view *blend_texture_view;
 
->>>>>>> 12deb9e6
 
    struct st_framebuffer_iface *iface;
    enum st_attachment_type strb_att;
