/*
 * Copyright 2008 Corbin Simpson <MostAwesomeDude@gmail.com>
 * Copyright 2009 Marek Olšák <maraeo@gmail.com>
 *
 * Permission is hereby granted, free of charge, to any person obtaining a
 * copy of this software and associated documentation files (the "Software"),
 * to deal in the Software without restriction, including without limitation
 * on the rights to use, copy, modify, merge, publish, distribute, sub
 * license, and/or sell copies of the Software, and to permit persons to whom
 * the Software is furnished to do so, subject to the following conditions:
 *
 * The above copyright notice and this permission notice (including the next
 * paragraph) shall be included in all copies or substantial portions of the
 * Software.
 *
 * THE SOFTWARE IS PROVIDED "AS IS", WITHOUT WARRANTY OF ANY KIND, EXPRESS OR
 * IMPLIED, INCLUDING BUT NOT LIMITED TO THE WARRANTIES OF MERCHANTABILITY,
 * FITNESS FOR A PARTICULAR PURPOSE AND NON-INFRINGEMENT. IN NO EVENT SHALL
 * THE AUTHOR(S) AND/OR THEIR SUPPLIERS BE LIABLE FOR ANY CLAIM,
 * DAMAGES OR OTHER LIABILITY, WHETHER IN AN ACTION OF CONTRACT, TORT OR
 * OTHERWISE, ARISING FROM, OUT OF OR IN CONNECTION WITH THE SOFTWARE OR THE
 * USE OR OTHER DEALINGS IN THE SOFTWARE. */

#include "draw/draw_context.h"

#include "util/u_math.h"
#include "util/u_memory.h"
#include "util/u_pack_color.h"

#include "tgsi/tgsi_parse.h"

#include "pipe/p_config.h"

#include "r300_context.h"
#include "r300_reg.h"
#include "r300_screen.h"
#include "r300_screen_buffer.h"
#include "r300_state_inlines.h"
#include "r300_fs.h"
#include "r300_vs.h"
#include "r300_winsys.h"

/* r300_state: Functions used to intialize state context by translating
 * Gallium state objects into semi-native r300 state objects. */

#define UPDATE_STATE(cso, atom) \
    if (cso != atom.state) { \
        atom.state = cso;    \
        atom.dirty = TRUE;   \
    }

static boolean blend_discard_if_src_alpha_0(unsigned srcRGB, unsigned srcA,
                                            unsigned dstRGB, unsigned dstA)
{
    /* If the blend equation is ADD or REVERSE_SUBTRACT,
     * SRC_ALPHA == 0, and the following state is set, the colorbuffer
     * will not be changed.
     * Notice that the dst factors are the src factors inverted. */
    return (srcRGB == PIPE_BLENDFACTOR_SRC_ALPHA ||
            srcRGB == PIPE_BLENDFACTOR_SRC_ALPHA_SATURATE ||
            srcRGB == PIPE_BLENDFACTOR_ZERO) &&
           (srcA == PIPE_BLENDFACTOR_SRC_COLOR ||
            srcA == PIPE_BLENDFACTOR_SRC_ALPHA ||
            srcA == PIPE_BLENDFACTOR_SRC_ALPHA_SATURATE ||
            srcA == PIPE_BLENDFACTOR_ZERO) &&
           (dstRGB == PIPE_BLENDFACTOR_INV_SRC_ALPHA ||
            dstRGB == PIPE_BLENDFACTOR_ONE) &&
           (dstA == PIPE_BLENDFACTOR_INV_SRC_COLOR ||
            dstA == PIPE_BLENDFACTOR_INV_SRC_ALPHA ||
            dstA == PIPE_BLENDFACTOR_ONE);
}

static boolean blend_discard_if_src_alpha_1(unsigned srcRGB, unsigned srcA,
                                            unsigned dstRGB, unsigned dstA)
{
    /* If the blend equation is ADD or REVERSE_SUBTRACT,
     * SRC_ALPHA == 1, and the following state is set, the colorbuffer
     * will not be changed.
     * Notice that the dst factors are the src factors inverted. */
    return (srcRGB == PIPE_BLENDFACTOR_INV_SRC_ALPHA ||
            srcRGB == PIPE_BLENDFACTOR_ZERO) &&
           (srcA == PIPE_BLENDFACTOR_INV_SRC_COLOR ||
            srcA == PIPE_BLENDFACTOR_INV_SRC_ALPHA ||
            srcA == PIPE_BLENDFACTOR_ZERO) &&
           (dstRGB == PIPE_BLENDFACTOR_SRC_ALPHA ||
            dstRGB == PIPE_BLENDFACTOR_ONE) &&
           (dstA == PIPE_BLENDFACTOR_SRC_COLOR ||
            dstA == PIPE_BLENDFACTOR_SRC_ALPHA ||
            dstA == PIPE_BLENDFACTOR_ONE);
}

static boolean blend_discard_if_src_color_0(unsigned srcRGB, unsigned srcA,
                                            unsigned dstRGB, unsigned dstA)
{
    /* If the blend equation is ADD or REVERSE_SUBTRACT,
     * SRC_COLOR == (0,0,0), and the following state is set, the colorbuffer
     * will not be changed.
     * Notice that the dst factors are the src factors inverted. */
    return (srcRGB == PIPE_BLENDFACTOR_SRC_COLOR ||
            srcRGB == PIPE_BLENDFACTOR_ZERO) &&
           (srcA == PIPE_BLENDFACTOR_ZERO) &&
           (dstRGB == PIPE_BLENDFACTOR_INV_SRC_COLOR ||
            dstRGB == PIPE_BLENDFACTOR_ONE) &&
           (dstA == PIPE_BLENDFACTOR_ONE);
}

static boolean blend_discard_if_src_color_1(unsigned srcRGB, unsigned srcA,
                                            unsigned dstRGB, unsigned dstA)
{
    /* If the blend equation is ADD or REVERSE_SUBTRACT,
     * SRC_COLOR == (1,1,1), and the following state is set, the colorbuffer
     * will not be changed.
     * Notice that the dst factors are the src factors inverted. */
    return (srcRGB == PIPE_BLENDFACTOR_INV_SRC_COLOR ||
            srcRGB == PIPE_BLENDFACTOR_ZERO) &&
           (srcA == PIPE_BLENDFACTOR_ZERO) &&
           (dstRGB == PIPE_BLENDFACTOR_SRC_COLOR ||
            dstRGB == PIPE_BLENDFACTOR_ONE) &&
           (dstA == PIPE_BLENDFACTOR_ONE);
}

static boolean blend_discard_if_src_alpha_color_0(unsigned srcRGB, unsigned srcA,
                                                  unsigned dstRGB, unsigned dstA)
{
    /* If the blend equation is ADD or REVERSE_SUBTRACT,
     * SRC_ALPHA_COLOR == (0,0,0,0), and the following state is set,
     * the colorbuffer will not be changed.
     * Notice that the dst factors are the src factors inverted. */
    return (srcRGB == PIPE_BLENDFACTOR_SRC_COLOR ||
            srcRGB == PIPE_BLENDFACTOR_SRC_ALPHA ||
            srcRGB == PIPE_BLENDFACTOR_SRC_ALPHA_SATURATE ||
            srcRGB == PIPE_BLENDFACTOR_ZERO) &&
           (srcA == PIPE_BLENDFACTOR_SRC_COLOR ||
            srcA == PIPE_BLENDFACTOR_SRC_ALPHA ||
            srcA == PIPE_BLENDFACTOR_SRC_ALPHA_SATURATE ||
            srcA == PIPE_BLENDFACTOR_ZERO) &&
           (dstRGB == PIPE_BLENDFACTOR_INV_SRC_COLOR ||
            dstRGB == PIPE_BLENDFACTOR_INV_SRC_ALPHA ||
            dstRGB == PIPE_BLENDFACTOR_ONE) &&
           (dstA == PIPE_BLENDFACTOR_INV_SRC_COLOR ||
            dstA == PIPE_BLENDFACTOR_INV_SRC_ALPHA ||
            dstA == PIPE_BLENDFACTOR_ONE);
}

static boolean blend_discard_if_src_alpha_color_1(unsigned srcRGB, unsigned srcA,
                                                  unsigned dstRGB, unsigned dstA)
{
    /* If the blend equation is ADD or REVERSE_SUBTRACT,
     * SRC_ALPHA_COLOR == (1,1,1,1), and the following state is set,
     * the colorbuffer will not be changed.
     * Notice that the dst factors are the src factors inverted. */
    return (srcRGB == PIPE_BLENDFACTOR_INV_SRC_COLOR ||
            srcRGB == PIPE_BLENDFACTOR_INV_SRC_ALPHA ||
            srcRGB == PIPE_BLENDFACTOR_ZERO) &&
           (srcA == PIPE_BLENDFACTOR_INV_SRC_COLOR ||
            srcA == PIPE_BLENDFACTOR_INV_SRC_ALPHA ||
            srcA == PIPE_BLENDFACTOR_ZERO) &&
           (dstRGB == PIPE_BLENDFACTOR_SRC_COLOR ||
            dstRGB == PIPE_BLENDFACTOR_SRC_ALPHA ||
            dstRGB == PIPE_BLENDFACTOR_ONE) &&
           (dstA == PIPE_BLENDFACTOR_SRC_COLOR ||
            dstA == PIPE_BLENDFACTOR_SRC_ALPHA ||
            dstA == PIPE_BLENDFACTOR_ONE);
}

static unsigned bgra_cmask(unsigned mask)
{
    /* Gallium uses RGBA color ordering while R300 expects BGRA. */

    return ((mask & PIPE_MASK_R) << 2) |
           ((mask & PIPE_MASK_B) >> 2) |
           (mask & (PIPE_MASK_G | PIPE_MASK_A));
}

/* Create a new blend state based on the CSO blend state.
 *
 * This encompasses alpha blending, logic/raster ops, and blend dithering. */
static void* r300_create_blend_state(struct pipe_context* pipe,
                                     const struct pipe_blend_state* state)
{
    struct r300_screen* r300screen = r300_screen(pipe->screen);
    struct r300_blend_state* blend = CALLOC_STRUCT(r300_blend_state);

    if (state->rt[0].blend_enable)
    {
        unsigned eqRGB = state->rt[0].rgb_func;
        unsigned srcRGB = state->rt[0].rgb_src_factor;
        unsigned dstRGB = state->rt[0].rgb_dst_factor;

        unsigned eqA = state->rt[0].alpha_func;
        unsigned srcA = state->rt[0].alpha_src_factor;
        unsigned dstA = state->rt[0].alpha_dst_factor;

        /* despite the name, ALPHA_BLEND_ENABLE has nothing to do with alpha,
         * this is just the crappy D3D naming */
        blend->blend_control = R300_ALPHA_BLEND_ENABLE |
            r300_translate_blend_function(eqRGB) |
            ( r300_translate_blend_factor(srcRGB) << R300_SRC_BLEND_SHIFT) |
            ( r300_translate_blend_factor(dstRGB) << R300_DST_BLEND_SHIFT);

        /* Optimization: some operations do not require the destination color.
         *
         * When SRC_ALPHA_SATURATE is used, colorbuffer reads must be enabled,
         * otherwise blending gives incorrect results. It seems to be
         * a hardware bug. */
        if (eqRGB == PIPE_BLEND_MIN || eqA == PIPE_BLEND_MIN ||
            eqRGB == PIPE_BLEND_MAX || eqA == PIPE_BLEND_MAX ||
            dstRGB != PIPE_BLENDFACTOR_ZERO ||
            dstA != PIPE_BLENDFACTOR_ZERO ||
            srcRGB == PIPE_BLENDFACTOR_DST_COLOR ||
            srcRGB == PIPE_BLENDFACTOR_DST_ALPHA ||
            srcRGB == PIPE_BLENDFACTOR_INV_DST_COLOR ||
            srcRGB == PIPE_BLENDFACTOR_INV_DST_ALPHA ||
            srcA == PIPE_BLENDFACTOR_DST_COLOR ||
            srcA == PIPE_BLENDFACTOR_DST_ALPHA ||
            srcA == PIPE_BLENDFACTOR_INV_DST_COLOR ||
            srcA == PIPE_BLENDFACTOR_INV_DST_ALPHA ||
            srcRGB == PIPE_BLENDFACTOR_SRC_ALPHA_SATURATE) {
            /* Enable reading from the colorbuffer. */
            blend->blend_control |= R300_READ_ENABLE;

            if (r300_screen(r300_context(pipe)->context.screen)->caps->is_r500) {
                /* Optimization: Depending on incoming pixels, we can
                 * conditionally disable the reading in hardware... */
                if (eqRGB != PIPE_BLEND_MIN && eqA != PIPE_BLEND_MIN &&
                    eqRGB != PIPE_BLEND_MAX && eqA != PIPE_BLEND_MAX) {
                    /* Disable reading if SRC_ALPHA == 0. */
                    if ((dstRGB == PIPE_BLENDFACTOR_SRC_ALPHA ||
                         dstRGB == PIPE_BLENDFACTOR_ZERO) &&
                        (dstA == PIPE_BLENDFACTOR_SRC_COLOR ||
                         dstA == PIPE_BLENDFACTOR_SRC_ALPHA ||
                         dstA == PIPE_BLENDFACTOR_ZERO)) {
                         blend->blend_control |= R500_SRC_ALPHA_0_NO_READ;
                    }

                    /* Disable reading if SRC_ALPHA == 1. */
                    if ((dstRGB == PIPE_BLENDFACTOR_INV_SRC_ALPHA ||
                         dstRGB == PIPE_BLENDFACTOR_ZERO) &&
                        (dstA == PIPE_BLENDFACTOR_INV_SRC_COLOR ||
                         dstA == PIPE_BLENDFACTOR_INV_SRC_ALPHA ||
                         dstA == PIPE_BLENDFACTOR_ZERO)) {
                         blend->blend_control |= R500_SRC_ALPHA_1_NO_READ;
                    }
                }
            }
        }

        /* Optimization: discard pixels which don't change the colorbuffer.
         *
         * The code below is non-trivial and some math is involved.
         *
         * Discarding pixels must be disabled when FP16 AA is enabled.
         * This is a hardware bug. Also, this implementation wouldn't work
         * with FP blending enabled and equation clamping disabled.
         *
         * Equations other than ADD are rarely used and therefore won't be
         * optimized. */
        if ((eqRGB == PIPE_BLEND_ADD || eqRGB == PIPE_BLEND_REVERSE_SUBTRACT) &&
            (eqA == PIPE_BLEND_ADD || eqA == PIPE_BLEND_REVERSE_SUBTRACT)) {
            /* ADD: X+Y
             * REVERSE_SUBTRACT: Y-X
             *
             * The idea is:
             * If X = src*srcFactor = 0 and Y = dst*dstFactor = 1,
             * then CB will not be changed.
             *
             * Given the srcFactor and dstFactor variables, we can derive
             * what src and dst should be equal to and discard appropriate
             * pixels.
             */
            if (blend_discard_if_src_alpha_0(srcRGB, srcA, dstRGB, dstA)) {
                blend->blend_control |= R300_DISCARD_SRC_PIXELS_SRC_ALPHA_0;
            } else if (blend_discard_if_src_alpha_1(srcRGB, srcA,
                                                    dstRGB, dstA)) {
                blend->blend_control |= R300_DISCARD_SRC_PIXELS_SRC_ALPHA_1;
            } else if (blend_discard_if_src_color_0(srcRGB, srcA,
                                                    dstRGB, dstA)) {
                blend->blend_control |= R300_DISCARD_SRC_PIXELS_SRC_COLOR_0;
            } else if (blend_discard_if_src_color_1(srcRGB, srcA,
                                                    dstRGB, dstA)) {
                blend->blend_control |= R300_DISCARD_SRC_PIXELS_SRC_COLOR_1;
            } else if (blend_discard_if_src_alpha_color_0(srcRGB, srcA,
                                                          dstRGB, dstA)) {
                blend->blend_control |=
                    R300_DISCARD_SRC_PIXELS_SRC_ALPHA_COLOR_0;
            } else if (blend_discard_if_src_alpha_color_1(srcRGB, srcA,
                                                          dstRGB, dstA)) {
                blend->blend_control |=
                    R300_DISCARD_SRC_PIXELS_SRC_ALPHA_COLOR_1;
            }
        }

        /* separate alpha */
        if (srcA != srcRGB || dstA != dstRGB || eqA != eqRGB) {
            blend->blend_control |= R300_SEPARATE_ALPHA_ENABLE;
            blend->alpha_blend_control =
                r300_translate_blend_function(eqA) |
                (r300_translate_blend_factor(srcA) << R300_SRC_BLEND_SHIFT) |
                (r300_translate_blend_factor(dstA) << R300_DST_BLEND_SHIFT);
        }
    }

    /* PIPE_LOGICOP_* don't need to be translated, fortunately. */
    if (state->logicop_enable) {
        blend->rop = R300_RB3D_ROPCNTL_ROP_ENABLE |
                (state->logicop_func) << R300_RB3D_ROPCNTL_ROP_SHIFT;
    }

    /* Color channel masks for all MRTs. */
    blend->color_channel_mask = bgra_cmask(state->rt[0].colormask);
    if (r300screen->caps->is_r500 && state->independent_blend_enable) {
        if (state->rt[1].blend_enable) {
            blend->color_channel_mask |= bgra_cmask(state->rt[1].colormask) << 4;
        }
        if (state->rt[2].blend_enable) {
            blend->color_channel_mask |= bgra_cmask(state->rt[2].colormask) << 8;
        }
        if (state->rt[3].blend_enable) {
            blend->color_channel_mask |= bgra_cmask(state->rt[3].colormask) << 12;
        }
    }

    if (state->dither) {
        blend->dither = R300_RB3D_DITHER_CTL_DITHER_MODE_LUT |
                R300_RB3D_DITHER_CTL_ALPHA_DITHER_MODE_LUT;
    }

    return (void*)blend;
}

/* Bind blend state. */
static void r300_bind_blend_state(struct pipe_context* pipe,
                                  void* state)
{
    struct r300_context* r300 = r300_context(pipe);

    UPDATE_STATE(state, r300->blend_state);
}

/* Free blend state. */
static void r300_delete_blend_state(struct pipe_context* pipe,
                                    void* state)
{
    FREE(state);
}

/* Convert float to 10bit integer */
static unsigned float_to_fixed10(float f)
{
    return CLAMP((unsigned)(f * 1023.9f), 0, 1023);
}

/* Set blend color.
 * Setup both R300 and R500 registers, figure out later which one to write. */
static void r300_set_blend_color(struct pipe_context* pipe,
                                 const struct pipe_blend_color* color)
{
    struct r300_context* r300 = r300_context(pipe);
    struct r300_screen* r300screen = r300_screen(pipe->screen);
    struct r300_blend_color_state* state =
        (struct r300_blend_color_state*)r300->blend_color_state.state;
    union util_color uc;

    util_pack_color(color->color, PIPE_FORMAT_B8G8R8A8_UNORM, &uc);
    state->blend_color = uc.ui;

    /* XXX if FP16 blending is enabled, we should use the FP16 format */
    state->blend_color_red_alpha =
        float_to_fixed10(color->color[0]) |
        (float_to_fixed10(color->color[3]) << 16);
    state->blend_color_green_blue =
        float_to_fixed10(color->color[2]) |
        (float_to_fixed10(color->color[1]) << 16);

    r300->blend_color_state.size = r300screen->caps->is_r500 ? 3 : 2;
    r300->blend_color_state.dirty = TRUE;
}

static void r300_set_clip_state(struct pipe_context* pipe,
                                const struct pipe_clip_state* state)
{
    struct r300_context* r300 = r300_context(pipe);

    r300->clip = *state;

    if (r300_screen(pipe->screen)->caps->has_tcl) {
        memcpy(r300->clip_state.state, state, sizeof(struct pipe_clip_state));
        r300->clip_state.size = 29;
    } else {
        draw_flush(r300->draw);
        draw_set_clip_state(r300->draw, state);
        r300->clip_state.size = 2;
    }

    r300->clip_state.dirty = TRUE;
}

/* Create a new depth, stencil, and alpha state based on the CSO dsa state.
 *
 * This contains the depth buffer, stencil buffer, alpha test, and such.
 * On the Radeon, depth and stencil buffer setup are intertwined, which is
 * the reason for some of the strange-looking assignments across registers. */
static void*
        r300_create_dsa_state(struct pipe_context* pipe,
                              const struct pipe_depth_stencil_alpha_state* state)
{
    struct r300_capabilities *caps =
        r300_screen(r300_context(pipe)->context.screen)->caps;
    struct r300_dsa_state* dsa = CALLOC_STRUCT(r300_dsa_state);

    /* Depth test setup. */
    if (state->depth.enabled) {
        dsa->z_buffer_control |= R300_Z_ENABLE;

        if (state->depth.writemask) {
            dsa->z_buffer_control |= R300_Z_WRITE_ENABLE;
        }

        dsa->z_stencil_control |=
            (r300_translate_depth_stencil_function(state->depth.func) <<
                R300_Z_FUNC_SHIFT);
    }

    /* Stencil buffer setup. */
    if (state->stencil[0].enabled) {
        dsa->z_buffer_control |= R300_STENCIL_ENABLE;
        dsa->z_stencil_control |=
            (r300_translate_depth_stencil_function(state->stencil[0].func) <<
                R300_S_FRONT_FUNC_SHIFT) |
            (r300_translate_stencil_op(state->stencil[0].fail_op) <<
                R300_S_FRONT_SFAIL_OP_SHIFT) |
            (r300_translate_stencil_op(state->stencil[0].zpass_op) <<
                R300_S_FRONT_ZPASS_OP_SHIFT) |
            (r300_translate_stencil_op(state->stencil[0].zfail_op) <<
                R300_S_FRONT_ZFAIL_OP_SHIFT);

        dsa->stencil_ref_mask =
                (state->stencil[0].valuemask << R300_STENCILMASK_SHIFT) |
                (state->stencil[0].writemask << R300_STENCILWRITEMASK_SHIFT);

        if (state->stencil[1].enabled) {
            dsa->z_buffer_control |= R300_STENCIL_FRONT_BACK;
            dsa->z_stencil_control |=
            (r300_translate_depth_stencil_function(state->stencil[1].func) <<
                R300_S_BACK_FUNC_SHIFT) |
            (r300_translate_stencil_op(state->stencil[1].fail_op) <<
                R300_S_BACK_SFAIL_OP_SHIFT) |
            (r300_translate_stencil_op(state->stencil[1].zpass_op) <<
                R300_S_BACK_ZPASS_OP_SHIFT) |
            (r300_translate_stencil_op(state->stencil[1].zfail_op) <<
                R300_S_BACK_ZFAIL_OP_SHIFT);

            if (caps->is_r500)
            {
                dsa->z_buffer_control |= R500_STENCIL_REFMASK_FRONT_BACK;
                dsa->stencil_ref_bf =
                    (state->stencil[1].valuemask <<
                    R300_STENCILMASK_SHIFT) |
                    (state->stencil[1].writemask <<
                    R300_STENCILWRITEMASK_SHIFT);
            }
        }
    }

    /* Alpha test setup. */
    if (state->alpha.enabled) {
        dsa->alpha_function =
            r300_translate_alpha_function(state->alpha.func) |
            R300_FG_ALPHA_FUNC_ENABLE;

        /* We could use 10bit alpha ref but who needs that? */
        dsa->alpha_function |= float_to_ubyte(state->alpha.ref_value);

        if (caps->is_r500)
            dsa->alpha_function |= R500_FG_ALPHA_FUNC_8BIT;
    }

    return (void*)dsa;
}

/* Bind DSA state. */
static void r300_bind_dsa_state(struct pipe_context* pipe,
                                void* state)
{
    struct r300_context* r300 = r300_context(pipe);

    UPDATE_STATE(state, r300->dsa_state);
}

/* Free DSA state. */
static void r300_delete_dsa_state(struct pipe_context* pipe,
                                  void* state)
{
    FREE(state);
}

static void r300_set_stencil_ref(struct pipe_context* pipe,
                                 const struct pipe_stencil_ref* sr)
{
    struct r300_context* r300 = r300_context(pipe);
    r300->stencil_ref = *sr;
    r300->dsa_state.dirty = TRUE;
}

/* This switcheroo is needed just because of goddamned MACRO_SWITCH. */
static void r300_fb_update_tiling_flags(struct r300_context *r300,
                               const struct pipe_framebuffer_state *old_state,
                               const struct pipe_framebuffer_state *new_state)
{
    struct r300_texture *tex;
    unsigned i, j, level;

    /* Reset tiling flags for old surfaces to default values. */
    for (i = 0; i < old_state->nr_cbufs; i++) {
        for (j = 0; j < new_state->nr_cbufs; j++) {
            if (old_state->cbufs[i]->texture == new_state->cbufs[j]->texture) {
                break;
            }
        }
        /* If not binding the surface again... */
        if (j != new_state->nr_cbufs) {
            continue;
        }

        tex = (struct r300_texture*)old_state->cbufs[i]->texture;

        if (tex) {
            r300->rws->buffer_set_tiling(r300->rws, tex->buffer,
                                            tex->pitch[0],
                                            tex->microtile,
                                            tex->macrotile);
        }
    }
    if (old_state->zsbuf &&
        (!new_state->zsbuf ||
         old_state->zsbuf->texture != new_state->zsbuf->texture)) {
        tex = (struct r300_texture*)old_state->zsbuf->texture;

        if (tex) {
            r300->rws->buffer_set_tiling(r300->rws, tex->buffer,
                                            tex->pitch[0],
                                            tex->microtile,
                                            tex->macrotile);
        }
    }

    /* Set tiling flags for new surfaces. */
    for (i = 0; i < new_state->nr_cbufs; i++) {
        tex = (struct r300_texture*)new_state->cbufs[i]->texture;
        level = new_state->cbufs[i]->level;

        r300->rws->buffer_set_tiling(r300->rws, tex->buffer,
                                        tex->pitch[level],
                                        tex->microtile,
                                        tex->mip_macrotile[level]);
    }
    if (new_state->zsbuf) {
        tex = (struct r300_texture*)new_state->zsbuf->texture;
        level = new_state->zsbuf->level;

        r300->rws->buffer_set_tiling(r300->rws, tex->buffer,
                                        tex->pitch[level],
                                        tex->microtile,
                                        tex->mip_macrotile[level]);
    }
}

static void
    r300_set_framebuffer_state(struct pipe_context* pipe,
                               const struct pipe_framebuffer_state* state)
{
    struct r300_context* r300 = r300_context(pipe);
    struct r300_screen* r300screen = r300_screen(pipe->screen);
    struct pipe_framebuffer_state *old_state = r300->fb_state.state;
    unsigned max_width, max_height;
    uint32_t zbuffer_bpp = 0;

    if (state->nr_cbufs > 4) {
        fprintf(stderr, "r300: Implementation error: Too many MRTs in %s, "
            "refusing to bind framebuffer state!\n", __FUNCTION__);
        return;
    }

    if (r300screen->caps->is_r500) {
        max_width = max_height = 4096;
    } else if (r300screen->caps->is_r400) {
        max_width = max_height = 4021;
    } else {
        max_width = max_height = 2560;
    }

    if (state->width > max_width || state->height > max_height) {
        fprintf(stderr, "r300: Implementation error: Render targets are too "
        "big in %s, refusing to bind framebuffer state!\n", __FUNCTION__);
        return;
    }

    if (r300->draw) {
        draw_flush(r300->draw);
    }

    r300->fb_state.dirty = TRUE;

    /* If nr_cbufs is changed from zero to non-zero or vice versa... */
    if (!!old_state->nr_cbufs != !!state->nr_cbufs) {
        r300->blend_state.dirty = TRUE;
    }
    /* If zsbuf is set from NULL to non-NULL or vice versa.. */
    if (!!old_state->zsbuf != !!state->zsbuf) {
        r300->dsa_state.dirty = TRUE;
    }
    if (!r300->scissor_enabled) {
        r300->scissor_state.dirty = TRUE;
    }

    r300_fb_update_tiling_flags(r300, r300->fb_state.state, state);

    memcpy(r300->fb_state.state, state, sizeof(struct pipe_framebuffer_state));

    r300->fb_state.size = (10 * state->nr_cbufs) + (2 * (4 - state->nr_cbufs)) +
                          (state->zsbuf ? 10 : 0) + 8;

    /* Polygon offset depends on the zbuffer bit depth. */
    if (state->zsbuf && r300->polygon_offset_enabled) {
        switch (util_format_get_blocksize(state->zsbuf->texture->format)) {
            case 2:
                zbuffer_bpp = 16;
                break;
            case 4:
                zbuffer_bpp = 24;
                break;
        }

        if (r300->zbuffer_bpp != zbuffer_bpp) {
            r300->zbuffer_bpp = zbuffer_bpp;
            r300->rs_state.dirty = TRUE;
        }
    }
}

/* Create fragment shader state. */
static void* r300_create_fs_state(struct pipe_context* pipe,
                                  const struct pipe_shader_state* shader)
{
    struct r300_fragment_shader* fs = NULL;

    fs = (struct r300_fragment_shader*)CALLOC_STRUCT(r300_fragment_shader);

    /* Copy state directly into shader. */
    fs->state = *shader;
    fs->state.tokens = tgsi_dup_tokens(shader->tokens);

    tgsi_scan_shader(shader->tokens, &fs->info);
    r300_shader_read_fs_inputs(&fs->info, &fs->inputs);

    return (void*)fs;
}

/* Bind fragment shader state. */
static void r300_bind_fs_state(struct pipe_context* pipe, void* shader)
{
    struct r300_context* r300 = r300_context(pipe);
    struct r300_fragment_shader* fs = (struct r300_fragment_shader*)shader;

    if (fs == NULL) {
        r300->fs = NULL;
        return;
    }

    r300->fs = fs;
    r300_pick_fragment_shader(r300);

    r300->rs_block_state.dirty = TRUE; /* Will be updated before the emission. */

    if (r300->vs_state.state && r300_vertex_shader_setup_wpos(r300)) {
        r300->vap_output_state.dirty = TRUE;
    }

    r300->dirty_state |= R300_NEW_FRAGMENT_SHADER | R300_NEW_FRAGMENT_SHADER_CONSTANTS;
}

/* Delete fragment shader state. */
static void r300_delete_fs_state(struct pipe_context* pipe, void* shader)
{
    struct r300_fragment_shader* fs = (struct r300_fragment_shader*)shader;
    struct r300_fragment_shader_code *tmp, *ptr = fs->first;

    while (ptr) {
        tmp = ptr;
        ptr = ptr->next;
        rc_constants_destroy(&tmp->code.constants);
        FREE(tmp);
    }
    FREE((void*)fs->state.tokens);
    FREE(shader);
}

static void r300_set_polygon_stipple(struct pipe_context* pipe,
                                     const struct pipe_poly_stipple* state)
{
    /* XXX no idea how to set this up, but not terribly important */
}

/* Create a new rasterizer state based on the CSO rasterizer state.
 *
 * This is a very large chunk of state, and covers most of the graphics
 * backend (GB), geometry assembly (GA), and setup unit (SU) blocks.
 *
 * In a not entirely unironic sidenote, this state has nearly nothing to do
 * with the actual block on the Radeon called the rasterizer (RS). */
static void* r300_create_rs_state(struct pipe_context* pipe,
                                  const struct pipe_rasterizer_state* state)
{
    struct r300_screen* r300screen = r300_screen(pipe->screen);
    struct r300_rs_state* rs = CALLOC_STRUCT(r300_rs_state);

    /* Copy rasterizer state for Draw. */
    rs->rs = *state;

#ifdef PIPE_ARCH_LITTLE_ENDIAN
    rs->vap_control_status = R300_VC_NO_SWAP;
#else
    rs->vap_control_status = R300_VC_32BIT_SWAP;
#endif

    /* If no TCL engine is present, turn off the HW TCL. */
    if (!r300screen->caps->has_tcl) {
        rs->vap_control_status |= R300_VAP_TCL_BYPASS;
    }

    rs->point_size = pack_float_16_6x(state->point_size) |
        (pack_float_16_6x(state->point_size) << R300_POINTSIZE_X_SHIFT);

    rs->line_control = pack_float_16_6x(state->line_width) |
        R300_GA_LINE_CNTL_END_TYPE_COMP;

    /* Enable polygon mode */
    if (state->fill_cw != PIPE_POLYGON_MODE_FILL ||
        state->fill_ccw != PIPE_POLYGON_MODE_FILL) {
        rs->polygon_mode = R300_GA_POLY_MODE_DUAL;
    }

    /* Radeons don't think in "CW/CCW", they think in "front/back". */
    if (state->front_winding == PIPE_WINDING_CW) {
        rs->cull_mode = R300_FRONT_FACE_CW;

        /* Polygon offset */
        if (state->offset_cw) {
            rs->polygon_offset_enable |= R300_FRONT_ENABLE;
        }
        if (state->offset_ccw) {
            rs->polygon_offset_enable |= R300_BACK_ENABLE;
        }

        /* Polygon mode */
        if (rs->polygon_mode) {
            rs->polygon_mode |=
                r300_translate_polygon_mode_front(state->fill_cw);
            rs->polygon_mode |=
                r300_translate_polygon_mode_back(state->fill_ccw);
        }
    } else {
        rs->cull_mode = R300_FRONT_FACE_CCW;

        /* Polygon offset */
        if (state->offset_ccw) {
            rs->polygon_offset_enable |= R300_FRONT_ENABLE;
        }
        if (state->offset_cw) {
            rs->polygon_offset_enable |= R300_BACK_ENABLE;
        }

        /* Polygon mode */
        if (rs->polygon_mode) {
            rs->polygon_mode |=
                r300_translate_polygon_mode_front(state->fill_ccw);
            rs->polygon_mode |=
                r300_translate_polygon_mode_back(state->fill_cw);
        }
    }
    if (state->front_winding & state->cull_mode) {
        rs->cull_mode |= R300_CULL_FRONT;
    }
    if (~(state->front_winding) & state->cull_mode) {
        rs->cull_mode |= R300_CULL_BACK;
    }

    if (rs->polygon_offset_enable) {
        rs->depth_offset = state->offset_units;
        rs->depth_scale = state->offset_scale;
    }

    if (state->line_stipple_enable) {
        rs->line_stipple_config =
            R300_GA_LINE_STIPPLE_CONFIG_LINE_RESET_LINE |
            (fui((float)state->line_stipple_factor) &
                R300_GA_LINE_STIPPLE_CONFIG_STIPPLE_SCALE_MASK);
        /* XXX this might need to be scaled up */
        rs->line_stipple_value = state->line_stipple_pattern;
    }

    if (state->flatshade) {
        rs->color_control = R300_SHADE_MODEL_FLAT;
    } else {
        rs->color_control = R300_SHADE_MODEL_SMOOTH;
    }

    return (void*)rs;
}

/* Bind rasterizer state. */
static void r300_bind_rs_state(struct pipe_context* pipe, void* state)
{
    struct r300_context* r300 = r300_context(pipe);
    struct r300_rs_state* rs = (struct r300_rs_state*)state;
    boolean scissor_was_enabled = r300->scissor_enabled;

    if (r300->draw) {
        draw_flush(r300->draw);
        draw_set_rasterizer_state(r300->draw, &rs->rs);
    }

    if (rs) {
        r300->polygon_offset_enabled = rs->rs.offset_cw || rs->rs.offset_ccw;
        r300->scissor_enabled = rs->rs.scissor;
    } else {
        r300->polygon_offset_enabled = FALSE;
        r300->scissor_enabled = FALSE;
    }

    UPDATE_STATE(state, r300->rs_state);
    r300->rs_state.size = 17 + (r300->polygon_offset_enabled ? 5 : 0);

    if (scissor_was_enabled != r300->scissor_enabled) {
        r300->scissor_state.dirty = TRUE;
    }
}

/* Free rasterizer state. */
static void r300_delete_rs_state(struct pipe_context* pipe, void* state)
{
    FREE(state);
}

static void*
        r300_create_sampler_state(struct pipe_context* pipe,
                                  const struct pipe_sampler_state* state)
{
    struct r300_context* r300 = r300_context(pipe);
    struct r300_sampler_state* sampler = CALLOC_STRUCT(r300_sampler_state);
    boolean is_r500 = r300_screen(pipe->screen)->caps->is_r500;
    int lod_bias;
    union util_color uc;

    sampler->state = *state;

    sampler->filter0 |=
        (r300_translate_wrap(state->wrap_s) << R300_TX_WRAP_S_SHIFT) |
        (r300_translate_wrap(state->wrap_t) << R300_TX_WRAP_T_SHIFT) |
        (r300_translate_wrap(state->wrap_r) << R300_TX_WRAP_R_SHIFT);

    sampler->filter0 |= r300_translate_tex_filters(state->min_img_filter,
                                                   state->mag_img_filter,
                                                   state->min_mip_filter,
                                                   state->max_anisotropy > 0);

    sampler->filter0 |= r300_anisotropy(state->max_anisotropy);

    /* Unfortunately, r300-r500 don't support floating-point mipmap lods. */
    /* We must pass these to the merge function to clamp them properly. */
    sampler->min_lod = MAX2((unsigned)state->min_lod, 0);
    sampler->max_lod = MAX2((unsigned)ceilf(state->max_lod), 0);

    lod_bias = CLAMP((int)(state->lod_bias * 32), -(1 << 9), (1 << 9) - 1);

    sampler->filter1 |= lod_bias << R300_LOD_BIAS_SHIFT;

    /* This is very high quality anisotropic filtering for R5xx.
     * It's good for benchmarking the performance of texturing but
     * in practice we don't want to slow down the driver because it's
     * a pretty good performance killer. Feel free to play with it. */
    if (DBG_ON(r300, DBG_ANISOHQ) && is_r500) {
        sampler->filter1 |= r500_anisotropy(state->max_anisotropy);
    }

    util_pack_color(state->border_color, PIPE_FORMAT_B8G8R8A8_UNORM, &uc);
    sampler->border_color = uc.ui;

    /* R500-specific fixups and optimizations */
    if (r300_screen(r300->context.screen)->caps->is_r500) {
        sampler->filter1 |= R500_BORDER_FIX;
    }

    return (void*)sampler;
}

static void r300_bind_sampler_states(struct pipe_context* pipe,
                                     unsigned count,
                                     void** states)
{
    struct r300_context* r300 = r300_context(pipe);
    struct r300_textures_state* state =
        (struct r300_textures_state*)r300->textures_state.state;

    if (count > 8) {
        return;
    }

    memcpy(state->sampler_states, states, sizeof(void*) * count);
    state->sampler_count = count;

    r300->textures_state.dirty = TRUE;

    /* Pick a fragment shader based on the texture compare state. */
    if (r300->fs && count) {
        if (r300_pick_fragment_shader(r300)) {
            r300->dirty_state |= R300_NEW_FRAGMENT_SHADER |
                                 R300_NEW_FRAGMENT_SHADER_CONSTANTS;
        }
    }
}

static void r300_lacks_vertex_textures(struct pipe_context* pipe,
                                       unsigned count,
                                       void** states)
{
}

static void r300_delete_sampler_state(struct pipe_context* pipe, void* state)
{
    FREE(state);
}

static void r300_set_fragment_sampler_views(struct pipe_context* pipe,
                                            unsigned count,
                                            struct pipe_sampler_view** views)
{
    struct r300_context* r300 = r300_context(pipe);
    struct r300_textures_state* state =
        (struct r300_textures_state*)r300->textures_state.state;
    struct r300_texture *texture;
    unsigned i;
    boolean is_r500 = r300_screen(r300->context.screen)->caps->is_r500;
    boolean dirty_tex = FALSE;

    /* XXX magic num */
    if (count > 8) {
        return;
    }

    for (i = 0; i < count; i++) {
        if (state->fragment_sampler_views[i] != views[i]) {
            pipe_sampler_view_reference(&state->fragment_sampler_views[i],
                                        views[i]);

            if (!views[i]) {
                continue;
            }

            /* A new sampler view (= texture)... */
            dirty_tex = TRUE;

            /* R300-specific - set the texrect factor in the fragment shader */
            texture = (struct r300_texture *)views[i]->texture;
            if (!is_r500 && texture->is_npot) {
                /* XXX It would be nice to re-emit just 1 constant,
                 * XXX not all of them */
                r300->dirty_state |= R300_NEW_FRAGMENT_SHADER_CONSTANTS;
            }
        }
    }

    for (i = count; i < 8; i++) {
        if (state->fragment_sampler_views[i]) {
            pipe_sampler_view_reference(&state->fragment_sampler_views[i],
                                        NULL);
        }
    }

    state->texture_count = count;

    r300->textures_state.dirty = TRUE;

    if (dirty_tex) {
        r300->texture_cache_inval.dirty = TRUE;
    }
}

static struct pipe_sampler_view *
r300_create_sampler_view(struct pipe_context *pipe,
                         struct pipe_resource *texture,
                         const struct pipe_sampler_view *templ)
{
   struct pipe_sampler_view *view = CALLOC_STRUCT(pipe_sampler_view);

   if (view) {
      *view = *templ;
      view->reference.count = 1;
      view->texture = NULL;
      pipe_resource_reference(&view->texture, texture);
      view->context = pipe;
   }

   return view;
}

static void
r300_sampler_view_destroy(struct pipe_context *pipe,
                          struct pipe_sampler_view *view)
{
   pipe_resource_reference(&view->texture, NULL);
   FREE(view);
}

static void r300_set_scissor_state(struct pipe_context* pipe,
                                   const struct pipe_scissor_state* state)
{
    struct r300_context* r300 = r300_context(pipe);

    memcpy(r300->scissor_state.state, state,
        sizeof(struct pipe_scissor_state));

    if (r300->scissor_enabled) {
        r300->scissor_state.dirty = TRUE;
    }
}

static void r300_set_viewport_state(struct pipe_context* pipe,
                                    const struct pipe_viewport_state* state)
{
    struct r300_context* r300 = r300_context(pipe);
    struct r300_viewport_state* viewport =
        (struct r300_viewport_state*)r300->viewport_state.state;

    r300->viewport = *state;

    /* Do the transform in HW. */
    viewport->vte_control = R300_VTX_W0_FMT;

    if (state->scale[0] != 1.0f) {
        viewport->xscale = state->scale[0];
        viewport->vte_control |= R300_VPORT_X_SCALE_ENA;
    }
    if (state->scale[1] != 1.0f) {
        viewport->yscale = state->scale[1];
        viewport->vte_control |= R300_VPORT_Y_SCALE_ENA;
    }
    if (state->scale[2] != 1.0f) {
        viewport->zscale = state->scale[2];
        viewport->vte_control |= R300_VPORT_Z_SCALE_ENA;
    }
    if (state->translate[0] != 0.0f) {
        viewport->xoffset = state->translate[0];
        viewport->vte_control |= R300_VPORT_X_OFFSET_ENA;
    }
    if (state->translate[1] != 0.0f) {
        viewport->yoffset = state->translate[1];
        viewport->vte_control |= R300_VPORT_Y_OFFSET_ENA;
    }
    if (state->translate[2] != 0.0f) {
        viewport->zoffset = state->translate[2];
        viewport->vte_control |= R300_VPORT_Z_OFFSET_ENA;
    }

    r300->viewport_state.dirty = TRUE;
    if (r300->fs && r300->fs->inputs.wpos != ATTR_UNUSED) {
        r300->dirty_state |= R300_NEW_FRAGMENT_SHADER_CONSTANTS;
    }
}

static void r300_set_vertex_buffers(struct pipe_context* pipe,
                                    unsigned count,
                                    const struct pipe_vertex_buffer* buffers)
{
    struct r300_context* r300 = r300_context(pipe);
    struct pipe_vertex_buffer *vbo;
    unsigned i, max_index = (1 << 24) - 1;
    boolean any_user_buffer = FALSE;

    if (count == r300->vertex_buffer_count &&
        memcmp(r300->vertex_buffer, buffers,
            sizeof(struct pipe_vertex_buffer) * count) == 0) {
        return;
    }

    /* Check if the stride is aligned to the size of DWORD. */
    for (i = 0; i < count; i++) {
        if (buffers[i].buffer) {
            if (buffers[i].stride % 4 != 0) {
                // XXX Shouldn't we align the buffer?
                fprintf(stderr, "r300_set_vertex_buffers: "
                        "Unaligned buffer stride %i isn't supported.\n",
                        buffers[i].stride);
                assert(0);
                abort();
            }
        }
    }

    for (i = 0; i < count; i++) {
        /* Why, yes, I AM casting away constness. How did you know? */
        vbo = (struct pipe_vertex_buffer*)&buffers[i];

        /* Reference our buffer. */
        pipe_resource_reference(&r300->vertex_buffer[i].buffer, vbo->buffer);

        /* Skip NULL buffers */
        if (!buffers[i].buffer) {
            continue;
        }

        if (r300_buffer_is_user_buffer(vbo->buffer)) {
            any_user_buffer = TRUE;
        }

        if (vbo->max_index == ~0) {
            /* Bogus value from broken state tracker; hax it. */
            vbo->max_index =
                (vbo->buffer->width0 - vbo->buffer_offset) / vbo->stride;
        }

        max_index = MIN2(vbo->max_index, max_index);
    }

    for (; i < r300->vertex_buffer_count; i++) {
        /* Dereference any old buffers. */
        pipe_resource_reference(&r300->vertex_buffer[i].buffer, NULL);
    }

    memcpy(r300->vertex_buffer, buffers,
        sizeof(struct pipe_vertex_buffer) * count);

    r300->vertex_buffer_count = count;
    r300->vertex_buffer_max_index = max_index;
    r300->any_user_vbs = any_user_buffer;

    if (r300->draw) {
        draw_flush(r300->draw);
        draw_set_vertex_buffers(r300->draw, count, buffers);
    }
}

/* Update the PSC tables. */
static void r300_vertex_psc(struct r300_vertex_element_state *velems)
{
    struct r300_vertex_stream_state *vstream = &velems->vertex_stream;
    uint16_t type, swizzle;
    enum pipe_format format;
    unsigned i;

    assert(velems->count <= 16);

    /* Vertex shaders have no semantics on their inputs,
     * so PSC should just route stuff based on the vertex elements,
     * and not on attrib information. */
    for (i = 0; i < velems->count; i++) {
        format = velems->velem[i].src_format;

        type = r300_translate_vertex_data_type(format) |
            (i << R300_DST_VEC_LOC_SHIFT);
        swizzle = r300_translate_vertex_data_swizzle(format);

        if (i & 1) {
            vstream->vap_prog_stream_cntl[i >> 1] |= type << 16;
            vstream->vap_prog_stream_cntl_ext[i >> 1] |= swizzle << 16;
        } else {
            vstream->vap_prog_stream_cntl[i >> 1] |= type;
            vstream->vap_prog_stream_cntl_ext[i >> 1] |= swizzle;
        }
    }

    /* Set the last vector in the PSC. */
    if (i) {
        i -= 1;
    }
    vstream->vap_prog_stream_cntl[i >> 1] |=
        (R300_LAST_VEC << (i & 1 ? 16 : 0));

    vstream->count = (i >> 1) + 1;
}

static void* r300_create_vertex_elements_state(struct pipe_context* pipe,
                                               unsigned count,
                                               const struct pipe_vertex_element* attribs)
{
    struct r300_screen* r300screen = r300_screen(pipe->screen);
    struct r300_vertex_element_state *velems;
    unsigned i, size;

    assert(count <= PIPE_MAX_ATTRIBS);
    velems = CALLOC_STRUCT(r300_vertex_element_state);
    if (velems != NULL) {
        velems->count = count;
        memcpy(velems->velem, attribs, sizeof(struct pipe_vertex_element) * count);

        if (r300screen->caps->has_tcl) {
            /* Check if the format is aligned to the size of DWORD. */
            for (i = 0; i < count; i++) {
                size = util_format_get_blocksize(attribs[i].src_format);

                if (size % 4 != 0) {
                    /* XXX Shouldn't we align the format? */
                    fprintf(stderr, "r300_create_vertex_elements_state: "
                            "Unaligned format %s:%i isn't supported\n",
                            util_format_name(attribs[i].src_format), size);
                    assert(0);
                    abort();
                }
            }

            r300_vertex_psc(velems);
        }
    }
    return velems;
}

static void r300_bind_vertex_elements_state(struct pipe_context *pipe,
                                            void *state)
{
    struct r300_context *r300 = r300_context(pipe);
    struct r300_vertex_element_state *velems = state;

    if (velems == NULL) {
        return;
    }

    r300->velems = velems;

    if (r300->draw) {
        draw_flush(r300->draw);
        draw_set_vertex_elements(r300->draw, velems->count, velems->velem);
    }

    UPDATE_STATE(&velems->vertex_stream, r300->vertex_stream_state);
    r300->vertex_stream_state.size = (1 + velems->vertex_stream.count) * 2;
}

static void r300_delete_vertex_elements_state(struct pipe_context *pipe, void *state)
{
   FREE(state);
}

static void* r300_create_vs_state(struct pipe_context* pipe,
                                  const struct pipe_shader_state* shader)
{
    struct r300_context* r300 = r300_context(pipe);

    struct r300_vertex_shader* vs = CALLOC_STRUCT(r300_vertex_shader);
    r300_vertex_shader_common_init(vs, shader);

    if (r300_screen(pipe->screen)->caps->has_tcl) {
        r300_translate_vertex_shader(r300, vs);
    } else {
        vs->draw_vs = draw_create_vertex_shader(r300->draw, shader);
    }

    return vs;
}

static void r300_bind_vs_state(struct pipe_context* pipe, void* shader)
{
    struct r300_context* r300 = r300_context(pipe);
    struct r300_vertex_shader* vs = (struct r300_vertex_shader*)shader;

    if (vs == NULL) {
        r300->vs_state.state = NULL;
        return;
    }
    if (vs == r300->vs_state.state) {
        return;
    }
    r300->vs_state.state = vs;

    // VS output mapping for HWTCL or stream mapping for SWTCL to the RS block
    if (r300->fs) {
        r300_vertex_shader_setup_wpos(r300);
    }
    memcpy(r300->vap_output_state.state, &vs->vap_out,
           sizeof(struct r300_vap_output_state));
    r300->vap_output_state.dirty = TRUE;

    /* The majority of the RS block bits is dependent on the vertex shader. */
    r300->rs_block_state.dirty = TRUE; /* Will be updated before the emission. */

    if (r300_screen(pipe->screen)->caps->has_tcl) {
        r300->vs_state.dirty = TRUE;
        r300->vs_state.size = vs->code.length + 9;

        r300->pvs_flush.dirty = TRUE;

        r300->dirty_state |= R300_NEW_VERTEX_SHADER_CONSTANTS;
    } else {
        draw_flush(r300->draw);
        draw_bind_vertex_shader(r300->draw,
                (struct draw_vertex_shader*)vs->draw_vs);
    }
}

static void r300_delete_vs_state(struct pipe_context* pipe, void* shader)
{
    struct r300_context* r300 = r300_context(pipe);
    struct r300_vertex_shader* vs = (struct r300_vertex_shader*)shader;

    if (r300_screen(pipe->screen)->caps->has_tcl) {
        rc_constants_destroy(&vs->code.constants);
    } else {
        draw_delete_vertex_shader(r300->draw,
                (struct draw_vertex_shader*)vs->draw_vs);
    }

    FREE((void*)vs->state.tokens);
    FREE(shader);
}

static void r300_set_constant_buffer(struct pipe_context *pipe,
                                     uint shader, uint index,
                                     struct pipe_resource *buf)
{
    struct r300_context* r300 = r300_context(pipe);
    struct r300_screen *r300screen = r300_screen(pipe->screen);
    struct pipe_transfer *tr;
    void *mapped;
    int max_size = 0;

    if (buf == NULL || buf->width0 == 0 ||
        (mapped = pipe_buffer_map(pipe, buf, PIPE_TRANSFER_READ, &tr)) == NULL)
    {
        r300->shader_constants[shader].count = 0;
        return;
    }

    assert((buf->width0 % 4 * sizeof(float)) == 0);

    /* Check the size of the constant buffer. */
    switch (shader) {
        case PIPE_SHADER_VERTEX:
            max_size = 256;
            break;
        case PIPE_SHADER_FRAGMENT:
            if (r300screen->caps->is_r500) {
                max_size = 256;
            /* XXX Implement emission of r400's extended constant buffer. */
            /*} else if (r300screen->caps->is_r400) {
                max_size = 64;*/
            } else {
                max_size = 32;
            }
            break;
        default:
            assert(0);
    }

    /* XXX Subtract immediates and RC_STATE_* variables. */
<<<<<<< HEAD
    if (buf->width0 > (sizeof(float) * 4 * max_size)) {
        debug_printf("r300: Max size of the constant buffer is "
=======
    if (buf->size > (sizeof(float) * 4 * max_size)) {
        fprintf(stderr, "r300: Max size of the constant buffer is "
>>>>>>> d97f6963
                      "%i*4 floats.\n", max_size);
        abort();
    }

    memcpy(r300->shader_constants[shader].constants, mapped, buf->width0);
    r300->shader_constants[shader].count = buf->width0 / (4 * sizeof(float));
    pipe_buffer_unmap(pipe, buf, tr);

    if (shader == PIPE_SHADER_VERTEX) {
        if (r300screen->caps->has_tcl) {
            r300->dirty_state |= R300_NEW_VERTEX_SHADER_CONSTANTS;
            r300->pvs_flush.dirty = TRUE;
        } else if (r300->draw) {
            draw_set_mapped_constant_buffer(r300->draw, PIPE_SHADER_VERTEX,
                0, r300->shader_constants[PIPE_SHADER_VERTEX].constants,
                buf->size);
        }
    } else if (shader == PIPE_SHADER_FRAGMENT) {
        r300->dirty_state |= R300_NEW_FRAGMENT_SHADER_CONSTANTS;
    }
}

void r300_init_state_functions(struct r300_context* r300)
{
    r300->context.create_blend_state = r300_create_blend_state;
    r300->context.bind_blend_state = r300_bind_blend_state;
    r300->context.delete_blend_state = r300_delete_blend_state;

    r300->context.set_blend_color = r300_set_blend_color;

    r300->context.set_clip_state = r300_set_clip_state;

    r300->context.set_constant_buffer = r300_set_constant_buffer;

    r300->context.create_depth_stencil_alpha_state = r300_create_dsa_state;
    r300->context.bind_depth_stencil_alpha_state = r300_bind_dsa_state;
    r300->context.delete_depth_stencil_alpha_state = r300_delete_dsa_state;

    r300->context.set_stencil_ref = r300_set_stencil_ref;

    r300->context.set_framebuffer_state = r300_set_framebuffer_state;

    r300->context.create_fs_state = r300_create_fs_state;
    r300->context.bind_fs_state = r300_bind_fs_state;
    r300->context.delete_fs_state = r300_delete_fs_state;

    r300->context.set_polygon_stipple = r300_set_polygon_stipple;

    r300->context.create_rasterizer_state = r300_create_rs_state;
    r300->context.bind_rasterizer_state = r300_bind_rs_state;
    r300->context.delete_rasterizer_state = r300_delete_rs_state;

    r300->context.create_sampler_state = r300_create_sampler_state;
    r300->context.bind_fragment_sampler_states = r300_bind_sampler_states;
    r300->context.bind_vertex_sampler_states = r300_lacks_vertex_textures;
    r300->context.delete_sampler_state = r300_delete_sampler_state;

    r300->context.set_fragment_sampler_views = r300_set_fragment_sampler_views;
    r300->context.create_sampler_view = r300_create_sampler_view;
    r300->context.sampler_view_destroy = r300_sampler_view_destroy;

    r300->context.set_scissor_state = r300_set_scissor_state;

    r300->context.set_viewport_state = r300_set_viewport_state;

    r300->context.set_vertex_buffers = r300_set_vertex_buffers;

    r300->context.create_vertex_elements_state = r300_create_vertex_elements_state;
    r300->context.bind_vertex_elements_state = r300_bind_vertex_elements_state;
    r300->context.delete_vertex_elements_state = r300_delete_vertex_elements_state;

    r300->context.create_vs_state = r300_create_vs_state;
    r300->context.bind_vs_state = r300_bind_vs_state;
    r300->context.delete_vs_state = r300_delete_vs_state;
}<|MERGE_RESOLUTION|>--- conflicted
+++ resolved
@@ -1351,13 +1351,8 @@
     }
 
     /* XXX Subtract immediates and RC_STATE_* variables. */
-<<<<<<< HEAD
     if (buf->width0 > (sizeof(float) * 4 * max_size)) {
-        debug_printf("r300: Max size of the constant buffer is "
-=======
-    if (buf->size > (sizeof(float) * 4 * max_size)) {
         fprintf(stderr, "r300: Max size of the constant buffer is "
->>>>>>> d97f6963
                       "%i*4 floats.\n", max_size);
         abort();
     }
