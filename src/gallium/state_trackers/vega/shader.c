/**************************************************************************
 *
 * Copyright 2009 VMware, Inc.  All Rights Reserved.
 *
 * Permission is hereby granted, free of charge, to any person obtaining a
 * copy of this software and associated documentation files (the
 * "Software"), to deal in the Software without restriction, including
 * without limitation the rights to use, copy, modify, merge, publish,
 * distribute, sub license, and/or sell copies of the Software, and to
 * permit persons to whom the Software is furnished to do so, subject to
 * the following conditions:
 *
 * The above copyright notice and this permission notice (including the
 * next paragraph) shall be included in all copies or substantial portions
 * of the Software.
 *
 * THE SOFTWARE IS PROVIDED "AS IS", WITHOUT WARRANTY OF ANY KIND, EXPRESS
 * OR IMPLIED, INCLUDING BUT NOT LIMITED TO THE WARRANTIES OF
 * MERCHANTABILITY, FITNESS FOR A PARTICULAR PURPOSE AND NON-INFRINGEMENT.
 * IN NO EVENT SHALL VMWARE AND/OR ITS SUPPLIERS BE LIABLE FOR
 * ANY CLAIM, DAMAGES OR OTHER LIABILITY, WHETHER IN AN ACTION OF CONTRACT,
 * TORT OR OTHERWISE, ARISING FROM, OUT OF OR IN CONNECTION WITH THE
 * SOFTWARE OR THE USE OR OTHER DEALINGS IN THE SOFTWARE.
 *
 **************************************************************************/

#include "shader.h"

#include "vg_context.h"
#include "shaders_cache.h"
#include "paint.h"
#include "mask.h"
#include "image.h"

#include "pipe/p_context.h"
#include "pipe/p_screen.h"
#include "pipe/p_state.h"
#include "util/u_inlines.h"
#include "util/u_memory.h"

#define MAX_CONSTANTS 20

struct shader {
   struct vg_context *context;

   VGboolean masking;
   struct vg_paint *paint;
   struct vg_image *image;

   VGboolean drawing_image;
   VGImageMode image_mode;

   float constants[MAX_CONSTANTS];
   struct pipe_resource *cbuf;
   struct pipe_shader_state fs_state;
   void *fs;
};

struct shader * shader_create(struct vg_context *ctx)
{
   struct shader *shader = 0;

   shader = CALLOC_STRUCT(shader);
   shader->context = ctx;

   return shader;
}

void shader_destroy(struct shader *shader)
{
   free(shader);
}

void shader_set_masking(struct shader *shader, VGboolean set)
{
   shader->masking = set;
}

VGboolean shader_is_masking(struct shader *shader)
{
   return shader->masking;
}

void shader_set_paint(struct shader *shader, struct vg_paint *paint)
{
   shader->paint = paint;
}

struct vg_paint * shader_paint(struct shader *shader)
{
   return shader->paint;
}


static void setup_constant_buffer(struct shader *shader)
{
   struct vg_context *ctx = shader->context;
   struct pipe_context *pipe = shader->context->pipe;
   struct pipe_resource **cbuf = &shader->cbuf;
   VGint param_bytes = paint_constant_buffer_size(shader->paint);
   float temp_buf[MAX_CONSTANTS];

   assert(param_bytes <= sizeof(temp_buf));
   paint_fill_constant_buffer(shader->paint, temp_buf);

   if (*cbuf == NULL ||
       memcmp(temp_buf, shader->constants, param_bytes) != 0)
   {
      pipe_resource_reference(cbuf, NULL);

      memcpy(shader->constants, temp_buf, param_bytes);
      *cbuf = pipe_user_buffer_create(pipe->screen,
                                      &shader->constants,
                                      sizeof(shader->constants),
				      PIPE_BUFFER_USAGE_VERTEX);
   }

   ctx->pipe->set_constant_buffer(ctx->pipe, PIPE_SHADER_FRAGMENT, 0, *cbuf);
}

static VGint blend_bind_samplers(struct vg_context *ctx,
                                 struct pipe_sampler_state **samplers,
<<<<<<< HEAD
                                 struct pipe_resource **textures)
=======
                                 struct pipe_sampler_view **sampler_views)
>>>>>>> 12deb9e6
{
   VGBlendMode bmode = ctx->state.vg.blend_mode;

   if (bmode == VG_BLEND_MULTIPLY ||
       bmode == VG_BLEND_SCREEN ||
       bmode == VG_BLEND_DARKEN ||
       bmode == VG_BLEND_LIGHTEN) {
      struct st_framebuffer *stfb = ctx->draw_buffer;

      vg_prepare_blend_surface(ctx);

      samplers[2] = &ctx->blend_sampler;
      sampler_views[2] = stfb->blend_texture_view;

      if (!samplers[0] || !sampler_views[0]) {
         samplers[0] = samplers[2];
         sampler_views[0] = sampler_views[2];
      }
      if (!samplers[1] || !sampler_views[1]) {
         samplers[1] = samplers[0];
         sampler_views[1] = sampler_views[0];
      }

      return 1;
   }
   return 0;
}

static void setup_samplers(struct shader *shader)
{
   struct pipe_sampler_state *samplers[PIPE_MAX_SAMPLERS];
<<<<<<< HEAD
   struct pipe_resource *textures[PIPE_MAX_SAMPLERS];
=======
   struct pipe_sampler_view *sampler_views[PIPE_MAX_SAMPLERS];
>>>>>>> 12deb9e6
   struct vg_context *ctx = shader->context;
   /* a little wonky: we use the num as a boolean that just says
    * whether any sampler/textures have been set. the actual numbering
    * for samplers is always the same:
    * 0 - paint sampler/texture for gradient/pattern
    * 1 - mask sampler/texture
    * 2 - blend sampler/texture
    * 3 - image sampler/texture
    * */
   VGint num = 0;

   samplers[0] = NULL;
   samplers[1] = NULL;
   samplers[2] = NULL;
   samplers[3] = NULL;
   sampler_views[0] = NULL;
   sampler_views[1] = NULL;
   sampler_views[2] = NULL;
   sampler_views[3] = NULL;

   num += paint_bind_samplers(shader->paint, samplers, sampler_views);
   num += mask_bind_samplers(samplers, sampler_views);
   num += blend_bind_samplers(ctx, samplers, sampler_views);
   if (shader->drawing_image && shader->image)
      num += image_bind_samplers(shader->image, samplers, sampler_views);

   if (num) {
      cso_set_samplers(ctx->cso_context, 4, (const struct pipe_sampler_state **)samplers);
      cso_set_fragment_sampler_views(ctx->cso_context, 4, sampler_views);
   }
}

static INLINE VGboolean is_format_bw(struct shader *shader)
{
#if 0
   struct vg_context *ctx = shader->context;
   struct st_framebuffer *stfb = ctx->draw_buffer;
#endif

   if (shader->drawing_image && shader->image) {
      if (shader->image->format == VG_BW_1)
         return VG_TRUE;
   }

   return VG_FALSE;
}

static void setup_shader_program(struct shader *shader)
{
   struct vg_context *ctx = shader->context;
   VGint shader_id = 0;
   VGBlendMode blend_mode = ctx->state.vg.blend_mode;
   VGboolean black_white = is_format_bw(shader);

   /* 1st stage: fill */
   if (!shader->drawing_image ||
       (shader->image_mode == VG_DRAW_IMAGE_MULTIPLY || shader->image_mode == VG_DRAW_IMAGE_STENCIL)) {
      switch(paint_type(shader->paint)) {
      case VG_PAINT_TYPE_COLOR:
         shader_id |= VEGA_SOLID_FILL_SHADER;
         break;
      case VG_PAINT_TYPE_LINEAR_GRADIENT:
         shader_id |= VEGA_LINEAR_GRADIENT_SHADER;
         break;
      case VG_PAINT_TYPE_RADIAL_GRADIENT:
         shader_id |= VEGA_RADIAL_GRADIENT_SHADER;
         break;
      case VG_PAINT_TYPE_PATTERN:
         shader_id |= VEGA_PATTERN_SHADER;
         break;

      default:
         abort();
      }
   }

   /* second stage image */
   if (shader->drawing_image) {
      switch(shader->image_mode) {
      case VG_DRAW_IMAGE_NORMAL:
         shader_id |= VEGA_IMAGE_NORMAL_SHADER;
         break;
      case VG_DRAW_IMAGE_MULTIPLY:
         shader_id |= VEGA_IMAGE_MULTIPLY_SHADER;
         break;
      case VG_DRAW_IMAGE_STENCIL:
         shader_id |= VEGA_IMAGE_STENCIL_SHADER;
         break;
      default:
         debug_printf("Unknown image mode!");
      }
   }

   if (shader->masking)
      shader_id |= VEGA_MASK_SHADER;

   switch(blend_mode) {
   case VG_BLEND_MULTIPLY:
      shader_id |= VEGA_BLEND_MULTIPLY_SHADER;
      break;
   case VG_BLEND_SCREEN:
      shader_id |= VEGA_BLEND_SCREEN_SHADER;
      break;
   case VG_BLEND_DARKEN:
      shader_id |= VEGA_BLEND_DARKEN_SHADER;
      break;
   case VG_BLEND_LIGHTEN:
      shader_id |= VEGA_BLEND_LIGHTEN_SHADER;
      break;
   default:
      /* handled by pipe_blend_state */
      break;
   }

   if (black_white)
      shader_id |= VEGA_BW_SHADER;

   shader->fs = shaders_cache_fill(ctx->sc, shader_id);
   cso_set_fragment_shader_handle(ctx->cso_context, shader->fs);
}


void shader_bind(struct shader *shader)
{
   /* first resolve the real paint type */
   paint_resolve_type(shader->paint);

   setup_constant_buffer(shader);
   setup_samplers(shader);
   setup_shader_program(shader);
}

void shader_set_image_mode(struct shader *shader, VGImageMode image_mode)
{
   shader->image_mode = image_mode;
}

VGImageMode shader_image_mode(struct shader *shader)
{
   return shader->image_mode;
}

void shader_set_drawing_image(struct shader *shader, VGboolean drawing_image)
{
   shader->drawing_image = drawing_image;
}

VGboolean shader_drawing_image(struct shader *shader)
{
   return shader->drawing_image;
}

void shader_set_image(struct shader *shader, struct vg_image *img)
{
   shader->image = img;
}<|MERGE_RESOLUTION|>--- conflicted
+++ resolved
@@ -120,11 +120,7 @@
 
 static VGint blend_bind_samplers(struct vg_context *ctx,
                                  struct pipe_sampler_state **samplers,
-<<<<<<< HEAD
-                                 struct pipe_resource **textures)
-=======
                                  struct pipe_sampler_view **sampler_views)
->>>>>>> 12deb9e6
 {
    VGBlendMode bmode = ctx->state.vg.blend_mode;
 
@@ -156,11 +152,7 @@
 static void setup_samplers(struct shader *shader)
 {
    struct pipe_sampler_state *samplers[PIPE_MAX_SAMPLERS];
-<<<<<<< HEAD
-   struct pipe_resource *textures[PIPE_MAX_SAMPLERS];
-=======
    struct pipe_sampler_view *sampler_views[PIPE_MAX_SAMPLERS];
->>>>>>> 12deb9e6
    struct vg_context *ctx = shader->context;
    /* a little wonky: we use the num as a boolean that just says
     * whether any sampler/textures have been set. the actual numbering
