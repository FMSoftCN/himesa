--- conflicted
+++ resolved
@@ -283,26 +283,16 @@
     */
    if (screen->is_format_supported(screen, PIPE_FORMAT_S8_USCALED_Z24_UNORM,
                                    PIPE_TEXTURE_2D, 
-<<<<<<< HEAD
                                    PIPE_BIND_DEPTH_STENCIL, 0) &&
-       screen->is_format_supported(screen, PIPE_FORMAT_S8Z24_UNORM,
-=======
-                                   PIPE_TEXTURE_USAGE_DEPTH_STENCIL, 0) &&
        screen->is_format_supported(screen, PIPE_FORMAT_S8_USCALED_Z24_UNORM,
->>>>>>> d97f6963
                                    PIPE_TEXTURE_2D, 
                                    PIPE_BIND_SAMPLER_VIEW, 0)) {
       ctx->Extensions.EXT_packed_depth_stencil = GL_TRUE;
    }
    else if (screen->is_format_supported(screen, PIPE_FORMAT_Z24_UNORM_S8_USCALED,
                                         PIPE_TEXTURE_2D, 
-<<<<<<< HEAD
                                         PIPE_BIND_DEPTH_STENCIL, 0) &&
             screen->is_format_supported(screen, PIPE_FORMAT_Z24S8_UNORM,
-=======
-                                        PIPE_TEXTURE_USAGE_DEPTH_STENCIL, 0) &&
-            screen->is_format_supported(screen, PIPE_FORMAT_Z24_UNORM_S8_USCALED,
->>>>>>> d97f6963
                                         PIPE_TEXTURE_2D, 
                                         PIPE_BIND_SAMPLER_VIEW, 0)) {
       ctx->Extensions.EXT_packed_depth_stencil = GL_TRUE;
