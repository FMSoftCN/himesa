/**************************************************************************
 * 
 * Copyright 2003 Tungsten Graphics, Inc., Cedar Park, Texas.
 * All Rights Reserved.
 * 
 * Permission is hereby granted, free of charge, to any person obtaining a
 * copy of this software and associated documentation files (the
 * "Software"), to deal in the Software without restriction, including
 * without limitation the rights to use, copy, modify, merge, publish,
 * distribute, sub license, and/or sell copies of the Software, and to
 * permit persons to whom the Software is furnished to do so, subject to
 * the following conditions:
 * 
 * The above copyright notice and this permission notice (including the
 * next paragraph) shall be included in all copies or substantial portions
 * of the Software.
 * 
 * THE SOFTWARE IS PROVIDED "AS IS", WITHOUT WARRANTY OF ANY KIND, EXPRESS
 * OR IMPLIED, INCLUDING BUT NOT LIMITED TO THE WARRANTIES OF
 * MERCHANTABILITY, FITNESS FOR A PARTICULAR PURPOSE AND NON-INFRINGEMENT.
 * IN NO EVENT SHALL TUNGSTEN GRAPHICS AND/OR ITS SUPPLIERS BE LIABLE FOR
 * ANY CLAIM, DAMAGES OR OTHER LIABILITY, WHETHER IN AN ACTION OF CONTRACT,
 * TORT OR OTHERWISE, ARISING FROM, OUT OF OR IN CONNECTION WITH THE
 * SOFTWARE OR THE USE OR OTHER DEALINGS IN THE SOFTWARE.
 * 
 **************************************************************************/

 /*
  * Authors:
  *   Keith Whitwell <keith@tungstengraphics.com>
  */
    

#ifndef ST_PROGRAM_H
#define ST_PROGRAM_H

#include "main/mtypes.h"
#include "shader/program.h"
#include "pipe/p_shader_tokens.h"


struct cso_fragment_shader;
struct cso_vertex_shader;
struct translated_vertex_program;
struct translated_geometry_program;


/**
 * Derived from Mesa gl_fragment_program:
 */
struct st_fragment_program
{
   struct gl_fragment_program Base;
   GLuint serialNo;

   GLuint input_to_slot[FRAG_ATTRIB_MAX];  /**< Maps FRAG_ATTRIB_x to slot */
   GLuint num_input_slots;

   /** map FP input back to VP/GP output */
   GLuint input_map[PIPE_MAX_SHADER_INPUTS];

   ubyte input_semantic_name[PIPE_MAX_SHADER_INPUTS];
   ubyte input_semantic_index[PIPE_MAX_SHADER_INPUTS];

   struct pipe_shader_state state;
   void *driver_shader;

<<<<<<< HEAD
   GLuint param_state;

   /** List of vertex programs which have been translated such that their
    * outputs match this fragment program's inputs.
    */
   struct translated_vertex_program *vertex_programs;
   struct translated_geometry_program *geometry_programs;

=======
>>>>>>> cad14c25
   /** Program prefixed with glBitmap prologue */
   struct st_fragment_program *bitmap_program;
   uint bitmap_sampler;
};



struct st_vp_varient_key
{
   char dummy;                  /* currently unused */
};


/**
 * This represents a vertex program, especially translated to match
 * the inputs of a particular fragment shader.
 */
struct st_vp_varient
{
   /* Parameters which generated this translated version of a vertex
    * shader:
    */
   struct st_vp_varient_key key;

   /** TGSI tokens -- why?
    */
   struct pipe_shader_state state;

   /** Driver's compiled shader */
   void *driver_shader;

   /** For using our private draw module (glRasterPos) */
   struct draw_vertex_shader *draw_shader;

   /** Next in linked list */
   struct st_vp_varient *next;  
};




/**
 * Derived from Mesa gl_vertex_program:
 */
struct st_vertex_program
{
   struct gl_vertex_program Base;  /**< The Mesa vertex program */
   GLuint serialNo, lastSerialNo;

   /** maps a Mesa VERT_ATTRIB_x to a packed TGSI input index */
   GLuint input_to_index[VERT_ATTRIB_MAX];
   /** maps a TGSI input index back to a Mesa VERT_ATTRIB_x */
   GLuint index_to_input[PIPE_MAX_SHADER_INPUTS];
   GLuint num_inputs;

   /** Maps VERT_RESULT_x to slot */
   GLuint result_to_output[VERT_RESULT_MAX];
   ubyte output_semantic_name[VERT_RESULT_MAX];
   ubyte output_semantic_index[VERT_RESULT_MAX];
   GLuint num_outputs;

   /** List of translated varients of this vertex program.
    */
   struct st_vp_varient *varients;
};


/**
 * Derived from Mesa gl_geometry_program:
 */
struct st_geometry_program
{
   struct gl_geometry_program Base;  /**< The Mesa geometry program */
   GLuint serialNo;

   /** map GP input back to VP output */
   GLuint input_map[PIPE_MAX_SHADER_INPUTS];

   /** maps a Mesa GEOM_ATTRIB_x to a packed TGSI input index */
   GLuint input_to_index[GEOM_ATTRIB_MAX];
   /** maps a TGSI input index back to a Mesa GEOM_ATTRIB_x */
   GLuint index_to_input[PIPE_MAX_SHADER_INPUTS];

   GLuint num_inputs;

   GLuint input_to_slot[GEOM_ATTRIB_MAX];  /**< Maps GEOM_ATTRIB_x to slot */
   GLuint num_input_slots;

   ubyte input_semantic_name[PIPE_MAX_SHADER_INPUTS];
   ubyte input_semantic_index[PIPE_MAX_SHADER_INPUTS];

   struct translated_vertex_program *vertex_programs;

   struct pipe_geometry_shader_state state;
   void *driver_shader;

   struct draw_geometry_shader *draw_shader;

   GLuint param_state;
};


static INLINE struct st_fragment_program *
st_fragment_program( struct gl_fragment_program *fp )
{
   return (struct st_fragment_program *)fp;
}


static INLINE struct st_vertex_program *
st_vertex_program( struct gl_vertex_program *vp )
{
   return (struct st_vertex_program *)vp;
}


static INLINE struct st_geometry_program *
st_geometry_program( struct gl_geometry_program *vp )
{
   return (struct st_geometry_program *)vp;
}

static INLINE void
st_reference_vertprog(struct st_context *st,
                      struct st_vertex_program **ptr,
                      struct st_vertex_program *prog)
{
   _mesa_reference_program(st->ctx,
                           (struct gl_program **) ptr,
                           (struct gl_program *) prog);
}

static INLINE void
st_reference_geomprog(struct st_context *st,
                      struct st_geometry_program **ptr,
                      struct st_geometry_program *prog)
{
   _mesa_reference_program(st->ctx,
                           (struct gl_program **) ptr,
                           (struct gl_program *) prog);
}

static INLINE void
st_reference_fragprog(struct st_context *st,
                      struct st_fragment_program **ptr,
                      struct st_fragment_program *prog)
{
   _mesa_reference_program(st->ctx,
                           (struct gl_program **) ptr,
                           (struct gl_program *) prog);
}


extern void
st_translate_fragment_program(struct st_context *st,
                              struct st_fragment_program *fp,
                              const GLuint inputMapping[]);


/* Called after program string change, discard all previous
 * compilation results.
 */
extern void
<<<<<<< HEAD
st_translate_geometry_program(struct st_context *st,
                              struct st_geometry_program *stgp,
                              const GLuint inputMapping[],
                              const GLuint outputMapping[],
                              const ubyte *outputSemanticName,
                              const ubyte *outputSemanticIndex);

extern void
=======
st_prepare_vertex_program(struct st_context *st,
                          struct st_vertex_program *stvp);

extern struct st_vp_varient *
>>>>>>> cad14c25
st_translate_vertex_program(struct st_context *st,
                            struct st_vertex_program *stvp,
                            const struct st_vp_varient_key *key);

void
st_vp_release_varients( struct st_context *st,
                        struct st_vertex_program *stvp );

extern void
st_print_shaders(GLcontext *ctx);


#endif<|MERGE_RESOLUTION|>--- conflicted
+++ resolved
@@ -65,17 +65,6 @@
    struct pipe_shader_state state;
    void *driver_shader;
 
-<<<<<<< HEAD
-   GLuint param_state;
-
-   /** List of vertex programs which have been translated such that their
-    * outputs match this fragment program's inputs.
-    */
-   struct translated_vertex_program *vertex_programs;
-   struct translated_geometry_program *geometry_programs;
-
-=======
->>>>>>> cad14c25
    /** Program prefixed with glBitmap prologue */
    struct st_fragment_program *bitmap_program;
    uint bitmap_sampler;
@@ -235,11 +224,7 @@
                               const GLuint inputMapping[]);
 
 
-/* Called after program string change, discard all previous
- * compilation results.
- */
-extern void
-<<<<<<< HEAD
+extern void
 st_translate_geometry_program(struct st_context *st,
                               struct st_geometry_program *stgp,
                               const GLuint inputMapping[],
@@ -247,13 +232,14 @@
                               const ubyte *outputSemanticName,
                               const ubyte *outputSemanticIndex);
 
-extern void
-=======
+/* Called after program string change, discard all previous
+ * compilation results.
+ */
+extern void
 st_prepare_vertex_program(struct st_context *st,
                           struct st_vertex_program *stvp);
 
 extern struct st_vp_varient *
->>>>>>> cad14c25
 st_translate_vertex_program(struct st_context *st,
                             struct st_vertex_program *stvp,
                             const struct st_vp_varient_key *key);
