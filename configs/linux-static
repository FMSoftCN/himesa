--- conflicted
+++ resolved
@@ -22,11 +22,6 @@
 GLW_LIB_DEPS = 
 
 # Need to specify all libraries we may need
-<<<<<<< HEAD
-APP_LIB_DEPS = $(EXTRA_LIB_PATH) -lX11 -lXext -lXmu -lXt -lXi -lpthread \
-	-lstdc++ -lm
-=======
 APP_LIB_DEPS = -L$(TOP)/$(LIB_DIR) -l$(GLUT_LIB) -l$(GLU_LIB) -Wl,--start-group \
 	-l$(GL_LIB) $(TOP)/src/mesa/pipe/softpipe/libsoftpipe.a -Wl,--end-group -lm \
-	-L/usr/X11R6/lib/ -lX11 -lXmu -lXi -lpthread
->>>>>>> e6887a57
+	-L/usr/X11R6/lib/ -lX11 -lXext -lXmu -lXi -lpthread
