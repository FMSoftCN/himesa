--- conflicted
+++ resolved
@@ -36,7 +36,8 @@
 #include "i915_reg.h"
 #include "i915_context.h"
 
-#include "program_instruction.h"
+#include "prog_instruction.h"
+#include "prog_parameter.h"
 #include "program.h"
 #include "programopt.h"
 
@@ -129,97 +130,9 @@
    }
    else if (target == GL_VERTEX_PROGRAM_ARB) {
 
-<<<<<<< HEAD
-   fprintf(stderr, "%s: out of constants\n", __FUNCTION__);
-   p->error = 1;
-   return 0;
-}
-
-
-
-void
-i915_program_error(struct i915_fragment_program *p, const char *msg)
-{
-   _mesa_problem(NULL, "i915_program_error: %s", msg);
-   p->error = 1;
-}
-
-
-void
-i915_init_program(struct i915_context *i915, struct i915_fragment_program *p)
-{
-   GLcontext *ctx = &i915->intel.ctx;
-   TNLcontext *tnl = TNL_CONTEXT(ctx);
-
-   p->translated = 0;
-   p->params_uptodate = 0;
-   p->on_hardware = 0;
-   p->error = 0;
-
-   p->nr_tex_indirect = 1;      /* correct? */
-   p->nr_tex_insn = 0;
-   p->nr_alu_insn = 0;
-   p->nr_decl_insn = 0;
-
-   p->ctx = ctx;
-   memset(p->constant_flags, 0, sizeof(p->constant_flags));
-
-   p->nr_constants = 0;
-   p->csr = p->program;
-   p->decl = p->declarations;
-   p->decl_s = 0;
-   p->decl_t = 0;
-   p->temp_flag = 0xffff000;
-   p->utemp_flag = ~0x7;
-   p->wpos_tex = -1;
-   p->depth_written = 0;
-   p->nr_params = 0;
-
-   p->src_texture = UREG_BAD;
-   p->src_previous = UREG(REG_TYPE_T, T_DIFFUSE);
-   p->last_tex_stage = 0;
-   p->VB = &tnl->vb;
-
-   *(p->decl++) = _3DSTATE_PIXEL_SHADER_PROGRAM;
-}
-
-
-void
-i915_fini_program(struct i915_fragment_program *p)
-{
-   GLuint program_size = p->csr - p->program;
-   GLuint decl_size = p->decl - p->declarations;
-
-   if (p->nr_tex_indirect > I915_MAX_TEX_INDIRECT)
-      i915_program_error(p, "Exceeded max nr indirect texture lookups");
-
-   if (p->nr_tex_insn > I915_MAX_TEX_INSN)
-      i915_program_error(p, "Exceeded max TEX instructions");
-
-   if (p->nr_alu_insn > I915_MAX_ALU_INSN)
-      i915_program_error(p, "Exceeded max ALU instructions");
-
-   if (p->nr_decl_insn > I915_MAX_DECL_INSN)
-      i915_program_error(p, "Exceeded max DECL instructions");
-
-   if (p->error) {
-      p->FragProg.Base.NumNativeInstructions = 0;
-      p->FragProg.Base.NumNativeAluInstructions = 0;
-      p->FragProg.Base.NumNativeTexInstructions = 0;
-      p->FragProg.Base.NumNativeTexIndirections = 0;
-   }
-   else {
-      p->FragProg.Base.NumNativeInstructions = (p->nr_alu_insn +
-                                                p->nr_tex_insn +
-                                                p->nr_decl_insn);
-      p->FragProg.Base.NumNativeAluInstructions = p->nr_alu_insn;
-      p->FragProg.Base.NumNativeTexInstructions = p->nr_tex_insn;
-      p->FragProg.Base.NumNativeTexIndirections = p->nr_tex_indirect;
-=======
       /* Also tell tnl about it:
        */
       _tnl_program_string(ctx, target, prog);
->>>>>>> a8627ac1
    }
 }
 
