/**************************************************************************
 * 
 * Copyright 2007 Tungsten Graphics, Inc., Cedar Park, Texas.
 * All Rights Reserved.
 * 
 * Permission is hereby granted, free of charge, to any person obtaining a
 * copy of this software and associated documentation files (the
 * "Software"), to deal in the Software without restriction, including
 * without limitation the rights to use, copy, modify, merge, publish,
 * distribute, sub license, and/or sell copies of the Software, and to
 * permit persons to whom the Software is furnished to do so, subject to
 * the following conditions:
 * 
 * The above copyright notice and this permission notice (including the
 * next paragraph) shall be included in all copies or substantial portions
 * of the Software.
 * 
 * THE SOFTWARE IS PROVIDED "AS IS", WITHOUT WARRANTY OF ANY KIND, EXPRESS
 * OR IMPLIED, INCLUDING BUT NOT LIMITED TO THE WARRANTIES OF
 * MERCHANTABILITY, FITNESS FOR A PARTICULAR PURPOSE AND NON-INFRINGEMENT.
 * IN NO EVENT SHALL TUNGSTEN GRAPHICS AND/OR ITS SUPPLIERS BE LIABLE FOR
 * ANY CLAIM, DAMAGES OR OTHER LIABILITY, WHETHER IN AN ACTION OF CONTRACT,
 * TORT OR OTHERWISE, ARISING FROM, OUT OF OR IN CONNECTION WITH THE
 * SOFTWARE OR THE USE OR OTHER DEALINGS IN THE SOFTWARE.
 * 
 **************************************************************************/
 /*
  * Authors:
  *   Keith Whitwell <keith@tungstengraphics.com>
  *   Brian Paul
  */


#include "main/imports.h"
#include "main/mtypes.h"
#include "shader/prog_print.h"
#include "shader/programopt.h"

#include "pipe/p_context.h"
#include "pipe/p_defines.h"
#include "pipe/p_shader_tokens.h"
#include "draw/draw_context.h"
#include "tgsi/tgsi_dump.h"

#include "st_debug.h"
#include "st_context.h"
#include "st_atom.h"
#include "st_program.h"
#include "st_mesa_to_tgsi.h"
#include "cso_cache/cso_context.h"

<<<<<<< HEAD
=======
   /* Clean out any old compilations:
    */
void
st_vp_release_varients( struct st_context *st,
                        struct st_vertex_program *stvp )
{
   struct st_vp_varient *vpv;

   for (vpv = stvp->varients; vpv; ) {
      struct st_vp_varient *next = vpv->next;

      if (vpv->driver_shader) 
         cso_delete_vertex_shader(st->cso_context, vpv->driver_shader);
      
      if (vpv->draw_shader)
         draw_delete_vertex_shader( st->draw, vpv->draw_shader );
      
      if (vpv->state.tokens)
         st_free_tokens(vpv->state.tokens);
      
      FREE( vpv );

      vpv = next;
   }

   stvp->varients = NULL;
}




>>>>>>> cad14c25
/**
 * Translate a Mesa vertex shader into a TGSI shader.
 * \param outputMapping  to map vertex program output registers (VERT_RESULT_x)
 *       to TGSI output slots
 * \param tokensOut  destination for TGSI tokens
 * \return  pointer to cached pipe_shader object.
 */
void
st_prepare_vertex_program(struct st_context *st,
                            struct st_vertex_program *stvp)
{
   GLuint attr;

   stvp->num_inputs = 0;
   stvp->num_outputs = 0;

   if (stvp->Base.IsPositionInvariant)
      _mesa_insert_mvp_code(st->ctx, &stvp->Base);

   /*
    * Determine number of inputs, the mappings between VERT_ATTRIB_x
    * and TGSI generic input indexes, plus input attrib semantic info.
    */
   for (attr = 0; attr < VERT_ATTRIB_MAX; attr++) {
      if (stvp->Base.Base.InputsRead & (1 << attr)) {
         stvp->input_to_index[attr] = stvp->num_inputs;
         stvp->index_to_input[stvp->num_inputs] = attr;
         stvp->num_inputs++;
      }
   }

   /* Compute mapping of vertex program outputs to slots.
    */
   for (attr = 0; attr < VERT_RESULT_MAX; attr++) {
<<<<<<< HEAD
      if (stvp->Base.Base.OutputsWritten & (1 << attr)) {
         GLuint slot;

         /* XXX
          * Pass in the fragment program's input's semantic info.
          * Use the generic semantic indexes from there, instead of
          * guessing below.
          */
         if (outputMapping) {
            slot = outputMapping[attr];
            assert(slot != ~0);
         }
         else {
            slot = vs_num_outputs;
            vs_num_outputs++;
            defaultOutputMapping[attr] = slot;
         }
=======
      if ((stvp->Base.Base.OutputsWritten & (1 << attr)) == 0) {
         stvp->result_to_output[attr] = ~0;
      }
      else {
         unsigned slot = stvp->num_outputs++;

         stvp->result_to_output[attr] = slot;
>>>>>>> cad14c25

         switch (attr) {
         case VERT_RESULT_HPOS:
            stvp->output_semantic_name[slot] = TGSI_SEMANTIC_POSITION;
            stvp->output_semantic_index[slot] = 0;
            break;
         case VERT_RESULT_COL0:
            stvp->output_semantic_name[slot] = TGSI_SEMANTIC_COLOR;
            stvp->output_semantic_index[slot] = 0;
            break;
         case VERT_RESULT_COL1:
            stvp->output_semantic_name[slot] = TGSI_SEMANTIC_COLOR;
            stvp->output_semantic_index[slot] = 1;
            break;
         case VERT_RESULT_BFC0:
            stvp->output_semantic_name[slot] = TGSI_SEMANTIC_BCOLOR;
            stvp->output_semantic_index[slot] = 0;
            break;
         case VERT_RESULT_BFC1:
            stvp->output_semantic_name[slot] = TGSI_SEMANTIC_BCOLOR;
            stvp->output_semantic_index[slot] = 1;
            break;
         case VERT_RESULT_FOGC:
            stvp->output_semantic_name[slot] = TGSI_SEMANTIC_FOG;
            stvp->output_semantic_index[slot] = 0;
            break;
         case VERT_RESULT_PSIZ:
            stvp->output_semantic_name[slot] = TGSI_SEMANTIC_PSIZE;
            stvp->output_semantic_index[slot] = 0;
            break;
         case VERT_RESULT_EDGE:
            assert(0);
            break;

         case VERT_RESULT_TEX0:
         case VERT_RESULT_TEX1:
         case VERT_RESULT_TEX2:
         case VERT_RESULT_TEX3:
         case VERT_RESULT_TEX4:
         case VERT_RESULT_TEX5:
         case VERT_RESULT_TEX6:
         case VERT_RESULT_TEX7:
            stvp->output_semantic_name[slot] = TGSI_SEMANTIC_GENERIC;
            stvp->output_semantic_index[slot] = attr - VERT_RESULT_TEX0;
            break;

         case VERT_RESULT_VAR0:
         default:
            assert(attr < VERT_RESULT_MAX);
            stvp->output_semantic_name[slot] = TGSI_SEMANTIC_GENERIC;
            stvp->output_semantic_index[slot] = (FRAG_ATTRIB_VAR0 - 
                                                FRAG_ATTRIB_TEX0 +
                                                attr - 
                                                VERT_RESULT_VAR0);
            break;
         }
      }
   }
}


struct st_vp_varient *
st_translate_vertex_program(struct st_context *st,
                            struct st_vertex_program *stvp,
                            const struct st_vp_varient_key *key)
{
   struct st_vp_varient *vpv = CALLOC_STRUCT(st_vp_varient);
   struct pipe_context *pipe = st->pipe;

   vpv->state.tokens = 
      st_translate_mesa_program(st->ctx,
                                TGSI_PROCESSOR_VERTEX,
                                &stvp->Base.Base,
                                /* inputs */
                                stvp->num_inputs,
                                stvp->input_to_index,
                                NULL, /* input semantic name */
                                NULL, /* input semantic index */
                                NULL,
                                /* outputs */
                                stvp->num_outputs,
                                stvp->result_to_output,
                                stvp->output_semantic_name,
                                stvp->output_semantic_index );

   vpv->driver_shader = pipe->create_vs_state(pipe, &vpv->state);

   if ((ST_DEBUG & DEBUG_TGSI) && (ST_DEBUG & DEBUG_MESA)) {
      _mesa_print_program(&stvp->Base.Base);
      debug_printf("\n");
   }

   if (ST_DEBUG & DEBUG_TGSI) {
      tgsi_dump( vpv->state.tokens, 0 );
      debug_printf("\n");
   }

   return vpv;
}



/**
 * Translate a Mesa fragment shader into a TGSI shader.
 * \param inputMapping  to map fragment program input registers to TGSI
 *                      input slots
 * \return  pointer to cached pipe_shader object.
 */
void
st_translate_fragment_program(struct st_context *st,
                              struct st_fragment_program *stfp,
                              const GLuint inputMapping[])
{
   struct pipe_context *pipe = st->pipe;
   GLuint outputMapping[FRAG_RESULT_MAX];
   GLuint defaultInputMapping[FRAG_ATTRIB_MAX];
   GLuint interpMode[16];  /* XXX size? */
   GLuint attr;
   const GLbitfield inputsRead = stfp->Base.Base.InputsRead;
   GLuint vslot = 0;

   uint fs_num_inputs = 0;

   ubyte fs_output_semantic_name[PIPE_MAX_SHADER_OUTPUTS];
   ubyte fs_output_semantic_index[PIPE_MAX_SHADER_OUTPUTS];
   uint fs_num_outputs = 0;

   /* which vertex output goes to the first fragment input: */
   if (inputsRead & FRAG_BIT_WPOS)
      vslot = 0;
   else
      vslot = 1;

   /*
    * Convert Mesa program inputs to TGSI input register semantics.
    */
   for (attr = 0; attr < FRAG_ATTRIB_MAX; attr++) {
      if (inputsRead & (1 << attr)) {
         const GLuint slot = fs_num_inputs;

         defaultInputMapping[attr] = slot;

         stfp->input_map[slot] = vslot++;

         fs_num_inputs++;

         switch (attr) {
         case FRAG_ATTRIB_WPOS:
            stfp->input_semantic_name[slot] = TGSI_SEMANTIC_POSITION;
            stfp->input_semantic_index[slot] = 0;
            interpMode[slot] = TGSI_INTERPOLATE_LINEAR;
            break;
         case FRAG_ATTRIB_COL0:
            stfp->input_semantic_name[slot] = TGSI_SEMANTIC_COLOR;
            stfp->input_semantic_index[slot] = 0;
            interpMode[slot] = TGSI_INTERPOLATE_LINEAR;
            break;
         case FRAG_ATTRIB_COL1:
            stfp->input_semantic_name[slot] = TGSI_SEMANTIC_COLOR;
            stfp->input_semantic_index[slot] = 1;
            interpMode[slot] = TGSI_INTERPOLATE_LINEAR;
            break;
         case FRAG_ATTRIB_FOGC:
            stfp->input_semantic_name[slot] = TGSI_SEMANTIC_FOG;
            stfp->input_semantic_index[slot] = 0;
            interpMode[slot] = TGSI_INTERPOLATE_PERSPECTIVE;
            break;
         case FRAG_ATTRIB_FACE:
            stfp->input_semantic_name[slot] = TGSI_SEMANTIC_FACE;
            stfp->input_semantic_index[slot] = 0;
            interpMode[slot] = TGSI_INTERPOLATE_CONSTANT;
            break;

            /* In most cases, there is nothing special about these
             * inputs, so adopt a convention to use the generic
             * semantic name and the mesa FRAG_ATTRIB_ number as the
             * index. 
             * 
             * All that is required is that the vertex shader labels
             * its own outputs similarly, and that the vertex shader
             * generates at least every output required by the
             * fragment shader plus fixed-function hardware (such as
             * BFC).
             * 
             * There is no requirement that semantic indexes start at
             * zero or be restricted to a particular range -- nobody
             * should be building tables based on semantic index.
             */
         case FRAG_ATTRIB_TEX0:
         case FRAG_ATTRIB_TEX1:
         case FRAG_ATTRIB_TEX2:
         case FRAG_ATTRIB_TEX3:
         case FRAG_ATTRIB_TEX4:
         case FRAG_ATTRIB_TEX5:
         case FRAG_ATTRIB_TEX6:
         case FRAG_ATTRIB_TEX7:
         case FRAG_ATTRIB_PNTC:
         case FRAG_ATTRIB_VAR0:
         default:
            /* Actually, let's try and zero-base this just for
             * readability of the generated TGSI.
             */
            assert(attr >= FRAG_ATTRIB_TEX0);
            stfp->input_semantic_index[slot] = (attr - FRAG_ATTRIB_TEX0);
            stfp->input_semantic_name[slot] = TGSI_SEMANTIC_GENERIC;
            interpMode[slot] = TGSI_INTERPOLATE_PERSPECTIVE;
            break;
         }
      }
   }

   /*
    * Semantics and mapping for outputs
    */
   {
      uint numColors = 0;
      GLbitfield64 outputsWritten = stfp->Base.Base.OutputsWritten;

      /* if z is written, emit that first */
      if (outputsWritten & (1 << FRAG_RESULT_DEPTH)) {
         fs_output_semantic_name[fs_num_outputs] = TGSI_SEMANTIC_POSITION;
         fs_output_semantic_index[fs_num_outputs] = 0;
         outputMapping[FRAG_RESULT_DEPTH] = fs_num_outputs;
         fs_num_outputs++;
         outputsWritten &= ~(1 << FRAG_RESULT_DEPTH);
      }

      /* handle remaning outputs (color) */
      for (attr = 0; attr < FRAG_RESULT_MAX; attr++) {
         if (outputsWritten & (1 << attr)) {
            switch (attr) {
            case FRAG_RESULT_DEPTH:
               /* handled above */
               assert(0);
               break;
            default:
               assert(attr == FRAG_RESULT_COLOR ||
                      (FRAG_RESULT_DATA0 <= attr && attr < FRAG_RESULT_MAX));
               fs_output_semantic_name[fs_num_outputs] = TGSI_SEMANTIC_COLOR;
               fs_output_semantic_index[fs_num_outputs] = numColors;
               outputMapping[attr] = fs_num_outputs;
               numColors++;
               break;
            }

            fs_num_outputs++;
         }
      }
   }

   if (!inputMapping)
      inputMapping = defaultInputMapping;

   stfp->state.tokens = 
      st_translate_mesa_program(st->ctx,
                                TGSI_PROCESSOR_FRAGMENT,
                                &stfp->Base.Base,
                                /* inputs */
                                fs_num_inputs,
                                inputMapping,
                                stfp->input_semantic_name,
                                stfp->input_semantic_index,
                                interpMode,
                                /* outputs */
                                fs_num_outputs,
                                outputMapping,
                                fs_output_semantic_name,
                                fs_output_semantic_index );

   stfp->driver_shader = pipe->create_fs_state(pipe, &stfp->state);

   if ((ST_DEBUG & DEBUG_TGSI) && (ST_DEBUG & DEBUG_MESA)) {
      _mesa_print_program(&stfp->Base.Base);
      debug_printf("\n");
   }

   if (ST_DEBUG & DEBUG_TGSI) {
      tgsi_dump( stfp->state.tokens, 0/*TGSI_DUMP_VERBOSE*/ );
      debug_printf("\n");
   }
}

void
st_translate_geometry_program(struct st_context *st,
                              struct st_geometry_program *stgp,
                              const GLuint inputMapping[],
                              const GLuint outputMapping[],
                              const ubyte *outputSemanticName,
                              const ubyte *outputSemanticIndex)
{
   struct pipe_context *pipe = st->pipe;
   GLuint defaultInputMapping[GEOM_ATTRIB_MAX];
   GLuint defaultOutputMapping[GEOM_RESULT_MAX];
   struct pipe_geometry_shader_state gs;
   GLuint attr;
   const GLbitfield inputsRead = stgp->Base.Base.InputsRead;
   GLuint vslot = 0;
   GLuint num_generic = 0;

   uint gs_num_inputs = 0;
   uint gs_builtin_inputs = 0;
   uint gs_array_offset = 0;

   ubyte gs_output_semantic_name[PIPE_MAX_SHADER_OUTPUTS];
   ubyte gs_output_semantic_index[PIPE_MAX_SHADER_OUTPUTS];
   uint gs_num_outputs = 0;

   GLbitfield input_flags[MAX_PROGRAM_INPUTS];
   GLbitfield output_flags[MAX_PROGRAM_OUTPUTS];

   GLint i;

   memset(&gs, 0, sizeof(gs));
   memset(input_flags, 0, sizeof(input_flags));
   memset(output_flags, 0, sizeof(output_flags));

   /* which vertex output goes to the first geometry input */
   if (inputsRead & GEOM_BIT_VERTICES)
      vslot = 0;
   else
      vslot = 1;

   /*
    * Convert Mesa program inputs to TGSI input register semantics.
    */
   for (attr = 0; attr < GEOM_ATTRIB_MAX; attr++) {
      if (inputsRead & (1 << attr)) {
         const GLuint slot = gs_num_inputs;

         gs_num_inputs++;

         defaultInputMapping[attr] = slot;

         stgp->input_map[slot + gs_array_offset] = vslot - gs_builtin_inputs;
         stgp->input_to_index[attr] = vslot;
         stgp->index_to_input[vslot] = attr;
         ++vslot;

         if (attr != GEOM_ATTRIB_VERTICES &&
             attr != GEOM_ATTRIB_PRIMITIVE_ID) {
            gs_array_offset += 2;
         } else
            ++gs_builtin_inputs;

#if 1
         debug_printf("input map at %d = %d\n",
                      slot + gs_array_offset, stgp->input_map[slot + gs_array_offset]);
#endif

         switch (attr) {
         case GEOM_ATTRIB_VERTICES:
            stgp->input_semantic_name[slot] = TGSI_SEMANTIC_VERTICES;
            stgp->input_semantic_index[slot] = 0;
            break;
         case GEOM_ATTRIB_PRIMITIVE_ID:
            stgp->input_semantic_name[slot] = TGSI_SEMANTIC_PRIMID;
            stgp->input_semantic_index[slot] = 0;
            break;
         case GEOM_ATTRIB_POSITION:
            stgp->input_semantic_name[slot] = TGSI_SEMANTIC_POSITION;
            stgp->input_semantic_index[slot] = 0;
            break;
         case GEOM_ATTRIB_COLOR0:
            stgp->input_semantic_name[slot] = TGSI_SEMANTIC_COLOR;
            stgp->input_semantic_index[slot] = 0;
            break;
         case GEOM_ATTRIB_COLOR1:
            stgp->input_semantic_name[slot] = TGSI_SEMANTIC_COLOR;
            stgp->input_semantic_index[slot] = 1;
            break;
         case GEOM_ATTRIB_FOG_FRAG_COORD:
            stgp->input_semantic_name[slot] = TGSI_SEMANTIC_FOG;
            stgp->input_semantic_index[slot] = 0;
            break;
         case GEOM_ATTRIB_TEX_COORD:
            stgp->input_semantic_name[slot] = TGSI_SEMANTIC_GENERIC;
            stgp->input_semantic_index[slot] = num_generic++;
            break;
         case GEOM_ATTRIB_VAR0:
            /* fall-through */
         default:
            stgp->input_semantic_name[slot] = TGSI_SEMANTIC_GENERIC;
            stgp->input_semantic_index[slot] = num_generic++;
         }

         input_flags[slot] = stgp->Base.Base.InputFlags[attr];
      }
   }

#if 0
   if (outputMapping && outputSemanticName) {
      printf("GEOM_RESULT  written  out_slot  semantic_name  semantic_index\n");
      for (attr = 0; attr < GEOM_RESULT_MAX; attr++) {
         printf("    %-2d          %c       %3d          %2d              %2d\n",
                attr,
                ((stgp->Base.Base.OutputsWritten & (1 << attr)) ? 'Y' : ' '),
                outputMapping[attr],
                outputSemanticName[attr],
                outputSemanticIndex[attr]);
      }
   }
#endif

   /* initialize output semantics to defaults */
   for (i = 0; i < PIPE_MAX_SHADER_OUTPUTS; i++) {
      gs_output_semantic_name[i] = TGSI_SEMANTIC_GENERIC;
      gs_output_semantic_index[i] = 0;
      output_flags[i] = 0x0;
   }

   num_generic = 0;
   /*
    * Determine number of outputs, the (default) output register
    * mapping and the semantic information for each output.
    */
   for (attr = 0; attr < GEOM_RESULT_MAX; attr++) {
      if (stgp->Base.Base.OutputsWritten & (1 << attr)) {
         GLuint slot;

         /* XXX
          * Pass in the fragment program's input's semantic info.
          * Use the generic semantic indexes from there, instead of
          * guessing below.
          */
         if (outputMapping) {
            slot = outputMapping[attr];
            assert(slot != ~0);
         }
         else {
            slot = gs_num_outputs;
            gs_num_outputs++;
            defaultOutputMapping[attr] = slot;
         }

         switch (attr) {
         case GEOM_RESULT_POS:
            assert(slot == 0);
            gs_output_semantic_name[slot] = TGSI_SEMANTIC_POSITION;
            gs_output_semantic_index[slot] = 0;
            break;
         case GEOM_RESULT_COL0:
            gs_output_semantic_name[slot] = TGSI_SEMANTIC_COLOR;
            gs_output_semantic_index[slot] = 0;
            break;
         case GEOM_RESULT_COL1:
            gs_output_semantic_name[slot] = TGSI_SEMANTIC_COLOR;
            gs_output_semantic_index[slot] = 1;
            break;
         case GEOM_RESULT_SCOL0:
            gs_output_semantic_name[slot] = TGSI_SEMANTIC_BCOLOR;
            gs_output_semantic_index[slot] = 0;
            break;
         case GEOM_RESULT_SCOL1:
            gs_output_semantic_name[slot] = TGSI_SEMANTIC_BCOLOR;
            gs_output_semantic_index[slot] = 1;
            break;
         case GEOM_RESULT_FOGC:
            gs_output_semantic_name[slot] = TGSI_SEMANTIC_FOG;
            gs_output_semantic_index[slot] = 0;
            break;
         case GEOM_RESULT_PSIZ:
            gs_output_semantic_name[slot] = TGSI_SEMANTIC_PSIZE;
            gs_output_semantic_index[slot] = 0;
            break;
         case GEOM_RESULT_TEX0:
         case GEOM_RESULT_TEX1:
         case GEOM_RESULT_TEX2:
         case GEOM_RESULT_TEX3:
         case GEOM_RESULT_TEX4:
         case GEOM_RESULT_TEX5:
         case GEOM_RESULT_TEX6:
         case GEOM_RESULT_TEX7:
            /* fall-through */
         case GEOM_RESULT_VAR0:
            /* fall-through */
         default:
            assert(slot < Elements(gs_output_semantic_name));
            if (outputSemanticName) {
               /* use provided semantic into */
               assert(outputSemanticName[attr] != TGSI_SEMANTIC_COUNT);
               gs_output_semantic_name[slot] = outputSemanticName[attr];
               gs_output_semantic_index[slot] = outputSemanticIndex[attr];
            }
            else {
               /* use default semantic info */
               gs_output_semantic_name[slot] = TGSI_SEMANTIC_GENERIC;
               gs_output_semantic_index[slot] = num_generic++;
            }
         }

         assert(slot < Elements(output_flags));
         output_flags[slot] = stgp->Base.Base.OutputFlags[attr];
      }
   }

   assert(gs_output_semantic_name[0] == TGSI_SEMANTIC_POSITION);

   if (outputMapping) {
      /* find max output slot referenced to compute gs_num_outputs */
      GLuint maxSlot = 0;
      for (attr = 0; attr < GEOM_RESULT_MAX; attr++) {
         if (outputMapping[attr] != ~0 && outputMapping[attr] > maxSlot)
            maxSlot = outputMapping[attr];
      }
      gs_num_outputs = maxSlot + 1;
   }
   else {
      outputMapping = defaultOutputMapping;
   }

#if 0 /* debug */
   {
      GLuint i;
      printf("outputMapping? %d\n", outputMapping ? 1 : 0);
      if (outputMapping) {
         printf("attr -> slot\n");
         for (i = 0; i < 16;  i++) {
            printf(" %2d       %3d\n", i, outputMapping[i]);
         }
      }
      printf("slot    sem_name  sem_index\n");
      for (i = 0; i < gs_num_outputs; i++) {
         printf(" %2d         %d         %d\n",
                i,
                gs_output_semantic_name[i],
                gs_output_semantic_index[i]);
      }
   }
#endif

   /* free old shader state, if any */
   if (stgp->state.shader.tokens) {
      _mesa_free((void *) stgp->state.shader.tokens);
      stgp->state.shader.tokens = NULL;
   }
   if (stgp->driver_shader) {
      cso_delete_geometry_shader(st->cso_context, stgp->driver_shader);
      stgp->driver_shader = NULL;
   }

   if (!inputMapping)
      inputMapping = defaultInputMapping;
   /* XXX: fix static allocation of tokens:
    */
   gs.shader.tokens = st_translate_mesa_program(st->ctx,
                                          TGSI_PROCESSOR_GEOMETRY,
                                          &stgp->Base.Base,
                                          /* inputs */
                                          gs_num_inputs,
                                          inputMapping,
                                          stgp->input_semantic_name,
                                          stgp->input_semantic_index,
                                          NULL,
                                          input_flags,
                                          /* outputs */
                                          gs_num_outputs,
                                          outputMapping,
                                          gs_output_semantic_name,
                                          gs_output_semantic_index,
                                          output_flags);

   gs.vertices_out = stgp->Base.VerticesOut;
   gs.input_type = stgp->Base.InputType;
   gs.output_type = stgp->Base.OutputType;

   stgp->num_inputs = gs_num_inputs;
   stgp->state = gs; /* struct copy */
   stgp->driver_shader = pipe->create_gs_state(pipe, &gs);

   if ((ST_DEBUG & DEBUG_TGSI) && (ST_DEBUG & DEBUG_MESA)) {
      _mesa_print_program(&stgp->Base.Base);
      debug_printf("\n");
   }

   if (ST_DEBUG & DEBUG_TGSI) {
      tgsi_dump(gs.shader.tokens, 0);
      debug_printf("\n");
   }
}

/**
 * Debug- print current shader text
 */
void
st_print_shaders(GLcontext *ctx)
{
   struct gl_shader_program *shProg = ctx->Shader.CurrentProgram;
   if (shProg) {
      GLuint i;
      for (i = 0; i < shProg->NumShaders; i++) {
         printf("GLSL shader %u of %u:\n", i, shProg->NumShaders);
         printf("%s\n", shProg->Shaders[i]->Source);
      }
   }
}<|MERGE_RESOLUTION|>--- conflicted
+++ resolved
@@ -49,8 +49,6 @@
 #include "st_mesa_to_tgsi.h"
 #include "cso_cache/cso_context.h"
 
-<<<<<<< HEAD
-=======
    /* Clean out any old compilations:
     */
 void
@@ -82,7 +80,6 @@
 
 
 
->>>>>>> cad14c25
 /**
  * Translate a Mesa vertex shader into a TGSI shader.
  * \param outputMapping  to map vertex program output registers (VERT_RESULT_x)
@@ -117,25 +114,6 @@
    /* Compute mapping of vertex program outputs to slots.
     */
    for (attr = 0; attr < VERT_RESULT_MAX; attr++) {
-<<<<<<< HEAD
-      if (stvp->Base.Base.OutputsWritten & (1 << attr)) {
-         GLuint slot;
-
-         /* XXX
-          * Pass in the fragment program's input's semantic info.
-          * Use the generic semantic indexes from there, instead of
-          * guessing below.
-          */
-         if (outputMapping) {
-            slot = outputMapping[attr];
-            assert(slot != ~0);
-         }
-         else {
-            slot = vs_num_outputs;
-            vs_num_outputs++;
-            defaultOutputMapping[attr] = slot;
-         }
-=======
       if ((stvp->Base.Base.OutputsWritten & (1 << attr)) == 0) {
          stvp->result_to_output[attr] = ~0;
       }
@@ -143,7 +121,6 @@
          unsigned slot = stvp->num_outputs++;
 
          stvp->result_to_output[attr] = slot;
->>>>>>> cad14c25
 
          switch (attr) {
          case VERT_RESULT_HPOS:
@@ -427,6 +404,97 @@
 }
 
 void
+st_prepare_geometry_program(struct st_context *st,
+                            struct st_geometry_program *stgp)
+{
+   GLuint attr;
+
+   stgp->num_inputs = 0;
+   stgp->num_outputs = 0;
+
+/*
+ * Determine number of inputs, the mappings between VERT_ATTRIB_x
+ * and TGSI generic input indexes, plus input attrib semantic info.
+ */
+   for (attr = 0; attr < GEOM_ATTRIB_MAX; attr++) {
+      if (stgp->Base.Base.InputsRead & (1 << attr)) {
+         stgp->input_to_index[attr] = stgp->num_inputs;
+         stgp->index_to_input[stgp->num_inputs] = attr;
+         stgp->num_inputs++;
+      }
+   }
+
+   /* Compute mapping of vertex program outputs to slots.
+    */
+   for (attr = 0; attr < GEOM_RESULT_MAX; attr++) {
+      if ((stgp->Base.Base.OutputsWritten & (1 << attr)) == 0) {
+         stgp->result_to_output[attr] = ~0;
+      }
+      else {
+         unsigned slot = stgp->num_outputs++;
+
+         stgp->result_to_output[attr] = slot;
+
+         switch (attr) {
+         case GEOM_RESULT_HPOS:
+            stgp->output_semantic_name[slot] = TGSI_SEMANTIC_POSITION;
+            stgp->output_semantic_index[slot] = 0;
+            break;
+         case GEOM_RESULT_COL0:
+            stgp->output_semantic_name[slot] = TGSI_SEMANTIC_COLOR;
+            stgp->output_semantic_index[slot] = 0;
+            break;
+         case GEOM_RESULT_COL1:
+            stgp->output_semantic_name[slot] = TGSI_SEMANTIC_COLOR;
+            stgp->output_semantic_index[slot] = 1;
+            break;
+         case GEOM_RESULT_BFC0:
+            stgp->output_semantic_name[slot] = TGSI_SEMANTIC_BCOLOR;
+            stgp->output_semantic_index[slot] = 0;
+            break;
+         case GEOM_RESULT_BFC1:
+            stgp->output_semantic_name[slot] = TGSI_SEMANTIC_BCOLOR;
+            stgp->output_semantic_index[slot] = 1;
+            break;
+         case GEOM_RESULT_FOGC:
+            stgp->output_semantic_name[slot] = TGSI_SEMANTIC_FOG;
+            stgp->output_semantic_index[slot] = 0;
+            break;
+         case GEOM_RESULT_PSIZ:
+            stgp->output_semantic_name[slot] = TGSI_SEMANTIC_PSIZE;
+            stgp->output_semantic_index[slot] = 0;
+            break;
+         case GEOM_RESULT_EDGE:
+            assert(0);
+            break;
+
+         case GEOM_RESULT_TEX0:
+         case GEOM_RESULT_TEX1:
+         case GEOM_RESULT_TEX2:
+         case GEOM_RESULT_TEX3:
+         case GEOM_RESULT_TEX4:
+         case GEOM_RESULT_TEX5:
+         case GEOM_RESULT_TEX6:
+         case GEOM_RESULT_TEX7:
+            stgp->output_semantic_name[slot] = TGSI_SEMANTIC_GENERIC;
+            stgp->output_semantic_index[slot] = attr - GEOM_RESULT_TEX0;
+            break;
+
+         case GEOM_RESULT_VAR0:
+         default:
+            assert(attr < GEOM_RESULT_MAX);
+            stgp->output_semantic_name[slot] = TGSI_SEMANTIC_GENERIC;
+            stgp->output_semantic_index[slot] = (FRAG_ATTRIB_VAR0 -
+                                                 FRAG_ATTRIB_TEX0 +
+                                                 attr -
+                                                 GEOM_RESULT_VAR0);
+            break;
+         }
+      }
+   }
+}
+
+void
 st_translate_geometry_program(struct st_context *st,
                               struct st_geometry_program *stgp,
                               const GLuint inputMapping[],
