# progs/xdemos/Makefile

TOP = ../..
include $(TOP)/configs/current


INCDIR = $(TOP)/include

LIB_DEP = $(TOP)/$(LIB_DIR)/$(GL_LIB_NAME)

LIBS = -L$(TOP)/$(LIB_DIR) -l$(GL_LIB) $(APP_LIB_DEPS)

PROGS = \
	corender \
	glsl-tri \
	glsync \
	glthreads \
	glxdemo \
	glxgears \
	glxgears_fbconfig \
	glxgears_pixmap \
	glxcontexts \
	glxheads \
	glxinfo \
	glxpixmap \
	glxpbdemo \
	glxsnoop \
	glxswapcontrol \
	manywin \
	offset \
	overlay \
	pbinfo \
	pbdemo \
	sharedtex \
	texture_from_pixmap \
	wincopy \
	xfont \
	xrotfontdemo

# Don't build these by default because of extra library dependencies
EXTRA_PROGS = \
	shape \
	yuvrect_client \
	xdemo



##### RULES #####

.SUFFIXES:
.SUFFIXES: .c

.c: $(LIB_DEP)
	$(APP_CC) -I$(INCDIR) -I../util $(X11_INCLUDES) $(CFLAGS) $(LDFLAGS) $< $(LIBS) -o $@


##### TARGETS #####

default: $(PROGS)


extra: $(EXTRA_PROGS)


clean:
	-rm -f $(PROGS) $(EXTRA_PROGS)
	-rm -f *.o *~


# special cases
pbinfo: pbinfo.o pbutil.o
	$(APP_CC) $(CFLAGS) $(LDFLAGS) pbinfo.o pbutil.o $(LIBS) -o $@

pbdemo: pbdemo.o pbutil.o
	$(APP_CC) $(CFLAGS) $(LDFLAGS) pbdemo.o pbutil.o $(LIBS) -o $@

pbinfo.o: pbinfo.c pbutil.h
	$(APP_CC) -c -I. -I$(INCDIR) $(X11_INCLUDES) $(CFLAGS) pbinfo.c

pbdemo.o: pbdemo.c pbutil.h
	$(APP_CC) -c -I. -I$(INCDIR) $(X11_INCLUDES) $(CFLAGS) pbdemo.c

pbutil.o: pbutil.c pbutil.h
	$(APP_CC) -c -I. -I$(INCDIR) $(X11_INCLUDES) $(CFLAGS) pbutil.c

glxgears_fbconfig: glxgears_fbconfig.o pbutil.o
	$(APP_CC) $(CFLAGS) $(LDFLAGS) glxgears_fbconfig.o pbutil.o $(LIBS) -o $@

glxgears_fbconfig.o: glxgears_fbconfig.c pbutil.h
	$(APP_CC) -I$(INCDIR) $(X11_INCLUDES) $(CFLAGS) -c -I. $(CFLAGS) glxgears_fbconfig.c

xrotfontdemo: xrotfontdemo.o xuserotfont.o
	$(APP_CC) $(CFLAGS) $(LDFLAGS) xrotfontdemo.o xuserotfont.o $(LIBS) -o $@

xuserotfont.o: xuserotfont.c xuserotfont.h
	$(APP_CC) -c -I. -I$(INCDIR) $(X11_INCLUDES) $(CFLAGS) xuserotfont.c

xrotfontdemo.o: xrotfontdemo.c xuserotfont.h
	$(APP_CC) -c -I. -I$(INCDIR) $(X11_INCLUDES) $(CFLAGS) xrotfontdemo.c

corender: corender.o ipc.o
<<<<<<< HEAD
	$(APP_CC) $(CFLAGS) corender.o ipc.o $(LIBS) -o $@
=======
	$(CC) $(CFLAGS) $(LDFLAGS) corender.o ipc.o $(LIBS) -o $@
>>>>>>> 00aea585

corender.o: corender.c ipc.h
	$(APP_CC) -c -I. -I$(INCDIR) $(X11_INCLUDES) $(CFLAGS) corender.c

ipc.o: ipc.c ipc.h
	$(APP_CC) -c -I. -I$(INCDIR) $(X11_INCLUDES) $(CFLAGS) ipc.c

yuvrect_client: yuvrect_client.c
	$(APP_CC) -I$(INCDIR) $(X11_INCLUDES) $(CFLAGS) $< $(LDFLAGS) $(LIBS) -l$(GLU_LIB) -o $@
<|MERGE_RESOLUTION|>--- conflicted
+++ resolved
@@ -99,11 +99,7 @@
 	$(APP_CC) -c -I. -I$(INCDIR) $(X11_INCLUDES) $(CFLAGS) xrotfontdemo.c
 
 corender: corender.o ipc.o
-<<<<<<< HEAD
-	$(APP_CC) $(CFLAGS) corender.o ipc.o $(LIBS) -o $@
-=======
-	$(CC) $(CFLAGS) $(LDFLAGS) corender.o ipc.o $(LIBS) -o $@
->>>>>>> 00aea585
+	$(APP_CC) $(CFLAGS) $(LDFLAGS) corender.o ipc.o $(LIBS) -o $@
 
 corender.o: corender.c ipc.h
 	$(APP_CC) -c -I. -I$(INCDIR) $(X11_INCLUDES) $(CFLAGS) corender.c
