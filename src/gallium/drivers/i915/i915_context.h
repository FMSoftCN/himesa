 /**************************************************************************
 * 
 * Copyright 2003 Tungsten Graphics, Inc., Cedar Park, Texas.
 * All Rights Reserved.
 * 
 * Permission is hereby granted, free of charge, to any person obtaining a
 * copy of this software and associated documentation files (the
 * "Software"), to deal in the Software without restriction, including
 * without limitation the rights to use, copy, modify, merge, publish,
 * distribute, sub license, and/or sell copies of the Software, and to
 * permit persons to whom the Software is furnished to do so, subject to
 * the following conditions:
 * 
 * The above copyright notice and this permission notice (including the
 * next paragraph) shall be included in all copies or substantial portions
 * of the Software.
 * 
 * THE SOFTWARE IS PROVIDED "AS IS", WITHOUT WARRANTY OF ANY KIND, EXPRESS
 * OR IMPLIED, INCLUDING BUT NOT LIMITED TO THE WARRANTIES OF
 * MERCHANTABILITY, FITNESS FOR A PARTICULAR PURPOSE AND NON-INFRINGEMENT.
 * IN NO EVENT SHALL TUNGSTEN GRAPHICS AND/OR ITS SUPPLIERS BE LIABLE FOR
 * ANY CLAIM, DAMAGES OR OTHER LIABILITY, WHETHER IN AN ACTION OF CONTRACT,
 * TORT OR OTHERWISE, ARISING FROM, OUT OF OR IN CONNECTION WITH THE
 * SOFTWARE OR THE USE OR OTHER DEALINGS IN THE SOFTWARE.
 * 
 **************************************************************************/

#ifndef I915_CONTEXT_H
#define I915_CONTEXT_H


#include "pipe/p_context.h"
#include "pipe/p_defines.h"
#include "pipe/p_state.h"

#include "draw/draw_vertex.h"

#include "tgsi/tgsi_scan.h"


struct i915_winsys;
struct i915_winsys_buffer;
struct i915_winsys_batchbuffer;


#define I915_TEX_UNITS 8

#define I915_DYNAMIC_MODES4       0
#define I915_DYNAMIC_DEPTHSCALE_0 1 /* just the header */
#define I915_DYNAMIC_DEPTHSCALE_1 2 
#define I915_DYNAMIC_IAB          3
#define I915_DYNAMIC_BC_0         4 /* just the header */
#define I915_DYNAMIC_BC_1         5
#define I915_DYNAMIC_BFO_0        6 
#define I915_DYNAMIC_BFO_1        7
#define I915_DYNAMIC_STP_0        8 
#define I915_DYNAMIC_STP_1        9 
#define I915_DYNAMIC_SC_ENA_0     10 
#define I915_DYNAMIC_SC_RECT_0    11 
#define I915_DYNAMIC_SC_RECT_1    12 
#define I915_DYNAMIC_SC_RECT_2    13 
#define I915_MAX_DYNAMIC          14


#define I915_IMMEDIATE_S0         0
#define I915_IMMEDIATE_S1         1
#define I915_IMMEDIATE_S2         2
#define I915_IMMEDIATE_S3         3
#define I915_IMMEDIATE_S4         4
#define I915_IMMEDIATE_S5         5
#define I915_IMMEDIATE_S6         6
#define I915_IMMEDIATE_S7         7
#define I915_MAX_IMMEDIATE        8

/* These must mach the order of LI0_STATE_* bits, as they will be used
 * to generate hardware packets:
 */
#define I915_CACHE_STATIC         0 
#define I915_CACHE_DYNAMIC        1 /* handled specially */
#define I915_CACHE_SAMPLER        2
#define I915_CACHE_MAP            3
#define I915_CACHE_PROGRAM        4
#define I915_CACHE_CONSTANTS      5
#define I915_MAX_CACHE            6

#define I915_MAX_CONSTANT  32


/** See constant_flags[] below */
#define I915_CONSTFLAG_USER 0x1f


/**
 * Subclass of pipe_shader_state
 */
struct i915_fragment_shader
{
   struct pipe_shader_state state;

   struct tgsi_shader_info info;

   uint *program;
   uint program_len;

   /**
    * constants introduced during translation.
    * These are placed at the end of the constant buffer and grow toward
    * the beginning (eg: slot 31, 30 29, ...)
    * User-provided constants start at 0.
    * This allows both types of constants to co-exist (until there's too many)
    * and doesn't require regenerating/changing the fragment program to
    * shuffle constants around.
    */
   uint num_constants;
   float constants[I915_MAX_CONSTANT][4];

   /**
    * Status of each constant
    * if I915_CONSTFLAG_PARAM, the value must be taken from the corresponding
    * slot of the user's constant buffer. (set by pipe->set_constant_buffer())
    * Else, the bitmask indicates which components are occupied by immediates.
    */
   ubyte constant_flags[I915_MAX_CONSTANT];
};


struct i915_cache_context;

/* Use to calculate differences between state emitted to hardware and
 * current driver-calculated state.  
 */
struct i915_state 
{
   unsigned immediate[I915_MAX_IMMEDIATE];
   unsigned dynamic[I915_MAX_DYNAMIC];

   float constants[PIPE_SHADER_TYPES][I915_MAX_CONSTANT][4];
   /** number of constants passed in through a constant buffer */
   uint num_user_constants[PIPE_SHADER_TYPES];

   /* texture sampler state */
   unsigned sampler[I915_TEX_UNITS][3];
   unsigned sampler_enable_flags;
   unsigned sampler_enable_nr;

   /* texture image buffers */
   unsigned texbuffer[I915_TEX_UNITS][2];

   /** Describes the current hardware vertex layout */
   struct vertex_info vertex_info;

   unsigned id;			/* track lost context events */
};

struct i915_blend_state {
   unsigned iab;
   unsigned modes4;
   unsigned LIS5;
   unsigned LIS6;
};

struct i915_depth_stencil_state {
   unsigned stencil_modes4;
   unsigned bfo[2];
   unsigned stencil_LIS5;
   unsigned depth_LIS6;
};

struct i915_rasterizer_state {
   unsigned light_twoside : 1;
   unsigned st;
   enum interp_mode color_interp;

   unsigned LIS4;
   unsigned LIS7;
   unsigned sc[1];

   const struct pipe_rasterizer_state *templ;

   union { float f; unsigned u; } ds[2];
};

struct i915_sampler_state {
   unsigned state[3];
   const struct pipe_sampler_state *templ;
   unsigned minlod;
   unsigned maxlod;
};

struct i915_velems_state {
   unsigned count;
   struct pipe_vertex_element velem[PIPE_MAX_ATTRIBS];
};

<<<<<<< HEAD
=======
#define I915_MAX_TEXTURE_2D_LEVELS 11  /* max 1024x1024 */
#define I915_MAX_TEXTURE_3D_LEVELS  8  /* max 128x128x128 */

struct i915_texture {
   struct pipe_texture base;

   /* Derived from the above:
    */
   unsigned stride;
   unsigned depth_stride;          /* per-image on i945? */
   unsigned total_nblocksy;

   unsigned sw_tiled; /**< tiled with software flags */
   unsigned hw_tiled; /**< tiled with hardware fences */

   unsigned nr_images[I915_MAX_TEXTURE_2D_LEVELS];

   /* Explicitly store the offset of each image for each cube face or
    * depth value.  Pretty much have to accept that hardware formats
    * are going to be so diverse that there is no unified way to
    * compute the offsets of depth/cube images within a mipmap level,
    * so have to store them as a lookup table:
    */
   unsigned *image_offset[I915_MAX_TEXTURE_2D_LEVELS];   /**< array [depth] of offsets */

   /* The data is held here:
    */
   struct i915_winsys_buffer *buffer;
};
>>>>>>> d97f6963

struct i915_context
{
   struct pipe_context base;

   struct i915_winsys *iws;

   struct draw_context *draw;

   /* The most recent drawing state as set by the driver:
    */
   const struct i915_blend_state           *blend;
   const struct i915_sampler_state         *sampler[PIPE_MAX_SAMPLERS];
   const struct i915_depth_stencil_state   *depth_stencil;
   const struct i915_rasterizer_state      *rasterizer;

   struct i915_fragment_shader *fs;

   struct pipe_blend_color blend_color;
   struct pipe_stencil_ref stencil_ref;
   struct pipe_clip_state clip;
   /* XXX unneded */
   struct pipe_resource *constants[PIPE_SHADER_TYPES];
   struct pipe_framebuffer_state framebuffer;
   struct pipe_poly_stipple poly_stipple;
   struct pipe_scissor_state scissor;
   struct pipe_sampler_view *fragment_sampler_views[PIPE_MAX_SAMPLERS];
   struct pipe_viewport_state viewport;
   struct pipe_vertex_buffer vertex_buffer[PIPE_MAX_ATTRIBS];

   unsigned dirty;

   unsigned num_samplers;
   unsigned num_fragment_sampler_views;
   unsigned num_vertex_buffers;

   struct i915_winsys_batchbuffer *batch;

   /** Vertex buffer */
   struct i915_winsys_buffer *vbo;
   size_t vbo_offset;
   unsigned vbo_flushed;

   struct i915_state current;
   unsigned hardware_dirty;
   
   unsigned debug;
};

/* A flag for each state_tracker state object:
 */
#define I915_NEW_VIEWPORT      0x1
#define I915_NEW_RASTERIZER    0x2
#define I915_NEW_FS            0x4
#define I915_NEW_BLEND         0x8
#define I915_NEW_CLIP          0x10
#define I915_NEW_SCISSOR       0x20
#define I915_NEW_STIPPLE       0x40
#define I915_NEW_FRAMEBUFFER   0x80
#define I915_NEW_ALPHA_TEST    0x100
#define I915_NEW_DEPTH_STENCIL 0x200
#define I915_NEW_SAMPLER       0x400
#define I915_NEW_SAMPLER_VIEW  0x800
#define I915_NEW_CONSTANTS     0x1000
#define I915_NEW_VBO           0x2000
#define I915_NEW_VS            0x4000


/* Driver's internally generated state flags:
 */
#define I915_NEW_VERTEX_FORMAT    0x10000


/* Dirty flags for hardware emit
 */
#define I915_HW_STATIC            (1<<I915_CACHE_STATIC)
#define I915_HW_DYNAMIC           (1<<I915_CACHE_DYNAMIC)
#define I915_HW_SAMPLER           (1<<I915_CACHE_SAMPLER)
#define I915_HW_MAP               (1<<I915_CACHE_MAP)
#define I915_HW_PROGRAM           (1<<I915_CACHE_PROGRAM)
#define I915_HW_CONSTANTS         (1<<I915_CACHE_CONSTANTS)
#define I915_HW_IMMEDIATE         (1<<(I915_MAX_CACHE+0))
#define I915_HW_INVARIENT         (1<<(I915_MAX_CACHE+1))


/***********************************************************************
 * i915_prim_emit.c: 
 */
struct draw_stage *i915_draw_render_stage( struct i915_context *i915 );


/***********************************************************************
 * i915_prim_vbuf.c: 
 */
struct draw_stage *i915_draw_vbuf_stage( struct i915_context *i915 );


/***********************************************************************
 * i915_state_emit.c: 
 */
void i915_emit_hardware_state(struct i915_context *i915 );



/***********************************************************************
 * i915_clear.c: 
 */
void i915_clear( struct pipe_context *pipe, unsigned buffers, const float *rgba,
                 double depth, unsigned stencil);


/***********************************************************************
 * 
 */
void i915_init_state_functions( struct i915_context *i915 );
void i915_init_flush_functions( struct i915_context *i915 );
void i915_init_string_functions( struct i915_context *i915 );


/************************************************************************
 * i915_context.c
 */
struct pipe_context *i915_create_context(struct pipe_screen *screen,
					 void *priv);




/***********************************************************************
 * Inline conversion functions.  These are better-typed than the
 * macros used previously:
 */
static INLINE struct i915_context *
i915_context( struct pipe_context *pipe )
{
   return (struct i915_context *)pipe;
}



#endif<|MERGE_RESOLUTION|>--- conflicted
+++ resolved
@@ -192,38 +192,6 @@
    struct pipe_vertex_element velem[PIPE_MAX_ATTRIBS];
 };
 
-<<<<<<< HEAD
-=======
-#define I915_MAX_TEXTURE_2D_LEVELS 11  /* max 1024x1024 */
-#define I915_MAX_TEXTURE_3D_LEVELS  8  /* max 128x128x128 */
-
-struct i915_texture {
-   struct pipe_texture base;
-
-   /* Derived from the above:
-    */
-   unsigned stride;
-   unsigned depth_stride;          /* per-image on i945? */
-   unsigned total_nblocksy;
-
-   unsigned sw_tiled; /**< tiled with software flags */
-   unsigned hw_tiled; /**< tiled with hardware fences */
-
-   unsigned nr_images[I915_MAX_TEXTURE_2D_LEVELS];
-
-   /* Explicitly store the offset of each image for each cube face or
-    * depth value.  Pretty much have to accept that hardware formats
-    * are going to be so diverse that there is no unified way to
-    * compute the offsets of depth/cube images within a mipmap level,
-    * so have to store them as a lookup table:
-    */
-   unsigned *image_offset[I915_MAX_TEXTURE_2D_LEVELS];   /**< array [depth] of offsets */
-
-   /* The data is held here:
-    */
-   struct i915_winsys_buffer *buffer;
-};
->>>>>>> d97f6963
 
 struct i915_context
 {
