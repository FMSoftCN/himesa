--- conflicted
+++ resolved
@@ -5198,15 +5198,12 @@
 {
     __GLXcontext *const gc = __glXGetCurrentContext();
 
+#ifdef GLX_DIRECT_RENDERING
     if (gc->driContext) {
         CALL_DeleteTextures(GET_DISPATCH(), (n, textures));
-<<<<<<< HEAD
-    } else {
-=======
     } else
 #endif
     {
->>>>>>> 9226e3d6
         __GLXcontext *const gc = __glXGetCurrentContext();
         Display *const dpy = gc->currentDpy;
         const GLuint cmdlen = 4 + __GLX_PAD((n * 4));
@@ -5272,18 +5269,12 @@
 {
     __GLXcontext *const gc = __glXGetCurrentContext();
 
-<<<<<<< HEAD
-    if (gc->driContext) {
-        CALL_GenTextures(GET_DISPATCH(), (n, textures));
-    } else {
-=======
 #ifdef GLX_DIRECT_RENDERING
     if (gc->driContext) {
         CALL_GenTextures(GET_DISPATCH(), (n, textures));
     } else
 #endif
     {
->>>>>>> 9226e3d6
         __GLXcontext *const gc = __glXGetCurrentContext();
         Display *const dpy = gc->currentDpy;
         const GLuint cmdlen = 4;
@@ -5343,18 +5334,12 @@
 {
     __GLXcontext *const gc = __glXGetCurrentContext();
 
-<<<<<<< HEAD
-    if (gc->driContext) {
-        return CALL_IsTexture(GET_DISPATCH(), (texture));
-    } else {
-=======
 #ifdef GLX_DIRECT_RENDERING
     if (gc->driContext) {
         return CALL_IsTexture(GET_DISPATCH(), (texture));
     } else
 #endif
     {
->>>>>>> 9226e3d6
         __GLXcontext *const gc = __glXGetCurrentContext();
         Display *const dpy = gc->currentDpy;
         GLboolean retval = (GLboolean) 0;
@@ -5665,18 +5650,12 @@
 {
     __GLXcontext *const gc = __glXGetCurrentContext();
 
-<<<<<<< HEAD
-    if (gc->driContext) {
-        CALL_GetColorTable(GET_DISPATCH(), (target, format, type, table));
-    } else {
-=======
 #ifdef GLX_DIRECT_RENDERING
     if (gc->driContext) {
         CALL_GetColorTable(GET_DISPATCH(), (target, format, type, table));
     } else
 #endif
     {
->>>>>>> 9226e3d6
         __GLXcontext *const gc = __glXGetCurrentContext();
         const __GLXattribute *const state = gc->client_state_private;
         Display *const dpy = gc->currentDpy;
@@ -5747,12 +5726,6 @@
 {
     __GLXcontext *const gc = __glXGetCurrentContext();
 
-<<<<<<< HEAD
-    if (gc->driContext) {
-        CALL_GetColorTableParameterfv(GET_DISPATCH(),
-                                      (target, pname, params));
-    } else {
-=======
 #ifdef GLX_DIRECT_RENDERING
     if (gc->driContext) {
         CALL_GetColorTableParameterfv(GET_DISPATCH(),
@@ -5760,7 +5733,6 @@
     } else
 #endif
     {
->>>>>>> 9226e3d6
         __GLXcontext *const gc = __glXGetCurrentContext();
         Display *const dpy = gc->currentDpy;
         const GLuint cmdlen = 8;
@@ -5827,12 +5799,6 @@
 {
     __GLXcontext *const gc = __glXGetCurrentContext();
 
-<<<<<<< HEAD
-    if (gc->driContext) {
-        CALL_GetColorTableParameteriv(GET_DISPATCH(),
-                                      (target, pname, params));
-    } else {
-=======
 #ifdef GLX_DIRECT_RENDERING
     if (gc->driContext) {
         CALL_GetColorTableParameteriv(GET_DISPATCH(),
@@ -5840,7 +5806,6 @@
     } else
 #endif
     {
->>>>>>> 9226e3d6
         __GLXcontext *const gc = __glXGetCurrentContext();
         Display *const dpy = gc->currentDpy;
         const GLuint cmdlen = 8;
@@ -6160,12 +6125,6 @@
 {
     __GLXcontext *const gc = __glXGetCurrentContext();
 
-<<<<<<< HEAD
-    if (gc->driContext) {
-        CALL_GetConvolutionFilter(GET_DISPATCH(),
-                                  (target, format, type, image));
-    } else {
-=======
 #ifdef GLX_DIRECT_RENDERING
     if (gc->driContext) {
         CALL_GetConvolutionFilter(GET_DISPATCH(),
@@ -6173,7 +6132,6 @@
     } else
 #endif
     {
->>>>>>> 9226e3d6
         __GLXcontext *const gc = __glXGetCurrentContext();
         const __GLXattribute *const state = gc->client_state_private;
         Display *const dpy = gc->currentDpy;
@@ -6245,12 +6203,6 @@
 {
     __GLXcontext *const gc = __glXGetCurrentContext();
 
-<<<<<<< HEAD
-    if (gc->driContext) {
-        CALL_GetConvolutionParameterfv(GET_DISPATCH(),
-                                       (target, pname, params));
-    } else {
-=======
 #ifdef GLX_DIRECT_RENDERING
     if (gc->driContext) {
         CALL_GetConvolutionParameterfv(GET_DISPATCH(),
@@ -6258,7 +6210,6 @@
     } else
 #endif
     {
->>>>>>> 9226e3d6
         __GLXcontext *const gc = __glXGetCurrentContext();
         Display *const dpy = gc->currentDpy;
         const GLuint cmdlen = 8;
@@ -6325,12 +6276,6 @@
 {
     __GLXcontext *const gc = __glXGetCurrentContext();
 
-<<<<<<< HEAD
-    if (gc->driContext) {
-        CALL_GetConvolutionParameteriv(GET_DISPATCH(),
-                                       (target, pname, params));
-    } else {
-=======
 #ifdef GLX_DIRECT_RENDERING
     if (gc->driContext) {
         CALL_GetConvolutionParameteriv(GET_DISPATCH(),
@@ -6338,7 +6283,6 @@
     } else
 #endif
     {
->>>>>>> 9226e3d6
         __GLXcontext *const gc = __glXGetCurrentContext();
         Display *const dpy = gc->currentDpy;
         const GLuint cmdlen = 8;
@@ -6412,12 +6356,6 @@
 {
     __GLXcontext *const gc = __glXGetCurrentContext();
 
-<<<<<<< HEAD
-    if (gc->driContext) {
-        CALL_GetHistogram(GET_DISPATCH(),
-                          (target, reset, format, type, values));
-    } else {
-=======
 #ifdef GLX_DIRECT_RENDERING
     if (gc->driContext) {
         CALL_GetHistogram(GET_DISPATCH(),
@@ -6425,7 +6363,6 @@
     } else
 #endif
     {
->>>>>>> 9226e3d6
         __GLXcontext *const gc = __glXGetCurrentContext();
         const __GLXattribute *const state = gc->client_state_private;
         Display *const dpy = gc->currentDpy;
@@ -6496,18 +6433,12 @@
 {
     __GLXcontext *const gc = __glXGetCurrentContext();
 
-<<<<<<< HEAD
-    if (gc->driContext) {
-        CALL_GetHistogramParameterfv(GET_DISPATCH(), (target, pname, params));
-    } else {
-=======
 #ifdef GLX_DIRECT_RENDERING
     if (gc->driContext) {
         CALL_GetHistogramParameterfv(GET_DISPATCH(), (target, pname, params));
     } else
 #endif
     {
->>>>>>> 9226e3d6
         __GLXcontext *const gc = __glXGetCurrentContext();
         Display *const dpy = gc->currentDpy;
         const GLuint cmdlen = 8;
@@ -6573,18 +6504,12 @@
 {
     __GLXcontext *const gc = __glXGetCurrentContext();
 
-<<<<<<< HEAD
-    if (gc->driContext) {
-        CALL_GetHistogramParameteriv(GET_DISPATCH(), (target, pname, params));
-    } else {
-=======
 #ifdef GLX_DIRECT_RENDERING
     if (gc->driContext) {
         CALL_GetHistogramParameteriv(GET_DISPATCH(), (target, pname, params));
     } else
 #endif
     {
->>>>>>> 9226e3d6
         __GLXcontext *const gc = __glXGetCurrentContext();
         Display *const dpy = gc->currentDpy;
         const GLuint cmdlen = 8;
@@ -6654,18 +6579,12 @@
 {
     __GLXcontext *const gc = __glXGetCurrentContext();
 
-<<<<<<< HEAD
-    if (gc->driContext) {
-        CALL_GetMinmax(GET_DISPATCH(), (target, reset, format, type, values));
-    } else {
-=======
 #ifdef GLX_DIRECT_RENDERING
     if (gc->driContext) {
         CALL_GetMinmax(GET_DISPATCH(), (target, reset, format, type, values));
     } else
 #endif
     {
->>>>>>> 9226e3d6
         __GLXcontext *const gc = __glXGetCurrentContext();
         const __GLXattribute *const state = gc->client_state_private;
         Display *const dpy = gc->currentDpy;
@@ -6734,18 +6653,12 @@
 {
     __GLXcontext *const gc = __glXGetCurrentContext();
 
-<<<<<<< HEAD
-    if (gc->driContext) {
-        CALL_GetMinmaxParameterfv(GET_DISPATCH(), (target, pname, params));
-    } else {
-=======
 #ifdef GLX_DIRECT_RENDERING
     if (gc->driContext) {
         CALL_GetMinmaxParameterfv(GET_DISPATCH(), (target, pname, params));
     } else
 #endif
     {
->>>>>>> 9226e3d6
         __GLXcontext *const gc = __glXGetCurrentContext();
         Display *const dpy = gc->currentDpy;
         const GLuint cmdlen = 8;
@@ -6808,18 +6721,12 @@
 {
     __GLXcontext *const gc = __glXGetCurrentContext();
 
-<<<<<<< HEAD
-    if (gc->driContext) {
-        CALL_GetMinmaxParameteriv(GET_DISPATCH(), (target, pname, params));
-    } else {
-=======
 #ifdef GLX_DIRECT_RENDERING
     if (gc->driContext) {
         CALL_GetMinmaxParameteriv(GET_DISPATCH(), (target, pname, params));
     } else
 #endif
     {
->>>>>>> 9226e3d6
         __GLXcontext *const gc = __glXGetCurrentContext();
         Display *const dpy = gc->currentDpy;
         const GLuint cmdlen = 8;
