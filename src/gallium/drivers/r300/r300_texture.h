/*
 * Copyright 2008 Corbin Simpson <MostAwesomeDude@gmail.com>
 *
 * Permission is hereby granted, free of charge, to any person obtaining a
 * copy of this software and associated documentation files (the "Software"),
 * to deal in the Software without restriction, including without limitation
 * on the rights to use, copy, modify, merge, publish, distribute, sub
 * license, and/or sell copies of the Software, and to permit persons to whom
 * the Software is furnished to do so, subject to the following conditions:
 *
 * The above copyright notice and this permission notice (including the next
 * paragraph) shall be included in all copies or substantial portions of the
 * Software.
 *
 * THE SOFTWARE IS PROVIDED "AS IS", WITHOUT WARRANTY OF ANY KIND, EXPRESS OR
 * IMPLIED, INCLUDING BUT NOT LIMITED TO THE WARRANTIES OF MERCHANTABILITY,
 * FITNESS FOR A PARTICULAR PURPOSE AND NON-INFRINGEMENT. IN NO EVENT SHALL
 * THE AUTHOR(S) AND/OR THEIR SUPPLIERS BE LIABLE FOR ANY CLAIM,
 * DAMAGES OR OTHER LIABILITY, WHETHER IN AN ACTION OF CONTRACT, TORT OR
 * OTHERWISE, ARISING FROM, OUT OF OR IN CONNECTION WITH THE SOFTWARE OR THE
 * USE OR OTHER DEALINGS IN THE SOFTWARE. */

#ifndef R300_TEXTURE_H
#define R300_TEXTURE_H

#include "pipe/p_format.h"

struct pipe_screen;
struct pipe_context;
struct pipe_resource;
struct winsys_handle;
struct r300_texture;
struct r300_screen;

unsigned r300_get_swizzle_combined(const unsigned char *swizzle_format,
                                   const unsigned char *swizzle_view);

uint32_t r300_translate_texformat(enum pipe_format format,
                                  const unsigned char *swizzle_view,
                                  boolean is_r500);

uint32_t r500_tx_format_msb_bit(enum pipe_format format);

<<<<<<< HEAD
unsigned r300_texture_get_stride(struct r300_screen* screen,
                                 struct r300_texture* tex, unsigned level);

unsigned r300_texture_get_offset(struct r300_texture* tex, unsigned level,
                                 unsigned layer);

=======
>>>>>>> 1f1928db
void r300_texture_reinterpret_format(struct pipe_screen *screen,
                                     struct pipe_resource *tex,
                                     enum pipe_format new_format);

boolean r300_is_colorbuffer_format_supported(enum pipe_format format);

boolean r300_is_zs_format_supported(enum pipe_format format);

boolean r300_is_sampler_format_supported(enum pipe_format format);


struct pipe_resource*
r300_texture_from_handle(struct pipe_screen* screen,
			 const struct pipe_resource* base,
			 struct winsys_handle *whandle);

struct pipe_resource*
r300_texture_create(struct pipe_screen* screen,
		    const struct pipe_resource* templ);


struct pipe_surface* r300_create_surface(struct pipe_context *ctx,
                                         struct pipe_resource* texture,
                                         const struct pipe_surface *surf_tmpl);

void r300_surface_destroy(struct pipe_context *ctx, struct pipe_surface* s);

#endif /* R300_TEXTURE_H */<|MERGE_RESOLUTION|>--- conflicted
+++ resolved
@@ -41,15 +41,6 @@
 
 uint32_t r500_tx_format_msb_bit(enum pipe_format format);
 
-<<<<<<< HEAD
-unsigned r300_texture_get_stride(struct r300_screen* screen,
-                                 struct r300_texture* tex, unsigned level);
-
-unsigned r300_texture_get_offset(struct r300_texture* tex, unsigned level,
-                                 unsigned layer);
-
-=======
->>>>>>> 1f1928db
 void r300_texture_reinterpret_format(struct pipe_screen *screen,
                                      struct pipe_resource *tex,
                                      enum pipe_format new_format);
