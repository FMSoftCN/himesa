--- conflicted
+++ resolved
@@ -64,8 +64,4 @@
 GALLIUM_STATE_TRACKERS_DIRS = egl
 
 DRI_DIRS = i810 i915 i965 mach64 mga r128 r200 r300 radeon s3v \
-<<<<<<< HEAD
-	savage sis tdfx trident unichrome ffb openchrome
-=======
-	savage sis tdfx trident unichrome ffb swrast
->>>>>>> 91512fa0
+	savage sis tdfx trident unichrome ffb swrast openchrome