--- conflicted
+++ resolved
@@ -427,13 +427,8 @@
          value[0] = (ctx->Fog.End == ctx->Fog.Start)
             ? 1.0f : (GLfloat)(-1.0F / (ctx->Fog.End - ctx->Fog.Start));
          value[1] = ctx->Fog.End * -value[0];
-<<<<<<< HEAD
-         value[2] = ctx->Fog.Density * ONE_DIV_LN2;
-         value[3] = ctx->Fog.Density * ONE_DIV_SQRT_LN2;
-=======
          value[2] = (GLfloat)(ctx->Fog.Density * ONE_DIV_LN2);
          value[3] = (GLfloat)(ctx->Fog.Density * ONE_DIV_SQRT_LN2);
->>>>>>> e6887a57
          return;
 
       case STATE_LIGHT_SPOT_DIR_NORMALIZED: {
@@ -444,8 +439,6 @@
          value[3] = ctx->Light.Light[ln]._CosCutoff;
          return;
       }
-<<<<<<< HEAD
-=======
 
       case STATE_LIGHT_POSITION: {
          const GLuint ln = (GLuint) state[2];
@@ -476,8 +469,6 @@
       }						  
 
 
-
->>>>>>> e6887a57
       case STATE_PT_SCALE:
          value[0] = ctx->Pixel.RedScale;
          value[1] = ctx->Pixel.GreenScale;
@@ -496,7 +487,6 @@
       case STATE_PCM_BIAS:
          COPY_4V(value, ctx->Pixel.PostColorMatrixBias);
          break;
-<<<<<<< HEAD
       case STATE_SHADOW_AMBIENT:
          {
             const int unit = (int) state[2];
@@ -511,8 +501,6 @@
          }
          return;
 
-=======
->>>>>>> e6887a57
       default:
          /* unknown state indexes are silently ignored
           *  should be handled by the driver.
@@ -766,12 +754,9 @@
    case STATE_PCM_BIAS:
       append(dst, "PCMbias");
       break;
-<<<<<<< HEAD
    case STATE_SHADOW_AMBIENT:
       append(dst, "ShadowAmbient");
       break;
-=======
->>>>>>> e6887a57
    default:
       ;
    }
