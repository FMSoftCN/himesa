--- conflicted
+++ resolved
@@ -375,15 +375,10 @@
             } else {
                 /* determine min/max levels */
                 /* the MAX_MIP level is the largest (finest) one */
-<<<<<<< HEAD
-                max_level = MIN2(sampler->max_lod, tex->b.b.last_level);
-                min_level = MIN2(sampler->min_lod, max_level);
-=======
                 max_level = MIN3(sampler->max_lod + view->first_level,
-                                 tex->tex.last_level, view->last_level);
+                                 tex->b.b.last_level, view->last_level);
                 min_level = MIN2(sampler->min_lod + view->first_level,
                                  max_level);
->>>>>>> 12deb9e6
                 texstate->format[0] |= R300_TX_NUM_LEVELS(max_level);
                 texstate->filter[0] |= R300_TX_MAX_MIP_LEVEL(min_level);
             }
