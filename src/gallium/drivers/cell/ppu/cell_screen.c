--- conflicted
+++ resolved
@@ -137,7 +137,6 @@
                           unsigned tex_usage, 
                           unsigned geom_flags )
 {
-<<<<<<< HEAD
    struct sw_winsys *winsys = cell_screen(screen)->winsys;
 
    if (format == PIPE_FORMAT_DXT5_RGBA ||
@@ -147,11 +146,6 @@
    if (tex_usage & (PIPE_BIND_DISPLAY_TARGET |
                     PIPE_BIND_SCANOUT |
                     PIPE_BIND_SHARED)) {
-=======
-   if (tex_usage & (PIPE_TEXTURE_USAGE_DISPLAY_TARGET |
-                    PIPE_TEXTURE_USAGE_SCANOUT |
-                    PIPE_TEXTURE_USAGE_SHARED)) {
->>>>>>> d97f6963
       if (!winsys->is_displaytarget_format_supported(winsys, tex_usage, format))
          return FALSE;
    }
