--- conflicted
+++ resolved
@@ -94,11 +94,7 @@
       struct pipe_clip_state clip;
       struct pipe_buffer *constants[2];
       struct pipe_framebuffer_state framebuffer;
-<<<<<<< HEAD
-      struct pipe_resource *sampler_texture[PIPE_MAX_SAMPLERS];
-=======
       struct pipe_sampler_view *sampler_views[PIPE_MAX_SAMPLERS];
->>>>>>> 47bfbd45
       struct pipe_scissor_state scissor;
       struct pipe_viewport_state viewport;
 
@@ -144,12 +140,8 @@
       GLuint user_prog_sn;  /**< user fragment program serial no. */
       struct st_fragment_program *combined_prog;
       GLuint combined_prog_sn;
-<<<<<<< HEAD
       struct pipe_resource *pixelmap_texture;
-=======
-      struct pipe_texture *pixelmap_texture;
       struct pipe_sampler_view *pixelmap_sampler_view;
->>>>>>> 47bfbd45
       boolean pixelmap_enabled;  /**< use the pixelmap texture? */
    } pixel_xfer;
 
