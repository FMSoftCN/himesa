--- conflicted
+++ resolved
@@ -252,7 +252,6 @@
 #endif
    }
 
-<<<<<<< HEAD
    gallivm->engine = GlobalEngine;
 
    LLVMAddModuleProvider(gallivm->engine, gallivm->provider);//new
@@ -331,29 +330,6 @@
             Callbacks[i] = Callbacks[i + 1];
          }
          return;
-=======
-   if (!lp_build_target)
-      lp_build_target = LLVMGetExecutionEngineTargetData(lp_build_engine);
-
-   if (!lp_build_pass) {
-      lp_build_pass = LLVMCreateFunctionPassManager(lp_build_provider);
-      LLVMAddTargetData(lp_build_target, lp_build_pass);
-
-      if ((gallivm_debug & GALLIVM_DEBUG_NO_OPT) == 0) {
-         /* These are the passes currently listed in llvm-c/Transforms/Scalar.h,
-          * but there are more on SVN. */
-         /* TODO: Add more passes */
-         LLVMAddCFGSimplificationPass(lp_build_pass);
-         LLVMAddPromoteMemoryToRegisterPass(lp_build_pass);
-         LLVMAddConstantPropagationPass(lp_build_pass);
-         LLVMAddInstructionCombiningPass(lp_build_pass);
-         LLVMAddGVNPass(lp_build_pass);
-      } else {
-         /* We need at least this pass to prevent the backends to fail in
-          * unexpected ways.
-          */
-         LLVMAddPromoteMemoryToRegisterPass(lp_build_pass);
->>>>>>> 34e8801b
       }
    }
 }
