/**************************************************************************
 * 
 * Copyright 2007 Tungsten Graphics, Inc., Cedar Park, Texas.
 * All Rights Reserved.
 * Copyright 2009 VMware, Inc.  All Rights Reserved.
 * 
 * Permission is hereby granted, free of charge, to any person obtaining a
 * copy of this software and associated documentation files (the
 * "Software"), to deal in the Software without restriction, including
 * without limitation the rights to use, copy, modify, merge, publish,
 * distribute, sub license, and/or sell copies of the Software, and to
 * permit persons to whom the Software is furnished to do so, subject to
 * the following conditions:
 * 
 * The above copyright notice and this permission notice (including the
 * next paragraph) shall be included in all copies or substantial portions
 * of the Software.
 * 
 * THE SOFTWARE IS PROVIDED "AS IS", WITHOUT WARRANTY OF ANY KIND, EXPRESS
 * OR IMPLIED, INCLUDING BUT NOT LIMITED TO THE WARRANTIES OF
 * MERCHANTABILITY, FITNESS FOR A PARTICULAR PURPOSE AND NON-INFRINGEMENT.
 * IN NO EVENT SHALL TUNGSTEN GRAPHICS AND/OR ITS SUPPLIERS BE LIABLE FOR
 * ANY CLAIM, DAMAGES OR OTHER LIABILITY, WHETHER IN AN ACTION OF CONTRACT,
 * TORT OR OTHERWISE, ARISING FROM, OUT OF OR IN CONNECTION WITH THE
 * SOFTWARE OR THE USE OR OTHER DEALINGS IN THE SOFTWARE.
 * 
 **************************************************************************/

 /*
  * Authors:
  *   Keith Whitwell <keith@tungstengraphics.com>
  *   Brian Paul
  *   Michel Dänzer
  */

#include "main/glheader.h"
#include "main/formats.h"
#include "main/macros.h"
#include "shader/prog_instruction.h"
#include "st_context.h"
#include "st_atom.h"
#include "st_cb_accum.h"
#include "st_cb_clear.h"
#include "st_cb_fbo.h"
#include "st_program.h"
#include "st_public.h"
#include "st_inlines.h"

#include "pipe/p_context.h"
#include "pipe/p_state.h"
#include "pipe/p_defines.h"
#include "util/u_format.h"
#include "util/u_inlines.h"
#include "util/u_simple_shaders.h"
#include "util/u_draw_quad.h"

#include "cso_cache/cso_context.h"


/**
 * Do per-context initialization for glClear.
 */
void
st_init_clear(struct st_context *st)
{
   struct pipe_context *pipe = st->pipe;

   memset(&st->clear, 0, sizeof(st->clear));

   st->clear.raster.gl_rasterization_rules = 1;

   /* fragment shader state: color pass-through program */
   st->clear.fs = util_make_fragment_passthrough_shader(pipe);

   /* vertex shader state: color/position pass-through */
   {
      const uint semantic_names[] = { TGSI_SEMANTIC_POSITION,
                                      TGSI_SEMANTIC_COLOR };
      const uint semantic_indexes[] = { 0, 0 };
      st->clear.vs = util_make_vertex_passthrough_shader(pipe, 2,
                                                         semantic_names,
                                                         semantic_indexes);
   }
}


/**
 * Free per-context state for glClear.
 */
void
st_destroy_clear(struct st_context *st)
{
   if (st->clear.fs) {
      cso_delete_fragment_shader(st->cso_context, st->clear.fs);
      st->clear.fs = NULL;
   }
   if (st->clear.vs) {
      cso_delete_vertex_shader(st->cso_context, st->clear.vs);
      st->clear.vs = NULL;
   }
   if (st->clear.vbuf) {
      pipe_resource_reference(&st->clear.vbuf, NULL);
      st->clear.vbuf = NULL;
   }
}


/**
 * Draw a screen-aligned quadrilateral.
 * Coords are clip coords with y=0=bottom.
 */
static void
draw_quad(GLcontext *ctx,
          float x0, float y0, float x1, float y1, GLfloat z,
          const GLfloat color[4])
{
   struct st_context *st = ctx->st;
   struct pipe_context *pipe = st->pipe;

   /* XXX: Need to improve buffer_write to allow NO_WAIT (as well as
    * no_flush) updates to buffers where we know there is no conflict
    * with previous data.  Currently using max_slots > 1 will cause
    * synchronous rendering if the driver flushes its command buffers
    * between one bitmap and the next.  Our flush hook below isn't
    * sufficient to catch this as the driver doesn't tell us when it
    * flushes its own command buffers.  Until this gets fixed, pay the
    * price of allocating a new buffer for each bitmap cache-flush to
    * avoid synchronous rendering.
    */
   const GLuint max_slots = 1; /* 1024 / sizeof(st->clear.vertices); */
   GLuint i;

   if (st->clear.vbuf_slot >= max_slots) {
      pipe_resource_reference(&st->clear.vbuf, NULL);
      st->clear.vbuf_slot = 0;
   }

   if (!st->clear.vbuf) {
<<<<<<< HEAD
      st->clear.vbuf = pipe_buffer_create(pipe->screen,
					  PIPE_BIND_VERTEX_BUFFER,
=======
      st->clear.vbuf = pipe_buffer_create(pipe->screen, 32,
                                          PIPE_BUFFER_USAGE_VERTEX,
>>>>>>> d97f6963
                                          max_slots * sizeof(st->clear.vertices));
   }

   /* positions */
   st->clear.vertices[0][0][0] = x0;
   st->clear.vertices[0][0][1] = y0;

   st->clear.vertices[1][0][0] = x1;
   st->clear.vertices[1][0][1] = y0;

   st->clear.vertices[2][0][0] = x1;
   st->clear.vertices[2][0][1] = y1;

   st->clear.vertices[3][0][0] = x0;
   st->clear.vertices[3][0][1] = y1;

   /* same for all verts: */
   for (i = 0; i < 4; i++) {
      st->clear.vertices[i][0][2] = z;
      st->clear.vertices[i][0][3] = 1.0;
      st->clear.vertices[i][1][0] = color[0];
      st->clear.vertices[i][1][1] = color[1];
      st->clear.vertices[i][1][2] = color[2];
      st->clear.vertices[i][1][3] = color[3];
   }

   /* put vertex data into vbuf */
   st_no_flush_pipe_buffer_write_nooverlap(st, st->clear.vbuf,
                                           st->clear.vbuf_slot
                                             * sizeof(st->clear.vertices),
                                           sizeof(st->clear.vertices),
                                           st->clear.vertices);

   /* draw */
   util_draw_vertex_buffer(pipe, 
                           st->clear.vbuf, 
                           st->clear.vbuf_slot * sizeof(st->clear.vertices),
                           PIPE_PRIM_TRIANGLE_FAN,
                           4,  /* verts */
                           2); /* attribs/vert */

   /* Increment slot */
   st->clear.vbuf_slot++;
}



/**
 * Do glClear by drawing a quadrilateral.
 * The vertices of the quad will be computed from the
 * ctx->DrawBuffer->_X/Ymin/max fields.
 */
static void
clear_with_quad(GLcontext *ctx,
                GLboolean color, GLboolean depth, GLboolean stencil)
{
   struct st_context *st = ctx->st;
   const struct gl_framebuffer *fb = ctx->DrawBuffer;
   const GLfloat fb_width = (GLfloat) fb->Width;
   const GLfloat fb_height = (GLfloat) fb->Height;
   const GLfloat x0 = (GLfloat) ctx->DrawBuffer->_Xmin / fb_width * 2.0f - 1.0f;
   const GLfloat x1 = (GLfloat) ctx->DrawBuffer->_Xmax / fb_width * 2.0f - 1.0f;
   const GLfloat y0 = (GLfloat) ctx->DrawBuffer->_Ymin / fb_height * 2.0f - 1.0f;
   const GLfloat y1 = (GLfloat) ctx->DrawBuffer->_Ymax / fb_height * 2.0f - 1.0f;

   /*
   printf("%s %s%s%s %f,%f %f,%f\n", __FUNCTION__, 
	  color ? "color, " : "",
	  depth ? "depth, " : "",
	  stencil ? "stencil" : "",
	  x0, y0,
	  x1, y1);
   */

   cso_save_blend(st->cso_context);
   cso_save_stencil_ref(st->cso_context);
   cso_save_depth_stencil_alpha(st->cso_context);
   cso_save_rasterizer(st->cso_context);
   cso_save_viewport(st->cso_context);
   cso_save_clip(st->cso_context);
   cso_save_fragment_shader(st->cso_context);
   cso_save_vertex_shader(st->cso_context);
   cso_save_vertex_elements(st->cso_context);

   /* blend state: RGBA masking */
   {
      struct pipe_blend_state blend;
      memset(&blend, 0, sizeof(blend));
      blend.rt[0].rgb_src_factor = PIPE_BLENDFACTOR_ONE;
      blend.rt[0].alpha_src_factor = PIPE_BLENDFACTOR_ONE;
      blend.rt[0].rgb_dst_factor = PIPE_BLENDFACTOR_ZERO;
      blend.rt[0].alpha_dst_factor = PIPE_BLENDFACTOR_ZERO;
      if (color) {
         if (ctx->Color.ColorMask[0][0])
            blend.rt[0].colormask |= PIPE_MASK_R;
         if (ctx->Color.ColorMask[0][1])
            blend.rt[0].colormask |= PIPE_MASK_G;
         if (ctx->Color.ColorMask[0][2])
            blend.rt[0].colormask |= PIPE_MASK_B;
         if (ctx->Color.ColorMask[0][3])
            blend.rt[0].colormask |= PIPE_MASK_A;
         if (st->ctx->Color.DitherFlag)
            blend.dither = 1;
      }
      cso_set_blend(st->cso_context, &blend);
   }

   /* depth_stencil state: always pass/set to ref value */
   {
      struct pipe_depth_stencil_alpha_state depth_stencil;
      memset(&depth_stencil, 0, sizeof(depth_stencil));
      if (depth) {
         depth_stencil.depth.enabled = 1;
         depth_stencil.depth.writemask = 1;
         depth_stencil.depth.func = PIPE_FUNC_ALWAYS;
      }

      if (stencil) {
         struct pipe_stencil_ref stencil_ref;
         memset(&stencil_ref, 0, sizeof(stencil_ref));
         depth_stencil.stencil[0].enabled = 1;
         depth_stencil.stencil[0].func = PIPE_FUNC_ALWAYS;
         depth_stencil.stencil[0].fail_op = PIPE_STENCIL_OP_REPLACE;
         depth_stencil.stencil[0].zpass_op = PIPE_STENCIL_OP_REPLACE;
         depth_stencil.stencil[0].zfail_op = PIPE_STENCIL_OP_REPLACE;
         depth_stencil.stencil[0].valuemask = 0xff;
         depth_stencil.stencil[0].writemask = ctx->Stencil.WriteMask[0] & 0xff;
         stencil_ref.ref_value[0] = ctx->Stencil.Clear;
         cso_set_stencil_ref(st->cso_context, &stencil_ref);
      }

      cso_set_depth_stencil_alpha(st->cso_context, &depth_stencil);
   }

   cso_set_vertex_elements(st->cso_context, 2, st->velems_util_draw);

   cso_set_rasterizer(st->cso_context, &st->clear.raster);

   /* viewport state: viewport matching window dims */
   {
      const GLboolean invert = (st_fb_orientation(fb) == Y_0_TOP);
      struct pipe_viewport_state vp;
      vp.scale[0] = 0.5f * fb_width;
      vp.scale[1] = fb_height * (invert ? -0.5f : 0.5f);
      vp.scale[2] = 1.0f;
      vp.scale[3] = 1.0f;
      vp.translate[0] = 0.5f * fb_width;
      vp.translate[1] = 0.5f * fb_height;
      vp.translate[2] = 0.0f;
      vp.translate[3] = 0.0f;
      cso_set_viewport(st->cso_context, &vp);
   }

   cso_set_clip(st->cso_context, &st->clear.clip);
   cso_set_fragment_shader_handle(st->cso_context, st->clear.fs);
   cso_set_vertex_shader_handle(st->cso_context, st->clear.vs);

   /* draw quad matching scissor rect (XXX verify coord round-off) */
   draw_quad(ctx, x0, y0, x1, y1,
             (GLfloat) ctx->Depth.Clear, ctx->Color.ClearColor);

   /* Restore pipe state */
   cso_restore_blend(st->cso_context);
   cso_restore_stencil_ref(st->cso_context);
   cso_restore_depth_stencil_alpha(st->cso_context);
   cso_restore_rasterizer(st->cso_context);
   cso_restore_viewport(st->cso_context);
   cso_restore_clip(st->cso_context);
   cso_restore_fragment_shader(st->cso_context);
   cso_restore_vertex_shader(st->cso_context);
   cso_restore_vertex_elements(st->cso_context);
}


/**
 * Determine if we need to clear the depth buffer by drawing a quad.
 */
static INLINE GLboolean
check_clear_color_with_quad(GLcontext *ctx, struct gl_renderbuffer *rb)
{
   if (ctx->Scissor.Enabled &&
       (ctx->Scissor.X != 0 ||
        ctx->Scissor.Y != 0 ||
        ctx->Scissor.Width < rb->Width ||
        ctx->Scissor.Height < rb->Height))
      return GL_TRUE;

   if (!ctx->Color.ColorMask[0][0] ||
       !ctx->Color.ColorMask[0][1] ||
       !ctx->Color.ColorMask[0][2] ||
       !ctx->Color.ColorMask[0][3])
      return GL_TRUE;

   return GL_FALSE;
}


/**
 * Determine if we need to clear the combiend depth/stencil buffer by
 * drawing a quad.
 */
static INLINE GLboolean
check_clear_depth_stencil_with_quad(GLcontext *ctx, struct gl_renderbuffer *rb)
{
   const GLuint stencilMax = 0xff;
   GLboolean maskStencil
      = (ctx->Stencil.WriteMask[0] & stencilMax) != stencilMax;

   assert(rb->Format == MESA_FORMAT_S8 ||
          rb->Format == MESA_FORMAT_Z24_S8 ||
          rb->Format == MESA_FORMAT_S8_Z24);

   if (ctx->Scissor.Enabled &&
       (ctx->Scissor.X != 0 ||
        ctx->Scissor.Y != 0 ||
        ctx->Scissor.Width < rb->Width ||
        ctx->Scissor.Height < rb->Height))
      return GL_TRUE;

   if (maskStencil)
      return GL_TRUE;

   return GL_FALSE;
}


/**
 * Determine if we need to clear the depth buffer by drawing a quad.
 */
static INLINE GLboolean
check_clear_depth_with_quad(GLcontext *ctx, struct gl_renderbuffer *rb)
{
   const struct st_renderbuffer *strb = st_renderbuffer(rb);
   const GLboolean isDS = util_format_is_depth_and_stencil(strb->surface->format);

   if (ctx->Scissor.Enabled &&
       (ctx->Scissor.X != 0 ||
        ctx->Scissor.Y != 0 ||
        ctx->Scissor.Width < rb->Width ||
        ctx->Scissor.Height < rb->Height))
      return GL_TRUE;

   if (isDS && ctx->DrawBuffer->Visual.stencilBits > 0)
      return GL_TRUE;

   return GL_FALSE;
}


/**
 * Determine if we need to clear the stencil buffer by drawing a quad.
 */
static INLINE GLboolean
check_clear_stencil_with_quad(GLcontext *ctx, struct gl_renderbuffer *rb)
{
   const struct st_renderbuffer *strb = st_renderbuffer(rb);
   const GLboolean isDS = util_format_is_depth_and_stencil(strb->surface->format);
   const GLuint stencilMax = 0xff;
   const GLboolean maskStencil
      = (ctx->Stencil.WriteMask[0] & stencilMax) != stencilMax;

   assert(rb->Format == MESA_FORMAT_S8 ||
          rb->Format == MESA_FORMAT_Z24_S8 ||
          rb->Format == MESA_FORMAT_S8_Z24);

   if (maskStencil) 
      return GL_TRUE;

   if (ctx->Scissor.Enabled &&
       (ctx->Scissor.X != 0 ||
        ctx->Scissor.Y != 0 ||
        ctx->Scissor.Width < rb->Width ||
        ctx->Scissor.Height < rb->Height))
      return GL_TRUE;

   /* This is correct, but it is necessary to look at the depth clear
    * value held in the surface when it comes time to issue the clear,
    * rather than taking depth and stencil clear values from the
    * current state.
    */
   if (isDS && ctx->DrawBuffer->Visual.depthBits > 0)
      return GL_TRUE;

   return GL_FALSE;
}



/**
 * Called when we need to flush.
 */
void
st_flush_clear(struct st_context *st)
{
   /* Release vertex buffer to avoid synchronous rendering if we were
    * to map it in the next frame.
    */
   pipe_resource_reference(&st->clear.vbuf, NULL);
   st->clear.vbuf_slot = 0;
}
 


/**
 * Called via ctx->Driver.Clear()
 */
static void
st_Clear(GLcontext *ctx, GLbitfield mask)
{
   static const GLbitfield BUFFER_BITS_DS
      = (BUFFER_BIT_DEPTH | BUFFER_BIT_STENCIL);
   struct st_context *st = ctx->st;
   struct gl_renderbuffer *depthRb
      = ctx->DrawBuffer->Attachment[BUFFER_DEPTH].Renderbuffer;
   struct gl_renderbuffer *stencilRb
      = ctx->DrawBuffer->Attachment[BUFFER_STENCIL].Renderbuffer;
   GLbitfield quad_buffers = 0x0;
   GLbitfield clear_buffers = 0x0;
   GLuint i;

   /* This makes sure the pipe has the latest scissor, etc values */
   st_validate_state( st );

   if (mask & BUFFER_BITS_COLOR) {
      for (i = 0; i < ctx->DrawBuffer->_NumColorDrawBuffers; i++) {
         GLuint b = ctx->DrawBuffer->_ColorDrawBufferIndexes[i];

         if (mask & (1 << b)) {
            struct gl_renderbuffer *rb
               = ctx->DrawBuffer->Attachment[b].Renderbuffer;
            struct st_renderbuffer *strb;

            assert(rb);

            strb = st_renderbuffer(rb);

            if (!strb->surface)
               continue;

            if (check_clear_color_with_quad( ctx, rb ))
               quad_buffers |= PIPE_CLEAR_COLOR;
            else
               clear_buffers |= PIPE_CLEAR_COLOR;
         }
      }
   }

   if ((mask & BUFFER_BITS_DS) == BUFFER_BITS_DS && depthRb == stencilRb) {
      /* clearing combined depth + stencil */
      struct st_renderbuffer *strb = st_renderbuffer(depthRb);

      if (strb->surface) {
         if (check_clear_depth_stencil_with_quad(ctx, depthRb))
            quad_buffers |= PIPE_CLEAR_DEPTHSTENCIL;
         else
            clear_buffers |= PIPE_CLEAR_DEPTHSTENCIL;
      }
   }
   else {
      /* separate depth/stencil clears */
      if (mask & BUFFER_BIT_DEPTH) {
         struct st_renderbuffer *strb = st_renderbuffer(depthRb);

         if (strb->surface) {
            if (check_clear_depth_with_quad(ctx, depthRb))
               quad_buffers |= PIPE_CLEAR_DEPTHSTENCIL;
            else
               clear_buffers |= PIPE_CLEAR_DEPTHSTENCIL;
         }
      }
      if (mask & BUFFER_BIT_STENCIL) {
         struct st_renderbuffer *strb = st_renderbuffer(stencilRb);

         if (strb->surface) {
            if (check_clear_stencil_with_quad(ctx, stencilRb))
               quad_buffers |= PIPE_CLEAR_DEPTHSTENCIL;
            else
               clear_buffers |= PIPE_CLEAR_DEPTHSTENCIL;
         }
      }
   }

   /*
    * If we're going to use clear_with_quad() for any reason, use it for
    * everything possible.
    */
   if (quad_buffers) {
      quad_buffers |= clear_buffers;
      clear_with_quad(ctx,
                      quad_buffers & PIPE_CLEAR_COLOR,
                      mask & BUFFER_BIT_DEPTH,
                      mask & BUFFER_BIT_STENCIL);
   } else if (clear_buffers)
      ctx->st->pipe->clear(ctx->st->pipe, clear_buffers, ctx->Color.ClearColor,
                           ctx->Depth.Clear, ctx->Stencil.Clear);

   if (mask & BUFFER_BIT_ACCUM)
      st_clear_accum_buffer(ctx,
                            ctx->DrawBuffer->Attachment[BUFFER_ACCUM].Renderbuffer);
}


void
st_init_clear_functions(struct dd_function_table *functions)
{
   functions->Clear = st_Clear;
}<|MERGE_RESOLUTION|>--- conflicted
+++ resolved
@@ -136,13 +136,8 @@
    }
 
    if (!st->clear.vbuf) {
-<<<<<<< HEAD
       st->clear.vbuf = pipe_buffer_create(pipe->screen,
-					  PIPE_BIND_VERTEX_BUFFER,
-=======
-      st->clear.vbuf = pipe_buffer_create(pipe->screen, 32,
-                                          PIPE_BUFFER_USAGE_VERTEX,
->>>>>>> d97f6963
+                                          PIPE_BIND_VERTEX_BUFFER,
                                           max_slots * sizeof(st->clear.vertices));
    }
 
