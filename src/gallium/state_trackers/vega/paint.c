/**************************************************************************
 *
 * Copyright 2009 VMware, Inc.  All Rights Reserved.
 *
 * Permission is hereby granted, free of charge, to any person obtaining a
 * copy of this software and associated documentation files (the
 * "Software"), to deal in the Software without restriction, including
 * without limitation the rights to use, copy, modify, merge, publish,
 * distribute, sub license, and/or sell copies of the Software, and to
 * permit persons to whom the Software is furnished to do so, subject to
 * the following conditions:
 *
 * The above copyright notice and this permission notice (including the
 * next paragraph) shall be included in all copies or substantial portions
 * of the Software.
 *
 * THE SOFTWARE IS PROVIDED "AS IS", WITHOUT WARRANTY OF ANY KIND, EXPRESS
 * OR IMPLIED, INCLUDING BUT NOT LIMITED TO THE WARRANTIES OF
 * MERCHANTABILITY, FITNESS FOR A PARTICULAR PURPOSE AND NON-INFRINGEMENT.
 * IN NO EVENT SHALL VMWARE AND/OR ITS SUPPLIERS BE LIABLE FOR
 * ANY CLAIM, DAMAGES OR OTHER LIABILITY, WHETHER IN AN ACTION OF CONTRACT,
 * TORT OR OTHERWISE, ARISING FROM, OUT OF OR IN CONNECTION WITH THE
 * SOFTWARE OR THE USE OR OTHER DEALINGS IN THE SOFTWARE.
 *
 **************************************************************************/

#include "paint.h"

#include "shaders_cache.h"
#include "matrix.h"
#include "image.h"
#include "st_inlines.h"

#include "pipe/p_compiler.h"
#include "util/u_inlines.h"

#include "util/u_format.h"
#include "util/u_memory.h"
#include "util/u_math.h"
#include "util/u_sampler.h"

#include "cso_cache/cso_context.h"

struct vg_paint {
   struct vg_object base;

   VGPaintType type;

   struct {
      VGfloat color[4];
      VGint colori[4];
   } solid;

   struct {
      VGColorRampSpreadMode spread;
      VGuint color_data[1024];
      struct {
         VGfloat  coords[4];
         VGint  coordsi[4];
      } linear;
      struct {
         VGfloat vals[5];
         VGint valsi[5];
      } radial;
<<<<<<< HEAD
      struct pipe_resource *texture;
=======
      struct pipe_sampler_view *sampler_view;
>>>>>>> 12deb9e6
      struct pipe_sampler_state sampler;

      VGfloat *ramp_stops;
      VGint *ramp_stopsi;
      VGint    num_stops;

      VGboolean color_ramps_premultiplied;
   } gradient;

   struct {
<<<<<<< HEAD
      struct pipe_resource *texture;
=======
      struct pipe_sampler_view *sampler_view;
>>>>>>> 12deb9e6
      VGTilingMode tiling_mode;
      struct pipe_sampler_state sampler;
   } pattern;

   /* XXX next 3 all unneded? */
   struct pipe_resource *cbuf;
   struct pipe_shader_state fs_state;
   void *fs;
};

static INLINE VGuint mix_pixels(VGuint p1, VGuint a, VGuint p2, VGuint b)
{
   VGuint t = (p1 & 0xff00ff) * a + (p2 & 0xff00ff) * b;
   t >>= 8; t &= 0xff00ff;

   p1 = ((p1 >> 8) & 0xff00ff) * a + ((p2 >> 8) & 0xff00ff) * b;
   p1 &= 0xff00ff00; p1 |= t;

   return p1;
}

static INLINE VGuint float4_to_argb(const VGfloat *clr)
{
   return float_to_ubyte(clr[3]) << 24 |
      float_to_ubyte(clr[0]) << 16 |
      float_to_ubyte(clr[1]) << 8 |
      float_to_ubyte(clr[2]) << 0;
}

static INLINE void create_gradient_data(const VGfloat *ramp_stops,
                                        VGint num,
                                        VGuint *data,
                                        VGint size)
{
   VGint i;
   VGint pos = 0;
   VGfloat fpos = 0, incr = 1.f / size;
   VGuint last_color;

   while (fpos < ramp_stops[0]) {
      data[pos] = float4_to_argb(ramp_stops + 1);
      fpos += incr;
      ++pos;
   }

   for (i = 0; i < num - 1; ++i) {
      VGint rcur  = 5 * i;
      VGint rnext = 5 * (i + 1);
      VGfloat delta = 1.f/(ramp_stops[rnext] - ramp_stops[rcur]);
      while (fpos < ramp_stops[rnext] && pos < size) {
         VGint dist = 256 * ((fpos - ramp_stops[rcur]) * delta);
         VGint idist = 256 - dist;
         VGuint current_color = float4_to_argb(ramp_stops + rcur + 1);
         VGuint next_color = float4_to_argb(ramp_stops + rnext + 1);
         data[pos] = mix_pixels(current_color, idist,
                                next_color, dist);
         fpos += incr;
         ++pos;
      }
   }

   last_color = float4_to_argb(ramp_stops + ((num - 1) * 5 + 1));
   while (pos < size) {
      data[pos] = last_color;
      ++pos;
   }
   data[size-1] = last_color;
}

static INLINE struct pipe_resource *create_gradient_texture(struct vg_paint *p)
{
   struct pipe_context *pipe = p->base.ctx->pipe;
   struct pipe_screen *screen = pipe->screen;
   struct pipe_resource *tex = 0;
   struct pipe_resource templ;

   memset(&templ, 0, sizeof(templ));
   templ.target = PIPE_TEXTURE_1D;
   templ.format = PIPE_FORMAT_B8G8R8A8_UNORM;
   templ.last_level = 0;
   templ.width0 = 1024;
   templ.height0 = 1;
   templ.depth0 = 1;
   templ.tex_usage = PIPE_TEXTURE_USAGE_SAMPLER;

   tex = screen->resource_create(screen, &templ);

   { /* upload color_data */
      struct pipe_transfer *transfer =
         st_no_flush_get_transfer(p->base.ctx, tex, 0, 0, 0,
                                      PIPE_TRANSFER_WRITE, 0, 0, 1024, 1);
      void *map = pipe->transfer_map(pipe, transfer);
      memcpy(map, p->gradient.color_data, sizeof(VGint)*1024);
      pipe->transfer_unmap(pipe, transfer);
      pipe->transfer_destroy(pipe, transfer);
   }

   return tex;
}

static INLINE struct pipe_sampler_view *create_gradient_sampler_view(struct vg_paint *p)
{
   struct pipe_context *pipe = p->base.ctx->pipe;
   struct pipe_texture *texture;
   struct pipe_sampler_view view_templ;
   struct pipe_sampler_view *view;

   texture = create_gradient_texture(p);

   if (!texture)
      return NULL;

   u_sampler_view_default_template(&view_templ, texture, texture->format);
   view = pipe->create_sampler_view(pipe, texture, &view_templ);
   /* want the texture to go away if the view is freed */
   pipe_texture_reference(&texture, NULL);

   return view;
}

struct vg_paint * paint_create(struct vg_context *ctx)
{
   struct vg_paint *paint = CALLOC_STRUCT(vg_paint);
   const VGfloat default_color[] = {0.0f, 0.0f, 0.0f, 1.0f};
   const VGfloat def_ling[] = {0.0f, 0.0f, 1.0f, 0.0f};
   const VGfloat def_radg[] = {0.0f, 0.0f, 0.0f, 0.0f, 1.0f};
   vg_init_object(&paint->base, ctx, VG_OBJECT_PAINT);
   vg_context_add_object(ctx, VG_OBJECT_PAINT, paint);

   paint->type = VG_PAINT_TYPE_COLOR;
   memcpy(paint->solid.color, default_color,
          4 * sizeof(VGfloat));
   paint->gradient.spread = VG_COLOR_RAMP_SPREAD_PAD;
   memcpy(paint->gradient.linear.coords, def_ling,
          4 * sizeof(VGfloat));
   memcpy(paint->gradient.radial.vals, def_radg,
          5 * sizeof(VGfloat));

   paint->gradient.sampler.wrap_s = PIPE_TEX_WRAP_CLAMP_TO_EDGE;
   paint->gradient.sampler.wrap_t = PIPE_TEX_WRAP_CLAMP_TO_EDGE;
   paint->gradient.sampler.min_img_filter = PIPE_TEX_MIPFILTER_NEAREST;
   paint->gradient.sampler.mag_img_filter = PIPE_TEX_MIPFILTER_NEAREST;
   paint->gradient.sampler.normalized_coords = 1;

   memcpy(&paint->pattern.sampler,
          &paint->gradient.sampler,
          sizeof(struct pipe_sampler_state));

   return paint;
}

void paint_destroy(struct vg_paint *paint)
{
   struct vg_context *ctx = paint->base.ctx;
<<<<<<< HEAD
   if (paint->pattern.texture)
      pipe_resource_reference(&paint->pattern.texture, NULL);
=======
   pipe_sampler_view_reference(&paint->gradient.sampler_view, NULL);
   if (paint->pattern.sampler_view)
      pipe_sampler_view_reference(&paint->pattern.sampler_view, NULL);
>>>>>>> 12deb9e6
   if (ctx)
      vg_context_remove_object(ctx, VG_OBJECT_PAINT, paint);

   free(paint->gradient.ramp_stopsi);
   free(paint->gradient.ramp_stops);
   free(paint);
}

void paint_set_color(struct vg_paint *paint,
                     const VGfloat *color)
{
   paint->solid.color[0] = color[0];
   paint->solid.color[1] = color[1];
   paint->solid.color[2] = color[2];
   paint->solid.color[3] = color[3];

   paint->solid.colori[0] = FLT_TO_INT(color[0]);
   paint->solid.colori[1] = FLT_TO_INT(color[1]);
   paint->solid.colori[2] = FLT_TO_INT(color[2]);
   paint->solid.colori[3] = FLT_TO_INT(color[3]);
}

static INLINE void paint_color_buffer(struct vg_paint *paint, void *buffer)
{
   VGfloat *map = (VGfloat*)buffer;
   memcpy(buffer, paint->solid.color, 4 * sizeof(VGfloat));
   map[4] = 0.f;
   map[5] = 1.f;
   map[6] = 2.f;
   map[7] = 4.f;
}

static INLINE void paint_linear_gradient_buffer(struct vg_paint *paint, void *buffer)
{
   struct vg_context *ctx = paint->base.ctx;
   VGfloat *map = (VGfloat*)buffer;

   map[0] = paint->gradient.linear.coords[2] - paint->gradient.linear.coords[0];
   map[1] = paint->gradient.linear.coords[3] - paint->gradient.linear.coords[1];
   map[2] = 1.f / (map[0] * map[0] + map[1] * map[1]);
   map[3] = 1.f;

   map[4] = 0.f;
   map[5] = 1.f;
   map[6] = 2.f;
   map[7] = 4.f;
   {
      struct matrix mat;
      struct matrix inv;
      matrix_load_identity(&mat);
      matrix_translate(&mat, -paint->gradient.linear.coords[0], -paint->gradient.linear.coords[1]);
      memcpy(&inv, &ctx->state.vg.fill_paint_to_user_matrix,
             sizeof(struct matrix));
      matrix_invert(&inv);
      matrix_mult(&inv, &mat);
      memcpy(&mat, &inv,
             sizeof(struct matrix));

      map[8]  = mat.m[0]; map[9]  = mat.m[3]; map[10] = mat.m[6]; map[11] = 0.f;
      map[12] = mat.m[1]; map[13] = mat.m[4]; map[14] = mat.m[7]; map[15] = 0.f;
      map[16] = mat.m[2]; map[17] = mat.m[5]; map[18] = mat.m[8]; map[19] = 0.f;
   }
#if 0
   debug_printf("Coords  (%f, %f, %f, %f)\n",
                map[0], map[1], map[2], map[3]);
#endif
}


static INLINE void paint_radial_gradient_buffer(struct vg_paint *paint, void *buffer)
{
   VGfloat *radialCoords = paint->gradient.radial.vals;
   struct vg_context *ctx = paint->base.ctx;

   VGfloat *map = (VGfloat*)buffer;

   map[0] = radialCoords[0] - radialCoords[2];
   map[1] = radialCoords[1] - radialCoords[3];
   map[2] = -map[0] * map[0] - map[1] * map[1] +
            radialCoords[4] * radialCoords[4];
   map[3] = 1.f;

   map[4] = 0.f;
   map[5] = 1.f;
   map[6] = 2.f;
   map[7] = 4.f;

   {
      struct matrix mat;
      struct matrix inv;
      matrix_load_identity(&mat);
      matrix_translate(&mat, -radialCoords[2], -radialCoords[3]);
      memcpy(&inv, &ctx->state.vg.fill_paint_to_user_matrix,
             sizeof(struct matrix));
      matrix_invert(&inv);
      matrix_mult(&inv, &mat);
      memcpy(&mat, &inv,
             sizeof(struct matrix));

      map[8]  = mat.m[0]; map[9]  = mat.m[3]; map[10] = mat.m[6]; map[11] = 0.f;
      map[12] = mat.m[1]; map[13] = mat.m[4]; map[14] = mat.m[7]; map[15] = 0.f;
      map[16] = mat.m[2]; map[17] = mat.m[5]; map[18] = mat.m[8]; map[19] = 0.f;
   }

#if 0
   debug_printf("Coords  (%f, %f, %f, %f)\n",
                map[0], map[1], map[2], map[3]);
#endif
}


static INLINE void  paint_pattern_buffer(struct vg_paint *paint, void *buffer)
{
   struct vg_context *ctx = paint->base.ctx;

   VGfloat *map = (VGfloat *)buffer;
   memcpy(map, paint->solid.color, 4 * sizeof(VGfloat));

   map[4] = 0.f;
   map[5] = 1.f;
   map[6] = paint->pattern.sampler_view->texture->width0;
   map[7] = paint->pattern.sampler_view->texture->height0;
   {
      struct matrix mat;
      memcpy(&mat, &ctx->state.vg.fill_paint_to_user_matrix,
             sizeof(struct matrix));
      matrix_invert(&mat);
      {
         struct matrix pm;
         memcpy(&pm, &ctx->state.vg.path_user_to_surface_matrix,
                sizeof(struct matrix));
         matrix_invert(&pm);
         matrix_mult(&pm, &mat);
         memcpy(&mat, &pm, sizeof(struct matrix));
      }

      map[8]  = mat.m[0]; map[9]  = mat.m[3]; map[10] = mat.m[6]; map[11] = 0.f;
      map[12] = mat.m[1]; map[13] = mat.m[4]; map[14] = mat.m[7]; map[15] = 0.f;
      map[16] = mat.m[2]; map[17] = mat.m[5]; map[18] = mat.m[8]; map[19] = 0.f;
   }
}

void paint_set_type(struct vg_paint *paint, VGPaintType type)
{
   paint->type = type;
}

void paint_set_ramp_stops(struct vg_paint *paint, const VGfloat *stops,
                          int num)
{
   const VGfloat default_stops[] = {0.0f, 0.0f, 0.0f, 0.0f, 1.0f,
                                    1.0f, 1.0f, 1.0f, 1.0f, 1.0f};
   VGint i;
   const VGint num_stops = num / 5;
   VGfloat last_coord;

   paint->gradient.num_stops = num;
   if (num) {
      free(paint->gradient.ramp_stops);
      paint->gradient.ramp_stops = malloc(sizeof(VGfloat)*num);
      memcpy(paint->gradient.ramp_stops, stops, sizeof(VGfloat)*num);
   } else
      return;

   /* stops must be in increasing order. the last stop is 1.0. if the
    * first one is bigger than 1 then the whole sequence is invalid*/
   if (stops[0] > 1) {
      stops = default_stops;
      num = 10;
   }
   last_coord = stops[0];
   for (i = 1; i < num_stops; ++i) {
      VGint idx = 5 * i;
      VGfloat coord = stops[idx];
      if (!floatsEqual(last_coord, coord) && coord < last_coord) {
         stops = default_stops;
         num = 10;
         break;
      }
      last_coord = coord;
   }

   create_gradient_data(stops, num / 5, paint->gradient.color_data,
                        1024);

<<<<<<< HEAD
   if (paint->gradient.texture) {
      pipe_resource_reference(&paint->gradient.texture, NULL);
      paint->gradient.texture = 0;
=======
   if (paint->gradient.sampler_view) {
      pipe_sampler_view_reference(&paint->gradient.sampler_view, NULL);
      paint->gradient.sampler_view = NULL;
>>>>>>> 12deb9e6
   }

   paint->gradient.sampler_view = create_gradient_sampler_view(paint);
}

void paint_set_colori(struct vg_paint *p,
                      VGuint rgba)
{
   p->solid.color[0] = ((rgba >> 24) & 0xff) / 255.f;
   p->solid.color[1] = ((rgba >> 16) & 0xff) / 255.f;
   p->solid.color[2] = ((rgba >>  8) & 0xff) / 255.f;
   p->solid.color[3] = ((rgba >>  0) & 0xff) / 255.f;
}

VGuint paint_colori(struct vg_paint *p)
{
#define F2B(f) (float_to_ubyte(f))

   return ((F2B(p->solid.color[0]) << 24) |
           (F2B(p->solid.color[1]) << 16) |
           (F2B(p->solid.color[2]) << 8)  |
           (F2B(p->solid.color[3]) << 0));
#undef F2B
}

void paint_set_linear_gradient(struct vg_paint *paint,
                               const VGfloat *coords)
{
   memcpy(paint->gradient.linear.coords, coords, sizeof(VGfloat) * 4);
}

void paint_set_spread_mode(struct vg_paint *paint,
                           VGint mode)
{
   paint->gradient.spread = mode;
   switch(mode) {
   case VG_COLOR_RAMP_SPREAD_PAD:
      paint->gradient.sampler.wrap_s = PIPE_TEX_WRAP_CLAMP_TO_EDGE;
      break;
   case VG_COLOR_RAMP_SPREAD_REPEAT:
      paint->gradient.sampler.wrap_s = PIPE_TEX_WRAP_REPEAT;
      break;
   case VG_COLOR_RAMP_SPREAD_REFLECT:
      paint->gradient.sampler.wrap_s = PIPE_TEX_WRAP_MIRROR_REPEAT;
      break;
   }
}

VGColorRampSpreadMode paint_spread_mode(struct vg_paint *paint)
{
   return paint->gradient.spread;
}

void paint_set_radial_gradient(struct vg_paint *paint,
                               const VGfloat *values)
{
   memcpy(paint->gradient.radial.vals, values, sizeof(VGfloat) * 5);
}

void paint_set_pattern(struct vg_paint *paint,
                       struct vg_image *img)
{
<<<<<<< HEAD
   if (paint->pattern.texture)
      pipe_resource_reference(&paint->pattern.texture, NULL);

   paint->pattern.texture = 0;
   pipe_resource_reference(&paint->pattern.texture,
                          img->texture);
=======
   if (paint->pattern.sampler_view)
      pipe_sampler_view_reference(&paint->pattern.sampler_view, NULL);

   paint->pattern.sampler_view = NULL;
   pipe_sampler_view_reference(&paint->pattern.sampler_view,
                               img->sampler_view);
>>>>>>> 12deb9e6
}

void paint_set_pattern_tiling(struct vg_paint *paint,
                              VGTilingMode mode)
{
   paint->pattern.tiling_mode = mode;

   switch(mode) {
   case VG_TILE_FILL:
      paint->pattern.sampler.wrap_s = PIPE_TEX_WRAP_CLAMP_TO_BORDER;
      paint->pattern.sampler.wrap_t = PIPE_TEX_WRAP_CLAMP_TO_BORDER;
      break;
   case VG_TILE_PAD:
      paint->pattern.sampler.wrap_s = PIPE_TEX_WRAP_CLAMP_TO_EDGE;
      paint->pattern.sampler.wrap_t = PIPE_TEX_WRAP_CLAMP_TO_EDGE;
      break;
   case VG_TILE_REPEAT:
      paint->pattern.sampler.wrap_s = PIPE_TEX_WRAP_REPEAT;
      paint->pattern.sampler.wrap_t = PIPE_TEX_WRAP_REPEAT;
      break;
   case VG_TILE_REFLECT:
      paint->pattern.sampler.wrap_s = PIPE_TEX_WRAP_MIRROR_REPEAT;
      paint->pattern.sampler.wrap_t = PIPE_TEX_WRAP_MIRROR_REPEAT;
      break;
   default:
      debug_assert("!Unknown tiling mode");
   }
}

void paint_get_color(struct vg_paint *paint,
                     VGfloat *color)
{
   color[0] = paint->solid.color[0];
   color[1] = paint->solid.color[1];
   color[2] = paint->solid.color[2];
   color[3] = paint->solid.color[3];
}

void paint_ramp_stops(struct vg_paint *paint, VGfloat *stops,
                      int num)
{
   memcpy(stops, paint->gradient.ramp_stops, sizeof(VGfloat)*num);
}

void paint_linear_gradient(struct vg_paint *paint,
                           VGfloat *coords)
{
   memcpy(coords, paint->gradient.linear.coords, sizeof(VGfloat)*4);
}

void paint_radial_gradient(struct vg_paint *paint,
                           VGfloat *coords)
{
   memcpy(coords, paint->gradient.radial.vals, sizeof(VGfloat)*5);
}

int paint_num_ramp_stops(struct vg_paint *paint)
{
   return paint->gradient.num_stops;
}

VGPaintType paint_type(struct vg_paint *paint)
{
   return paint->type;
}

void paint_set_coloriv(struct vg_paint *paint,
                      const VGint *color)
{
   paint->solid.color[0] = color[0];
   paint->solid.color[1] = color[1];
   paint->solid.color[2] = color[2];
   paint->solid.color[3] = color[3];

   paint->solid.colori[0] = color[0];
   paint->solid.colori[1] = color[1];
   paint->solid.colori[2] = color[2];
   paint->solid.colori[3] = color[3];
}

void paint_get_coloriv(struct vg_paint *paint,
                      VGint *color)
{
   color[0] = paint->solid.colori[0];
   color[1] = paint->solid.colori[1];
   color[2] = paint->solid.colori[2];
   color[3] = paint->solid.colori[3];
}

void paint_set_color_ramp_premultiplied(struct vg_paint *paint,
                                        VGboolean set)
{
   paint->gradient.color_ramps_premultiplied = set;
}

VGboolean paint_color_ramp_premultiplied(struct vg_paint *paint)
{
   return paint->gradient.color_ramps_premultiplied;
}

void paint_set_ramp_stopsi(struct vg_paint *paint, const VGint *stops,
                           int num)
{
   if (num) {
      free(paint->gradient.ramp_stopsi);
      paint->gradient.ramp_stopsi = malloc(sizeof(VGint)*num);
      memcpy(paint->gradient.ramp_stopsi, stops, sizeof(VGint)*num);
   }
}

void paint_ramp_stopsi(struct vg_paint *paint, VGint *stops,
                       int num)
{
   memcpy(stops, paint->gradient.ramp_stopsi, sizeof(VGint)*num);
}

void paint_set_linear_gradienti(struct vg_paint *paint,
                                const VGint *coords)
{
   memcpy(paint->gradient.linear.coordsi, coords, sizeof(VGint) * 4);
}

void paint_linear_gradienti(struct vg_paint *paint,
                            VGint *coords)
{
   memcpy(coords, paint->gradient.linear.coordsi, sizeof(VGint)*4);
}

void paint_set_radial_gradienti(struct vg_paint *paint,
                                const VGint *values)
{
   memcpy(paint->gradient.radial.valsi, values, sizeof(VGint) * 5);
}

void paint_radial_gradienti(struct vg_paint *paint,
                            VGint *coords)
{
   memcpy(coords, paint->gradient.radial.valsi, sizeof(VGint)*5);
}

VGTilingMode paint_pattern_tiling(struct vg_paint *paint)
{
   return paint->pattern.tiling_mode;
}

VGint paint_bind_samplers(struct vg_paint *paint, struct pipe_sampler_state **samplers,
<<<<<<< HEAD
                          struct pipe_resource **textures)
=======
                          struct pipe_sampler_view **sampler_views)
>>>>>>> 12deb9e6
{
   struct vg_context *ctx = vg_current_context();

   switch(paint->type) {
   case VG_PAINT_TYPE_LINEAR_GRADIENT:
   case VG_PAINT_TYPE_RADIAL_GRADIENT: {
      if (paint->gradient.sampler_view) {
         paint->gradient.sampler.min_img_filter = image_sampler_filter(ctx);
         paint->gradient.sampler.mag_img_filter = image_sampler_filter(ctx);
         samplers[0] = &paint->gradient.sampler;
         sampler_views[0] = paint->gradient.sampler_view;
         return 1;
      }
   }
      break;
   case VG_PAINT_TYPE_PATTERN: {
      memcpy(paint->pattern.sampler.border_color,
             ctx->state.vg.tile_fill_color,
             sizeof(VGfloat) * 4);
      paint->pattern.sampler.min_img_filter = image_sampler_filter(ctx);
      paint->pattern.sampler.mag_img_filter = image_sampler_filter(ctx);
      samplers[0] = &paint->pattern.sampler;
      sampler_views[0] = paint->pattern.sampler_view;
      return 1;
   }
      break;
   default:
      break;
   }
   return 0;
}

void paint_resolve_type(struct vg_paint *paint)
{
   if (paint->type == VG_PAINT_TYPE_PATTERN &&
       !paint->pattern.sampler_view) {
      paint->type = VG_PAINT_TYPE_COLOR;
   }
}

VGint paint_constant_buffer_size(struct vg_paint *paint)
{
   switch(paint->type) {
   case VG_PAINT_TYPE_COLOR:
      return 8 * sizeof(VGfloat);/*4 color + 4 constants (0.f,1.f,2.f,4.f)*/
      break;
   case VG_PAINT_TYPE_LINEAR_GRADIENT:
      return 20 * sizeof(VGfloat);
      break;
   case VG_PAINT_TYPE_RADIAL_GRADIENT:
      return 20 * sizeof(VGfloat);
      break;
   case VG_PAINT_TYPE_PATTERN:
      return 20 * sizeof(VGfloat);
      break;
   default:
      debug_printf("Uknown paint type: %d\n", paint->type);
   }

   return 0;
}

void paint_fill_constant_buffer(struct vg_paint *paint,
                                void *buffer)
{
   switch(paint->type) {
   case VG_PAINT_TYPE_COLOR:
      paint_color_buffer(paint, buffer);
      break;
   case VG_PAINT_TYPE_LINEAR_GRADIENT:
      paint_linear_gradient_buffer(paint, buffer);
      break;
   case VG_PAINT_TYPE_RADIAL_GRADIENT:
      paint_radial_gradient_buffer(paint, buffer);
      break;
   case VG_PAINT_TYPE_PATTERN:
      paint_pattern_buffer(paint, buffer);
      break;

   default:
      abort();
   }
}<|MERGE_RESOLUTION|>--- conflicted
+++ resolved
@@ -62,11 +62,7 @@
          VGfloat vals[5];
          VGint valsi[5];
       } radial;
-<<<<<<< HEAD
-      struct pipe_resource *texture;
-=======
       struct pipe_sampler_view *sampler_view;
->>>>>>> 12deb9e6
       struct pipe_sampler_state sampler;
 
       VGfloat *ramp_stops;
@@ -77,11 +73,7 @@
    } gradient;
 
    struct {
-<<<<<<< HEAD
-      struct pipe_resource *texture;
-=======
       struct pipe_sampler_view *sampler_view;
->>>>>>> 12deb9e6
       VGTilingMode tiling_mode;
       struct pipe_sampler_state sampler;
    } pattern;
@@ -236,14 +228,9 @@
 void paint_destroy(struct vg_paint *paint)
 {
    struct vg_context *ctx = paint->base.ctx;
-<<<<<<< HEAD
-   if (paint->pattern.texture)
-      pipe_resource_reference(&paint->pattern.texture, NULL);
-=======
    pipe_sampler_view_reference(&paint->gradient.sampler_view, NULL);
    if (paint->pattern.sampler_view)
       pipe_sampler_view_reference(&paint->pattern.sampler_view, NULL);
->>>>>>> 12deb9e6
    if (ctx)
       vg_context_remove_object(ctx, VG_OBJECT_PAINT, paint);
 
@@ -429,15 +416,9 @@
    create_gradient_data(stops, num / 5, paint->gradient.color_data,
                         1024);
 
-<<<<<<< HEAD
-   if (paint->gradient.texture) {
-      pipe_resource_reference(&paint->gradient.texture, NULL);
-      paint->gradient.texture = 0;
-=======
    if (paint->gradient.sampler_view) {
       pipe_sampler_view_reference(&paint->gradient.sampler_view, NULL);
       paint->gradient.sampler_view = NULL;
->>>>>>> 12deb9e6
    }
 
    paint->gradient.sampler_view = create_gradient_sampler_view(paint);
@@ -500,21 +481,12 @@
 void paint_set_pattern(struct vg_paint *paint,
                        struct vg_image *img)
 {
-<<<<<<< HEAD
-   if (paint->pattern.texture)
-      pipe_resource_reference(&paint->pattern.texture, NULL);
-
-   paint->pattern.texture = 0;
-   pipe_resource_reference(&paint->pattern.texture,
-                          img->texture);
-=======
    if (paint->pattern.sampler_view)
       pipe_sampler_view_reference(&paint->pattern.sampler_view, NULL);
 
    paint->pattern.sampler_view = NULL;
    pipe_sampler_view_reference(&paint->pattern.sampler_view,
                                img->sampler_view);
->>>>>>> 12deb9e6
 }
 
 void paint_set_pattern_tiling(struct vg_paint *paint,
@@ -661,11 +633,7 @@
 }
 
 VGint paint_bind_samplers(struct vg_paint *paint, struct pipe_sampler_state **samplers,
-<<<<<<< HEAD
-                          struct pipe_resource **textures)
-=======
                           struct pipe_sampler_view **sampler_views)
->>>>>>> 12deb9e6
 {
    struct vg_context *ctx = vg_current_context();
 
