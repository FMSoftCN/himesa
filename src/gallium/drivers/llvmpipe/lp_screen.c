--- conflicted
+++ resolved
@@ -220,17 +220,8 @@
    }
 
    /* FIXME: Temporary restrictions. See lp_bld_sample_soa.c */
-<<<<<<< HEAD
    if(tex_usage & PIPE_BIND_SAMPLER_VIEW) {
-      if(format_desc->block.width != 1 ||
-         format_desc->block.height != 1)
-         return FALSE;
-
-      if(format_desc->layout != UTIL_FORMAT_LAYOUT_PLAIN)
-=======
-   if(tex_usage & PIPE_TEXTURE_USAGE_SAMPLER) {
       if(!format_desc->is_bitmask)
->>>>>>> d97f6963
          return FALSE;
 
       if(format_desc->colorspace != UTIL_FORMAT_COLORSPACE_RGB &&
