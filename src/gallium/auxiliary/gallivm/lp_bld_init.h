/**************************************************************************
 *
 * Copyright 2009 VMware, Inc.
 * All Rights Reserved.
 *
 * Permission is hereby granted, free of charge, to any person obtaining a
 * copy of this software and associated documentation files (the
 * "Software"), to deal in the Software without restriction, including
 * without limitation the rights to use, copy, modify, merge, publish,
 * distribute, sub license, and/or sell copies of the Software, and to
 * permit persons to whom the Software is furnished to do so, subject to
 * the following conditions:
 *
 * The above copyright notice and this permission notice (including the
 * next paragraph) shall be included in all copies or substantial portions
 * of the Software.
 *
 * THE SOFTWARE IS PROVIDED "AS IS", WITHOUT WARRANTY OF ANY KIND, EXPRESS
 * OR IMPLIED, INCLUDING BUT NOT LIMITED TO THE WARRANTIES OF
 * MERCHANTABILITY, FITNESS FOR A PARTICULAR PURPOSE AND NON-INFRINGEMENT.
 * IN NO EVENT SHALL VMWARE AND/OR ITS SUPPLIERS BE LIABLE FOR
 * ANY CLAIM, DAMAGES OR OTHER LIABILITY, WHETHER IN AN ACTION OF CONTRACT,
 * TORT OR OTHERWISE, ARISING FROM, OUT OF OR IN CONNECTION WITH THE
 * SOFTWARE OR THE USE OR OTHER DEALINGS IN THE SOFTWARE.
 *
 **************************************************************************/


#ifndef LP_BLD_INIT_H
#define LP_BLD_INIT_H


#include "pipe/p_compiler.h"
#include "lp_bld.h"
#include <llvm-c/ExecutionEngine.h>


struct gallivm_state
{
   LLVMModuleRef module;
   LLVMExecutionEngineRef engine;
   LLVMModuleProviderRef provider;
   LLVMTargetDataRef target;
   LLVMPassManagerRef passmgr;
   LLVMContextRef context;
   LLVMBuilderRef builder;
};


void
lp_build_init(void);


extern void
lp_func_delete_body(LLVMValueRef func);


<<<<<<< HEAD
void
gallivm_garbage_collect(struct gallivm_state *gallivm);


typedef void (*garbage_collect_callback_func)(void *cb_data);

void
gallivm_register_garbage_collector_callback(garbage_collect_callback_func func,
                                            void *cb_data);

void
gallivm_remove_garbage_collector_callback(garbage_collect_callback_func func,
                                          void *cb_data);


struct gallivm_state *
gallivm_create(void);

void
gallivm_destroy(struct gallivm_state *gallivm);
=======
extern LLVMValueRef
lp_build_load_volatile(LLVMBuilderRef B, LLVMValueRef PointerVal,
                       const char *Name);
>>>>>>> 34e8801b


#endif /* !LP_BLD_INIT_H */<|MERGE_RESOLUTION|>--- conflicted
+++ resolved
@@ -55,7 +55,6 @@
 lp_func_delete_body(LLVMValueRef func);
 
 
-<<<<<<< HEAD
 void
 gallivm_garbage_collect(struct gallivm_state *gallivm);
 
@@ -76,11 +75,11 @@
 
 void
 gallivm_destroy(struct gallivm_state *gallivm);
-=======
+
+
 extern LLVMValueRef
 lp_build_load_volatile(LLVMBuilderRef B, LLVMValueRef PointerVal,
                        const char *Name);
->>>>>>> 34e8801b
 
 
 #endif /* !LP_BLD_INIT_H */