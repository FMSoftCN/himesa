--- conflicted
+++ resolved
@@ -377,11 +377,8 @@
    memset(mach, 0, sizeof(*mach));
 
    mach->Addrs = &mach->Temps[TGSI_EXEC_TEMP_ADDR];
-<<<<<<< HEAD
    mach->MaxGeometryShaderOutputs = TGSI_MAX_TOTAL_VERTICES;
-=======
    mach->Predicates = &mach->Temps[TGSI_EXEC_TEMP_P0];
->>>>>>> cad14c25
 
    /* Setup constants. */
    for( i = 0; i < 4; i++ ) {
@@ -2272,16 +2269,10 @@
       FOR_EACH_ENABLED_CHANNEL( *inst, chan_index ) {
          FETCH( &r[0], 0, chan_index );
          FETCH( &r[1], 1, chan_index );
-<<<<<<< HEAD
-
-         micro_le( &r[0], &r[1], &r[0], &mach->Temps[TEMP_1_I].xyzw[TEMP_1_C], &mach->Temps[TEMP_0_I].xyzw[TEMP_0_C] );
-         STORE( &r[0], 0, chan_index );
-=======
          micro_le(&d[chan_index], &r[1], &r[0], &mach->Temps[TEMP_1_I].xyzw[TEMP_1_C], &mach->Temps[TEMP_0_I].xyzw[TEMP_0_C]);
       }
       FOR_EACH_ENABLED_CHANNEL(*inst, chan_index) {
          STORE(&d[chan_index], 0, chan_index);
->>>>>>> cad14c25
       }
       break;
 
