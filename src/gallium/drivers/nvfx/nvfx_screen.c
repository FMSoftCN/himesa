#include "pipe/p_screen.h"
#include "pipe/p_state.h"
#include "util/u_simple_screen.h"

#include "nouveau/nouveau_screen.h"

#include "nvfx_context.h"
#include "nvfx_screen.h"
#include "nvfx_resource.h"

#define NV30TCL_CHIPSET_3X_MASK 0x00000003
#define NV34TCL_CHIPSET_3X_MASK 0x00000010
#define NV35TCL_CHIPSET_3X_MASK 0x000001e0

/* FIXME: It seems I should not include directly ../../winsys/drm/nouveau/drm/nouveau_drm_api.h
* to get the pointer to the context front buffer, so I copied nouveau_winsys here.
* nv30_screen_surface_format_supported() can then use it to enforce creating fbo
* with same number of bits everywhere.
*/
struct nouveau_winsys {
	struct pipe_winsys base;

	struct pipe_screen *pscreen;

	struct pipe_surface *front;
};
#define NV4X_GRCLASS4097_CHIPSETS 0x00000baf
#define NV4X_GRCLASS4497_CHIPSETS 0x00005450
#define NV6X_GRCLASS4497_CHIPSETS 0x00000088

static int
nvfx_screen_get_param(struct pipe_screen *pscreen, int param)
{
	struct nvfx_screen *screen = nvfx_screen(pscreen);

	switch (param) {
	case PIPE_CAP_MAX_TEXTURE_IMAGE_UNITS:
		/* TODO: check this */
		return screen->is_nv4x ? 16 : 8;
	case PIPE_CAP_NPOT_TEXTURES:
		return !!screen->is_nv4x;
	case PIPE_CAP_TWO_SIDED_STENCIL:
		return 1;
	case PIPE_CAP_GLSL:
		return 0;
	case PIPE_CAP_ANISOTROPIC_FILTER:
		return 1;
	case PIPE_CAP_POINT_SPRITE:
		return 1;
	case PIPE_CAP_MAX_RENDER_TARGETS:
		return screen->is_nv4x ? 4 : 2;
	case PIPE_CAP_OCCLUSION_QUERY:
		return 1;
	case PIPE_CAP_TEXTURE_SHADOW_MAP:
		return 1;
	case PIPE_CAP_MAX_TEXTURE_2D_LEVELS:
		return 13;
	case PIPE_CAP_MAX_TEXTURE_3D_LEVELS:
		return 10;
	case PIPE_CAP_MAX_TEXTURE_CUBE_LEVELS:
		return 13;
	case PIPE_CAP_TEXTURE_MIRROR_CLAMP:
		return !!screen->is_nv4x;
	case PIPE_CAP_TEXTURE_MIRROR_REPEAT:
		return 1;
	case PIPE_CAP_MAX_VERTEX_TEXTURE_UNITS:
		return 0; /* We have 4 on nv40 - but unsupported currently */
	case PIPE_CAP_TGSI_CONT_SUPPORTED:
		return 0;
	case PIPE_CAP_BLEND_EQUATION_SEPARATE:
		return !!screen->is_nv4x;
	case NOUVEAU_CAP_HW_VTXBUF:
		return 0;
	case NOUVEAU_CAP_HW_IDXBUF:
		return 0;
	case PIPE_CAP_MAX_COMBINED_SAMPLERS:
		return 16;
	case PIPE_CAP_INDEP_BLEND_ENABLE:
		/* TODO: on nv40 we have separate color masks */
		/* TODO: nv40 mrt blending is probably broken */
		return 0;
	case PIPE_CAP_INDEP_BLEND_FUNC:
		return 0;
	case PIPE_CAP_TGSI_FS_COORD_ORIGIN_LOWER_LEFT:
	case PIPE_CAP_TGSI_FS_COORD_PIXEL_CENTER_HALF_INTEGER:
		return 1;
	case PIPE_CAP_TGSI_FS_COORD_ORIGIN_UPPER_LEFT:
	case PIPE_CAP_TGSI_FS_COORD_PIXEL_CENTER_INTEGER:
		return 0;
	default:
		NOUVEAU_ERR("Unknown PIPE_CAP %d\n", param);
		return 0;
	}
}

static float
nvfx_screen_get_paramf(struct pipe_screen *pscreen, int param)
{
	struct nvfx_screen *screen = nvfx_screen(pscreen);

	switch (param) {
	case PIPE_CAP_MAX_LINE_WIDTH:
	case PIPE_CAP_MAX_LINE_WIDTH_AA:
		return 10.0;
	case PIPE_CAP_MAX_POINT_WIDTH:
	case PIPE_CAP_MAX_POINT_WIDTH_AA:
		return 64.0;
	case PIPE_CAP_MAX_TEXTURE_ANISOTROPY:
		return screen->is_nv4x ? 16.0 : 8.0;
	case PIPE_CAP_MAX_TEXTURE_LOD_BIAS:
		return screen->is_nv4x ? 16.0 : 4.0;
	default:
		NOUVEAU_ERR("Unknown PIPE_CAP %d\n", param);
		return 0.0;
	}
}

static boolean
nvfx_screen_surface_format_supported(struct pipe_screen *pscreen,
				     enum pipe_format format,
				     enum pipe_texture_target target,
				     unsigned tex_usage, unsigned geom_flags)
{
	struct nvfx_screen *screen = nvfx_screen(pscreen);
	struct pipe_surface *front = ((struct nouveau_winsys *) pscreen->winsys)->front;

	if (tex_usage & PIPE_BIND_RENDER_TARGET) {
		switch (format) {
		case PIPE_FORMAT_B8G8R8A8_UNORM:
		case PIPE_FORMAT_B5G6R5_UNORM:
			return TRUE;
		default:
			break;
		}
	} else
	if (tex_usage & PIPE_BIND_DEPTH_STENCIL) {
		switch (format) {
		case PIPE_FORMAT_S8_USCALED_Z24_UNORM:
		case PIPE_FORMAT_X8Z24_UNORM:
			return TRUE;
		case PIPE_FORMAT_Z16_UNORM:
			/* TODO: this nv30 limitation probably does not exist */
			if (!screen->is_nv4x && front)
				return (front->format == PIPE_FORMAT_B5G6R5_UNORM);
			return TRUE;
		default:
			break;
		}
	} else {
		switch (format) {
		case PIPE_FORMAT_B8G8R8A8_UNORM:
		case PIPE_FORMAT_B5G5R5A1_UNORM:
		case PIPE_FORMAT_B4G4R4A4_UNORM:
		case PIPE_FORMAT_B5G6R5_UNORM:
		case PIPE_FORMAT_L8_UNORM:
		case PIPE_FORMAT_A8_UNORM:
		case PIPE_FORMAT_I8_UNORM:
		case PIPE_FORMAT_L8A8_UNORM:
		case PIPE_FORMAT_Z16_UNORM:
		case PIPE_FORMAT_S8_USCALED_Z24_UNORM:
		case PIPE_FORMAT_DXT1_RGB:
		case PIPE_FORMAT_DXT1_RGBA:
		case PIPE_FORMAT_DXT3_RGBA:
		case PIPE_FORMAT_DXT5_RGBA:
			return TRUE;
		/* TODO: does nv30 support this? */
		case PIPE_FORMAT_R16_SNORM:
			return !!screen->is_nv4x;
		default:
			break;
		}
	}

	return FALSE;
}


static void
nvfx_screen_destroy(struct pipe_screen *pscreen)
{
	struct nvfx_screen *screen = nvfx_screen(pscreen);
	unsigned i;

	for (i = 0; i < NVFX_STATE_MAX; i++) {
		if (screen->state[i])
			so_ref(NULL, &screen->state[i]);
	}

	nouveau_resource_destroy(&screen->vp_exec_heap);
	nouveau_resource_destroy(&screen->vp_data_heap);
	nouveau_resource_destroy(&screen->query_heap);
	nouveau_notifier_free(&screen->query);
	nouveau_notifier_free(&screen->sync);
	nouveau_grobj_free(&screen->eng3d);
	nv04_surface_2d_takedown(&screen->eng2d);

	nouveau_screen_fini(&screen->base);

	FREE(pscreen);
}

static void nv30_screen_init(struct nvfx_screen *screen, struct nouveau_stateobj* so)
{
	int i;

	/* TODO: perhaps we should do some of this on nv40 too? */
	for (i=1; i<8; i++) {
		so_method(so, screen->eng3d, NV34TCL_VIEWPORT_CLIP_HORIZ(i), 1);
		so_data  (so, 0);
		so_method(so, screen->eng3d, NV34TCL_VIEWPORT_CLIP_VERT(i), 1);
		so_data  (so, 0);
	}

	so_method(so, screen->eng3d, 0x220, 1);
	so_data  (so, 1);

	so_method(so, screen->eng3d, 0x03b0, 1);
	so_data  (so, 0x00100000);
	so_method(so, screen->eng3d, 0x1454, 1);
	so_data  (so, 0);
	so_method(so, screen->eng3d, 0x1d80, 1);
	so_data  (so, 3);
	so_method(so, screen->eng3d, 0x1450, 1);
	so_data  (so, 0x00030004);

	/* NEW */
	so_method(so, screen->eng3d, 0x1e98, 1);
	so_data  (so, 0);
	so_method(so, screen->eng3d, 0x17e0, 3);
	so_data  (so, fui(0.0));
	so_data  (so, fui(0.0));
	so_data  (so, fui(1.0));
	so_method(so, screen->eng3d, 0x1f80, 16);
	for (i=0; i<16; i++) {
		so_data  (so, (i==8) ? 0x0000ffff : 0);
	}

	so_method(so, screen->eng3d, 0x120, 3);
	so_data  (so, 0);
	so_data  (so, 1);
	so_data  (so, 2);

	so_method(so, screen->eng3d, 0x1d88, 1);
	so_data  (so, 0x00001200);

	so_method(so, screen->eng3d, NV34TCL_RC_ENABLE, 1);
	so_data  (so, 0);

	so_method(so, screen->eng3d, NV34TCL_DEPTH_RANGE_NEAR, 2);
	so_data  (so, fui(0.0));
	so_data  (so, fui(1.0));

	so_method(so, screen->eng3d, NV34TCL_MULTISAMPLE_CONTROL, 1);
	so_data  (so, 0xffff0000);

	/* enables use of vp rather than fixed-function somehow */
	so_method(so, screen->eng3d, 0x1e94, 1);
	so_data  (so, 0x13);
}

static void nv40_screen_init(struct nvfx_screen *screen, struct nouveau_stateobj* so)
{
	so_method(so, screen->eng3d, NV40TCL_DMA_COLOR2, 2);
	so_data  (so, screen->base.channel->vram->handle);
	so_data  (so, screen->base.channel->vram->handle);

	so_method(so, screen->eng3d, 0x1ea4, 3);
	so_data  (so, 0x00000010);
	so_data  (so, 0x01000100);
	so_data  (so, 0xff800006);

	/* vtxprog output routing */
	so_method(so, screen->eng3d, 0x1fc4, 1);
	so_data  (so, 0x06144321);
	so_method(so, screen->eng3d, 0x1fc8, 2);
	so_data  (so, 0xedcba987);
	so_data  (so, 0x00000021);
	so_method(so, screen->eng3d, 0x1fd0, 1);
	so_data  (so, 0x00171615);
	so_method(so, screen->eng3d, 0x1fd4, 1);
	so_data  (so, 0x001b1a19);

	so_method(so, screen->eng3d, 0x1ef8, 1);
	so_data  (so, 0x0020ffff);
	so_method(so, screen->eng3d, 0x1d64, 1);
	so_data  (so, 0x00d30000);
	so_method(so, screen->eng3d, 0x1e94, 1);
	so_data  (so, 0x00000001);
}

static void
nvfx_screen_init_buffer_functions(struct nvfx_screen* screen)
{
	int vram_hack_default = 0;
	int vram_hack;
	// TODO: this is a bit of a guess; also add other cards that may need this hack.
	// It may also depend on the specific card or the AGP/PCIe chipset.
	if(screen->base.device->chipset == 0x47 /* G70 */
		|| screen->base.device->chipset == 0x49 /* G71 */
		|| screen->base.device->chipset == 0x46 /* G72 */
		)
		vram_hack_default = 1;
	vram_hack = debug_get_bool_option("NOUVEAU_VTXIDX_IN_VRAM", vram_hack_default);

#ifdef DEBUG
	if(!vram_hack)
	{
		fprintf(stderr, "Some systems may experience graphics corruption due to randomly misplaced vertices.\n"
			"If this is happening, export NOUVEAU_VTXIDX_IN_VRAM=1 may reduce or eliminate the problem\n");
	}
	else
	{
		fprintf(stderr, "A performance reducing hack is being used to help avoid graphics corruption.\n"
			"You can try export NOUVEAU_VTXIDX_IN_VRAM=0 to disable it.\n");
	}
#endif

	screen->vertex_buffer_flags = vram_hack ? NOUVEAU_BO_VRAM : NOUVEAU_BO_GART;
}

struct pipe_screen *
nvfx_screen_create(struct pipe_winsys *ws, struct nouveau_device *dev)
{
	struct nvfx_screen *screen = CALLOC_STRUCT(nvfx_screen);
	struct nouveau_channel *chan;
	struct pipe_screen *pscreen;
	struct nouveau_stateobj *so;
	unsigned eng3d_class = 0;
	int ret;

	if (!screen)
		return NULL;

	pscreen = &screen->base.base;

	ret = nouveau_screen_init(&screen->base, dev);
	if (ret) {
		nvfx_screen_destroy(pscreen);
		return NULL;
	}
	chan = screen->base.channel;

	pscreen->winsys = ws;
	pscreen->destroy = nvfx_screen_destroy;
	pscreen->get_param = nvfx_screen_get_param;
	pscreen->get_paramf = nvfx_screen_get_paramf;
	pscreen->is_format_supported = nvfx_screen_surface_format_supported;
	pscreen->context_create = nvfx_create;

	switch (dev->chipset & 0xf0) {
	case 0x30:
		if (NV30TCL_CHIPSET_3X_MASK & (1 << (dev->chipset & 0x0f)))
			eng3d_class = 0x0397;
		else if (NV34TCL_CHIPSET_3X_MASK & (1 << (dev->chipset & 0x0f)))
			eng3d_class = 0x0697;
		else if (NV35TCL_CHIPSET_3X_MASK & (1 << (dev->chipset & 0x0f)))
			eng3d_class = 0x0497;
		break;
	case 0x40:
		if (NV4X_GRCLASS4097_CHIPSETS & (1 << (dev->chipset & 0x0f)))
			eng3d_class = NV40TCL;
		else if (NV4X_GRCLASS4497_CHIPSETS & (1 << (dev->chipset & 0x0f)))
			eng3d_class = NV44TCL;
		screen->is_nv4x = ~0;
		break;
	case 0x60:
		if (NV6X_GRCLASS4497_CHIPSETS & (1 << (dev->chipset & 0x0f)))
			eng3d_class = NV44TCL;
		screen->is_nv4x = ~0;
		break;
	}

	if (!eng3d_class) {
		NOUVEAU_ERR("Unknown nv3x/nv4x chipset: nv%02x\n", dev->chipset);
		return NULL;
	}

<<<<<<< HEAD
	nvfx_screen_init_resource_functions(pscreen);
=======
	nvfx_screen_init_buffer_functions(screen);
	nvfx_screen_init_miptree_functions(pscreen);
>>>>>>> d97f6963

	ret = nouveau_grobj_alloc(chan, 0xbeef3097, eng3d_class, &screen->eng3d);
	if (ret) {
		NOUVEAU_ERR("Error creating 3D object: %d\n", ret);
		return FALSE;
	}

	/* 2D engine setup */
	screen->eng2d = nv04_surface_2d_init(&screen->base);
	screen->eng2d->buf = nvfx_surface_buffer;

	/* Notifier for sync purposes */
	ret = nouveau_notifier_alloc(chan, 0xbeef0301, 1, &screen->sync);
	if (ret) {
		NOUVEAU_ERR("Error creating notifier object: %d\n", ret);
		nvfx_screen_destroy(pscreen);
		return NULL;
	}

	/* Query objects */
	ret = nouveau_notifier_alloc(chan, 0xbeef0302, 32, &screen->query);
	if (ret) {
		NOUVEAU_ERR("Error initialising query objects: %d\n", ret);
		nvfx_screen_destroy(pscreen);
		return NULL;
	}

	ret = nouveau_resource_init(&screen->query_heap, 0, 32);
	if (ret) {
		NOUVEAU_ERR("Error initialising query object heap: %d\n", ret);
		nvfx_screen_destroy(pscreen);
		return NULL;
	}

	/* Vtxprog resources */
	if (nouveau_resource_init(&screen->vp_exec_heap, 0, screen->is_nv4x ? 512 : 256) ||
	    nouveau_resource_init(&screen->vp_data_heap, 0, 256)) {
		nvfx_screen_destroy(pscreen);
		return NULL;
	}

	/* Static eng3d initialisation */
	/* make the so big and don't worry about exact values
	   since we it will be thrown away immediately after use */
	so = so_new(256, 256, 0);
	so_method(so, screen->eng3d, NV34TCL_DMA_NOTIFY, 1);
	so_data  (so, screen->sync->handle);
	so_method(so, screen->eng3d, NV34TCL_DMA_TEXTURE0, 2);
	so_data  (so, chan->vram->handle);
	so_data  (so, chan->gart->handle);
	so_method(so, screen->eng3d, NV34TCL_DMA_COLOR1, 1);
	so_data  (so, chan->vram->handle);
	so_method(so, screen->eng3d, NV34TCL_DMA_COLOR0, 2);
	so_data  (so, chan->vram->handle);
	so_data  (so, chan->vram->handle);
	so_method(so, screen->eng3d, NV34TCL_DMA_VTXBUF0, 2);
	so_data  (so, chan->vram->handle);
	so_data  (so, chan->gart->handle);

	so_method(so, screen->eng3d, NV34TCL_DMA_FENCE, 2);
	so_data  (so, 0);
	so_data  (so, screen->query->handle);

	so_method(so, screen->eng3d, NV34TCL_DMA_IN_MEMORY7, 2);
	so_data  (so, chan->vram->handle);
	so_data  (so, chan->vram->handle);

	if(!screen->is_nv4x)
		nv30_screen_init(screen, so);
	else
		nv40_screen_init(screen, so);

	so_emit(chan, so);
	so_ref(NULL, &so);
	nouveau_pushbuf_flush(chan, 0);

	return pscreen;
}<|MERGE_RESOLUTION|>--- conflicted
+++ resolved
@@ -375,12 +375,8 @@
 		return NULL;
 	}
 
-<<<<<<< HEAD
 	nvfx_screen_init_resource_functions(pscreen);
-=======
-	nvfx_screen_init_buffer_functions(screen);
 	nvfx_screen_init_miptree_functions(pscreen);
->>>>>>> d97f6963
 
 	ret = nouveau_grobj_alloc(chan, 0xbeef3097, eng3d_class, &screen->eng3d);
 	if (ret) {
