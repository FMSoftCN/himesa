/* DO NOT EDIT - This file generated automatically by gl_table.py (from Mesa) script */

/*
 * Copyright (C) 1999-2003  Brian Paul   All Rights Reserved.
 * (C) Copyright IBM Corporation 2004
 * All Rights Reserved.
 * 
 * Permission is hereby granted, free of charge, to any person obtaining a
 * copy of this software and associated documentation files (the "Software"),
 * to deal in the Software without restriction, including without limitation
 * the rights to use, copy, modify, merge, publish, distribute, sub license,
 * and/or sell copies of the Software, and to permit persons to whom the
 * Software is furnished to do so, subject to the following conditions:
 * 
 * The above copyright notice and this permission notice (including the next
 * paragraph) shall be included in all copies or substantial portions of the
 * Software.
 * 
 * THE SOFTWARE IS PROVIDED "AS IS", WITHOUT WARRANTY OF ANY KIND, EXPRESS OR
 * IMPLIED, INCLUDING BUT NOT LIMITED TO THE WARRANTIES OF MERCHANTABILITY,
 * FITNESS FOR A PARTICULAR PURPOSE AND NON-INFRINGEMENT.  IN NO EVENT SHALL
 * BRIAN PAUL, IBM,
 * AND/OR THEIR SUPPLIERS BE LIABLE FOR ANY CLAIM, DAMAGES OR OTHER LIABILITY,
 * WHETHER IN AN ACTION OF CONTRACT, TORT OR OTHERWISE, ARISING FROM, OUT OF
 * OR IN CONNECTION WITH THE SOFTWARE OR THE USE OR OTHER DEALINGS IN THE
 * SOFTWARE.
 */

#if !defined( _GLAPI_TABLE_H_ )
#  define _GLAPI_TABLE_H_

#ifndef GLAPIENTRYP
# ifndef GLAPIENTRY
#  define GLAPIENTRY
# endif

# define GLAPIENTRYP GLAPIENTRY *
#endif


struct _glapi_table
{
   void (GLAPIENTRYP NewList)(GLuint list, GLenum mode); /* 0 */
   void (GLAPIENTRYP EndList)(void); /* 1 */
   void (GLAPIENTRYP CallList)(GLuint list); /* 2 */
   void (GLAPIENTRYP CallLists)(GLsizei n, GLenum type, const GLvoid * lists); /* 3 */
   void (GLAPIENTRYP DeleteLists)(GLuint list, GLsizei range); /* 4 */
   GLuint (GLAPIENTRYP GenLists)(GLsizei range); /* 5 */
   void (GLAPIENTRYP ListBase)(GLuint base); /* 6 */
   void (GLAPIENTRYP Begin)(GLenum mode); /* 7 */
   void (GLAPIENTRYP Bitmap)(GLsizei width, GLsizei height, GLfloat xorig, GLfloat yorig, GLfloat xmove, GLfloat ymove, const GLubyte * bitmap); /* 8 */
   void (GLAPIENTRYP Color3b)(GLbyte red, GLbyte green, GLbyte blue); /* 9 */
   void (GLAPIENTRYP Color3bv)(const GLbyte * v); /* 10 */
   void (GLAPIENTRYP Color3d)(GLdouble red, GLdouble green, GLdouble blue); /* 11 */
   void (GLAPIENTRYP Color3dv)(const GLdouble * v); /* 12 */
   void (GLAPIENTRYP Color3f)(GLfloat red, GLfloat green, GLfloat blue); /* 13 */
   void (GLAPIENTRYP Color3fv)(const GLfloat * v); /* 14 */
   void (GLAPIENTRYP Color3i)(GLint red, GLint green, GLint blue); /* 15 */
   void (GLAPIENTRYP Color3iv)(const GLint * v); /* 16 */
   void (GLAPIENTRYP Color3s)(GLshort red, GLshort green, GLshort blue); /* 17 */
   void (GLAPIENTRYP Color3sv)(const GLshort * v); /* 18 */
   void (GLAPIENTRYP Color3ub)(GLubyte red, GLubyte green, GLubyte blue); /* 19 */
   void (GLAPIENTRYP Color3ubv)(const GLubyte * v); /* 20 */
   void (GLAPIENTRYP Color3ui)(GLuint red, GLuint green, GLuint blue); /* 21 */
   void (GLAPIENTRYP Color3uiv)(const GLuint * v); /* 22 */
   void (GLAPIENTRYP Color3us)(GLushort red, GLushort green, GLushort blue); /* 23 */
   void (GLAPIENTRYP Color3usv)(const GLushort * v); /* 24 */
   void (GLAPIENTRYP Color4b)(GLbyte red, GLbyte green, GLbyte blue, GLbyte alpha); /* 25 */
   void (GLAPIENTRYP Color4bv)(const GLbyte * v); /* 26 */
   void (GLAPIENTRYP Color4d)(GLdouble red, GLdouble green, GLdouble blue, GLdouble alpha); /* 27 */
   void (GLAPIENTRYP Color4dv)(const GLdouble * v); /* 28 */
   void (GLAPIENTRYP Color4f)(GLfloat red, GLfloat green, GLfloat blue, GLfloat alpha); /* 29 */
   void (GLAPIENTRYP Color4fv)(const GLfloat * v); /* 30 */
   void (GLAPIENTRYP Color4i)(GLint red, GLint green, GLint blue, GLint alpha); /* 31 */
   void (GLAPIENTRYP Color4iv)(const GLint * v); /* 32 */
   void (GLAPIENTRYP Color4s)(GLshort red, GLshort green, GLshort blue, GLshort alpha); /* 33 */
   void (GLAPIENTRYP Color4sv)(const GLshort * v); /* 34 */
   void (GLAPIENTRYP Color4ub)(GLubyte red, GLubyte green, GLubyte blue, GLubyte alpha); /* 35 */
   void (GLAPIENTRYP Color4ubv)(const GLubyte * v); /* 36 */
   void (GLAPIENTRYP Color4ui)(GLuint red, GLuint green, GLuint blue, GLuint alpha); /* 37 */
   void (GLAPIENTRYP Color4uiv)(const GLuint * v); /* 38 */
   void (GLAPIENTRYP Color4us)(GLushort red, GLushort green, GLushort blue, GLushort alpha); /* 39 */
   void (GLAPIENTRYP Color4usv)(const GLushort * v); /* 40 */
   void (GLAPIENTRYP EdgeFlag)(GLboolean flag); /* 41 */
   void (GLAPIENTRYP EdgeFlagv)(const GLboolean * flag); /* 42 */
   void (GLAPIENTRYP End)(void); /* 43 */
   void (GLAPIENTRYP Indexd)(GLdouble c); /* 44 */
   void (GLAPIENTRYP Indexdv)(const GLdouble * c); /* 45 */
   void (GLAPIENTRYP Indexf)(GLfloat c); /* 46 */
   void (GLAPIENTRYP Indexfv)(const GLfloat * c); /* 47 */
   void (GLAPIENTRYP Indexi)(GLint c); /* 48 */
   void (GLAPIENTRYP Indexiv)(const GLint * c); /* 49 */
   void (GLAPIENTRYP Indexs)(GLshort c); /* 50 */
   void (GLAPIENTRYP Indexsv)(const GLshort * c); /* 51 */
   void (GLAPIENTRYP Normal3b)(GLbyte nx, GLbyte ny, GLbyte nz); /* 52 */
   void (GLAPIENTRYP Normal3bv)(const GLbyte * v); /* 53 */
   void (GLAPIENTRYP Normal3d)(GLdouble nx, GLdouble ny, GLdouble nz); /* 54 */
   void (GLAPIENTRYP Normal3dv)(const GLdouble * v); /* 55 */
   void (GLAPIENTRYP Normal3f)(GLfloat nx, GLfloat ny, GLfloat nz); /* 56 */
   void (GLAPIENTRYP Normal3fv)(const GLfloat * v); /* 57 */
   void (GLAPIENTRYP Normal3i)(GLint nx, GLint ny, GLint nz); /* 58 */
   void (GLAPIENTRYP Normal3iv)(const GLint * v); /* 59 */
   void (GLAPIENTRYP Normal3s)(GLshort nx, GLshort ny, GLshort nz); /* 60 */
   void (GLAPIENTRYP Normal3sv)(const GLshort * v); /* 61 */
   void (GLAPIENTRYP RasterPos2d)(GLdouble x, GLdouble y); /* 62 */
   void (GLAPIENTRYP RasterPos2dv)(const GLdouble * v); /* 63 */
   void (GLAPIENTRYP RasterPos2f)(GLfloat x, GLfloat y); /* 64 */
   void (GLAPIENTRYP RasterPos2fv)(const GLfloat * v); /* 65 */
   void (GLAPIENTRYP RasterPos2i)(GLint x, GLint y); /* 66 */
   void (GLAPIENTRYP RasterPos2iv)(const GLint * v); /* 67 */
   void (GLAPIENTRYP RasterPos2s)(GLshort x, GLshort y); /* 68 */
   void (GLAPIENTRYP RasterPos2sv)(const GLshort * v); /* 69 */
   void (GLAPIENTRYP RasterPos3d)(GLdouble x, GLdouble y, GLdouble z); /* 70 */
   void (GLAPIENTRYP RasterPos3dv)(const GLdouble * v); /* 71 */
   void (GLAPIENTRYP RasterPos3f)(GLfloat x, GLfloat y, GLfloat z); /* 72 */
   void (GLAPIENTRYP RasterPos3fv)(const GLfloat * v); /* 73 */
   void (GLAPIENTRYP RasterPos3i)(GLint x, GLint y, GLint z); /* 74 */
   void (GLAPIENTRYP RasterPos3iv)(const GLint * v); /* 75 */
   void (GLAPIENTRYP RasterPos3s)(GLshort x, GLshort y, GLshort z); /* 76 */
   void (GLAPIENTRYP RasterPos3sv)(const GLshort * v); /* 77 */
   void (GLAPIENTRYP RasterPos4d)(GLdouble x, GLdouble y, GLdouble z, GLdouble w); /* 78 */
   void (GLAPIENTRYP RasterPos4dv)(const GLdouble * v); /* 79 */
   void (GLAPIENTRYP RasterPos4f)(GLfloat x, GLfloat y, GLfloat z, GLfloat w); /* 80 */
   void (GLAPIENTRYP RasterPos4fv)(const GLfloat * v); /* 81 */
   void (GLAPIENTRYP RasterPos4i)(GLint x, GLint y, GLint z, GLint w); /* 82 */
   void (GLAPIENTRYP RasterPos4iv)(const GLint * v); /* 83 */
   void (GLAPIENTRYP RasterPos4s)(GLshort x, GLshort y, GLshort z, GLshort w); /* 84 */
   void (GLAPIENTRYP RasterPos4sv)(const GLshort * v); /* 85 */
   void (GLAPIENTRYP Rectd)(GLdouble x1, GLdouble y1, GLdouble x2, GLdouble y2); /* 86 */
   void (GLAPIENTRYP Rectdv)(const GLdouble * v1, const GLdouble * v2); /* 87 */
   void (GLAPIENTRYP Rectf)(GLfloat x1, GLfloat y1, GLfloat x2, GLfloat y2); /* 88 */
   void (GLAPIENTRYP Rectfv)(const GLfloat * v1, const GLfloat * v2); /* 89 */
   void (GLAPIENTRYP Recti)(GLint x1, GLint y1, GLint x2, GLint y2); /* 90 */
   void (GLAPIENTRYP Rectiv)(const GLint * v1, const GLint * v2); /* 91 */
   void (GLAPIENTRYP Rects)(GLshort x1, GLshort y1, GLshort x2, GLshort y2); /* 92 */
   void (GLAPIENTRYP Rectsv)(const GLshort * v1, const GLshort * v2); /* 93 */
   void (GLAPIENTRYP TexCoord1d)(GLdouble s); /* 94 */
   void (GLAPIENTRYP TexCoord1dv)(const GLdouble * v); /* 95 */
   void (GLAPIENTRYP TexCoord1f)(GLfloat s); /* 96 */
   void (GLAPIENTRYP TexCoord1fv)(const GLfloat * v); /* 97 */
   void (GLAPIENTRYP TexCoord1i)(GLint s); /* 98 */
   void (GLAPIENTRYP TexCoord1iv)(const GLint * v); /* 99 */
   void (GLAPIENTRYP TexCoord1s)(GLshort s); /* 100 */
   void (GLAPIENTRYP TexCoord1sv)(const GLshort * v); /* 101 */
   void (GLAPIENTRYP TexCoord2d)(GLdouble s, GLdouble t); /* 102 */
   void (GLAPIENTRYP TexCoord2dv)(const GLdouble * v); /* 103 */
   void (GLAPIENTRYP TexCoord2f)(GLfloat s, GLfloat t); /* 104 */
   void (GLAPIENTRYP TexCoord2fv)(const GLfloat * v); /* 105 */
   void (GLAPIENTRYP TexCoord2i)(GLint s, GLint t); /* 106 */
   void (GLAPIENTRYP TexCoord2iv)(const GLint * v); /* 107 */
   void (GLAPIENTRYP TexCoord2s)(GLshort s, GLshort t); /* 108 */
   void (GLAPIENTRYP TexCoord2sv)(const GLshort * v); /* 109 */
   void (GLAPIENTRYP TexCoord3d)(GLdouble s, GLdouble t, GLdouble r); /* 110 */
   void (GLAPIENTRYP TexCoord3dv)(const GLdouble * v); /* 111 */
   void (GLAPIENTRYP TexCoord3f)(GLfloat s, GLfloat t, GLfloat r); /* 112 */
   void (GLAPIENTRYP TexCoord3fv)(const GLfloat * v); /* 113 */
   void (GLAPIENTRYP TexCoord3i)(GLint s, GLint t, GLint r); /* 114 */
   void (GLAPIENTRYP TexCoord3iv)(const GLint * v); /* 115 */
   void (GLAPIENTRYP TexCoord3s)(GLshort s, GLshort t, GLshort r); /* 116 */
   void (GLAPIENTRYP TexCoord3sv)(const GLshort * v); /* 117 */
   void (GLAPIENTRYP TexCoord4d)(GLdouble s, GLdouble t, GLdouble r, GLdouble q); /* 118 */
   void (GLAPIENTRYP TexCoord4dv)(const GLdouble * v); /* 119 */
   void (GLAPIENTRYP TexCoord4f)(GLfloat s, GLfloat t, GLfloat r, GLfloat q); /* 120 */
   void (GLAPIENTRYP TexCoord4fv)(const GLfloat * v); /* 121 */
   void (GLAPIENTRYP TexCoord4i)(GLint s, GLint t, GLint r, GLint q); /* 122 */
   void (GLAPIENTRYP TexCoord4iv)(const GLint * v); /* 123 */
   void (GLAPIENTRYP TexCoord4s)(GLshort s, GLshort t, GLshort r, GLshort q); /* 124 */
   void (GLAPIENTRYP TexCoord4sv)(const GLshort * v); /* 125 */
   void (GLAPIENTRYP Vertex2d)(GLdouble x, GLdouble y); /* 126 */
   void (GLAPIENTRYP Vertex2dv)(const GLdouble * v); /* 127 */
   void (GLAPIENTRYP Vertex2f)(GLfloat x, GLfloat y); /* 128 */
   void (GLAPIENTRYP Vertex2fv)(const GLfloat * v); /* 129 */
   void (GLAPIENTRYP Vertex2i)(GLint x, GLint y); /* 130 */
   void (GLAPIENTRYP Vertex2iv)(const GLint * v); /* 131 */
   void (GLAPIENTRYP Vertex2s)(GLshort x, GLshort y); /* 132 */
   void (GLAPIENTRYP Vertex2sv)(const GLshort * v); /* 133 */
   void (GLAPIENTRYP Vertex3d)(GLdouble x, GLdouble y, GLdouble z); /* 134 */
   void (GLAPIENTRYP Vertex3dv)(const GLdouble * v); /* 135 */
   void (GLAPIENTRYP Vertex3f)(GLfloat x, GLfloat y, GLfloat z); /* 136 */
   void (GLAPIENTRYP Vertex3fv)(const GLfloat * v); /* 137 */
   void (GLAPIENTRYP Vertex3i)(GLint x, GLint y, GLint z); /* 138 */
   void (GLAPIENTRYP Vertex3iv)(const GLint * v); /* 139 */
   void (GLAPIENTRYP Vertex3s)(GLshort x, GLshort y, GLshort z); /* 140 */
   void (GLAPIENTRYP Vertex3sv)(const GLshort * v); /* 141 */
   void (GLAPIENTRYP Vertex4d)(GLdouble x, GLdouble y, GLdouble z, GLdouble w); /* 142 */
   void (GLAPIENTRYP Vertex4dv)(const GLdouble * v); /* 143 */
   void (GLAPIENTRYP Vertex4f)(GLfloat x, GLfloat y, GLfloat z, GLfloat w); /* 144 */
   void (GLAPIENTRYP Vertex4fv)(const GLfloat * v); /* 145 */
   void (GLAPIENTRYP Vertex4i)(GLint x, GLint y, GLint z, GLint w); /* 146 */
   void (GLAPIENTRYP Vertex4iv)(const GLint * v); /* 147 */
   void (GLAPIENTRYP Vertex4s)(GLshort x, GLshort y, GLshort z, GLshort w); /* 148 */
   void (GLAPIENTRYP Vertex4sv)(const GLshort * v); /* 149 */
   void (GLAPIENTRYP ClipPlane)(GLenum plane, const GLdouble * equation); /* 150 */
   void (GLAPIENTRYP ColorMaterial)(GLenum face, GLenum mode); /* 151 */
   void (GLAPIENTRYP CullFace)(GLenum mode); /* 152 */
   void (GLAPIENTRYP Fogf)(GLenum pname, GLfloat param); /* 153 */
   void (GLAPIENTRYP Fogfv)(GLenum pname, const GLfloat * params); /* 154 */
   void (GLAPIENTRYP Fogi)(GLenum pname, GLint param); /* 155 */
   void (GLAPIENTRYP Fogiv)(GLenum pname, const GLint * params); /* 156 */
   void (GLAPIENTRYP FrontFace)(GLenum mode); /* 157 */
   void (GLAPIENTRYP Hint)(GLenum target, GLenum mode); /* 158 */
   void (GLAPIENTRYP Lightf)(GLenum light, GLenum pname, GLfloat param); /* 159 */
   void (GLAPIENTRYP Lightfv)(GLenum light, GLenum pname, const GLfloat * params); /* 160 */
   void (GLAPIENTRYP Lighti)(GLenum light, GLenum pname, GLint param); /* 161 */
   void (GLAPIENTRYP Lightiv)(GLenum light, GLenum pname, const GLint * params); /* 162 */
   void (GLAPIENTRYP LightModelf)(GLenum pname, GLfloat param); /* 163 */
   void (GLAPIENTRYP LightModelfv)(GLenum pname, const GLfloat * params); /* 164 */
   void (GLAPIENTRYP LightModeli)(GLenum pname, GLint param); /* 165 */
   void (GLAPIENTRYP LightModeliv)(GLenum pname, const GLint * params); /* 166 */
   void (GLAPIENTRYP LineStipple)(GLint factor, GLushort pattern); /* 167 */
   void (GLAPIENTRYP LineWidth)(GLfloat width); /* 168 */
   void (GLAPIENTRYP Materialf)(GLenum face, GLenum pname, GLfloat param); /* 169 */
   void (GLAPIENTRYP Materialfv)(GLenum face, GLenum pname, const GLfloat * params); /* 170 */
   void (GLAPIENTRYP Materiali)(GLenum face, GLenum pname, GLint param); /* 171 */
   void (GLAPIENTRYP Materialiv)(GLenum face, GLenum pname, const GLint * params); /* 172 */
   void (GLAPIENTRYP PointSize)(GLfloat size); /* 173 */
   void (GLAPIENTRYP PolygonMode)(GLenum face, GLenum mode); /* 174 */
   void (GLAPIENTRYP PolygonStipple)(const GLubyte * mask); /* 175 */
   void (GLAPIENTRYP Scissor)(GLint x, GLint y, GLsizei width, GLsizei height); /* 176 */
   void (GLAPIENTRYP ShadeModel)(GLenum mode); /* 177 */
   void (GLAPIENTRYP TexParameterf)(GLenum target, GLenum pname, GLfloat param); /* 178 */
   void (GLAPIENTRYP TexParameterfv)(GLenum target, GLenum pname, const GLfloat * params); /* 179 */
   void (GLAPIENTRYP TexParameteri)(GLenum target, GLenum pname, GLint param); /* 180 */
   void (GLAPIENTRYP TexParameteriv)(GLenum target, GLenum pname, const GLint * params); /* 181 */
   void (GLAPIENTRYP TexImage1D)(GLenum target, GLint level, GLint internalformat, GLsizei width, GLint border, GLenum format, GLenum type, const GLvoid * pixels); /* 182 */
   void (GLAPIENTRYP TexImage2D)(GLenum target, GLint level, GLint internalformat, GLsizei width, GLsizei height, GLint border, GLenum format, GLenum type, const GLvoid * pixels); /* 183 */
   void (GLAPIENTRYP TexEnvf)(GLenum target, GLenum pname, GLfloat param); /* 184 */
   void (GLAPIENTRYP TexEnvfv)(GLenum target, GLenum pname, const GLfloat * params); /* 185 */
   void (GLAPIENTRYP TexEnvi)(GLenum target, GLenum pname, GLint param); /* 186 */
   void (GLAPIENTRYP TexEnviv)(GLenum target, GLenum pname, const GLint * params); /* 187 */
   void (GLAPIENTRYP TexGend)(GLenum coord, GLenum pname, GLdouble param); /* 188 */
   void (GLAPIENTRYP TexGendv)(GLenum coord, GLenum pname, const GLdouble * params); /* 189 */
   void (GLAPIENTRYP TexGenf)(GLenum coord, GLenum pname, GLfloat param); /* 190 */
   void (GLAPIENTRYP TexGenfv)(GLenum coord, GLenum pname, const GLfloat * params); /* 191 */
   void (GLAPIENTRYP TexGeni)(GLenum coord, GLenum pname, GLint param); /* 192 */
   void (GLAPIENTRYP TexGeniv)(GLenum coord, GLenum pname, const GLint * params); /* 193 */
   void (GLAPIENTRYP FeedbackBuffer)(GLsizei size, GLenum type, GLfloat * buffer); /* 194 */
   void (GLAPIENTRYP SelectBuffer)(GLsizei size, GLuint * buffer); /* 195 */
   GLint (GLAPIENTRYP RenderMode)(GLenum mode); /* 196 */
   void (GLAPIENTRYP InitNames)(void); /* 197 */
   void (GLAPIENTRYP LoadName)(GLuint name); /* 198 */
   void (GLAPIENTRYP PassThrough)(GLfloat token); /* 199 */
   void (GLAPIENTRYP PopName)(void); /* 200 */
   void (GLAPIENTRYP PushName)(GLuint name); /* 201 */
   void (GLAPIENTRYP DrawBuffer)(GLenum mode); /* 202 */
   void (GLAPIENTRYP Clear)(GLbitfield mask); /* 203 */
   void (GLAPIENTRYP ClearAccum)(GLfloat red, GLfloat green, GLfloat blue, GLfloat alpha); /* 204 */
   void (GLAPIENTRYP ClearIndex)(GLfloat c); /* 205 */
   void (GLAPIENTRYP ClearColor)(GLclampf red, GLclampf green, GLclampf blue, GLclampf alpha); /* 206 */
   void (GLAPIENTRYP ClearStencil)(GLint s); /* 207 */
   void (GLAPIENTRYP ClearDepth)(GLclampd depth); /* 208 */
   void (GLAPIENTRYP StencilMask)(GLuint mask); /* 209 */
   void (GLAPIENTRYP ColorMask)(GLboolean red, GLboolean green, GLboolean blue, GLboolean alpha); /* 210 */
   void (GLAPIENTRYP DepthMask)(GLboolean flag); /* 211 */
   void (GLAPIENTRYP IndexMask)(GLuint mask); /* 212 */
   void (GLAPIENTRYP Accum)(GLenum op, GLfloat value); /* 213 */
   void (GLAPIENTRYP Disable)(GLenum cap); /* 214 */
   void (GLAPIENTRYP Enable)(GLenum cap); /* 215 */
   void (GLAPIENTRYP Finish)(void); /* 216 */
   void (GLAPIENTRYP Flush)(void); /* 217 */
   void (GLAPIENTRYP PopAttrib)(void); /* 218 */
   void (GLAPIENTRYP PushAttrib)(GLbitfield mask); /* 219 */
   void (GLAPIENTRYP Map1d)(GLenum target, GLdouble u1, GLdouble u2, GLint stride, GLint order, const GLdouble * points); /* 220 */
   void (GLAPIENTRYP Map1f)(GLenum target, GLfloat u1, GLfloat u2, GLint stride, GLint order, const GLfloat * points); /* 221 */
   void (GLAPIENTRYP Map2d)(GLenum target, GLdouble u1, GLdouble u2, GLint ustride, GLint uorder, GLdouble v1, GLdouble v2, GLint vstride, GLint vorder, const GLdouble * points); /* 222 */
   void (GLAPIENTRYP Map2f)(GLenum target, GLfloat u1, GLfloat u2, GLint ustride, GLint uorder, GLfloat v1, GLfloat v2, GLint vstride, GLint vorder, const GLfloat * points); /* 223 */
   void (GLAPIENTRYP MapGrid1d)(GLint un, GLdouble u1, GLdouble u2); /* 224 */
   void (GLAPIENTRYP MapGrid1f)(GLint un, GLfloat u1, GLfloat u2); /* 225 */
   void (GLAPIENTRYP MapGrid2d)(GLint un, GLdouble u1, GLdouble u2, GLint vn, GLdouble v1, GLdouble v2); /* 226 */
   void (GLAPIENTRYP MapGrid2f)(GLint un, GLfloat u1, GLfloat u2, GLint vn, GLfloat v1, GLfloat v2); /* 227 */
   void (GLAPIENTRYP EvalCoord1d)(GLdouble u); /* 228 */
   void (GLAPIENTRYP EvalCoord1dv)(const GLdouble * u); /* 229 */
   void (GLAPIENTRYP EvalCoord1f)(GLfloat u); /* 230 */
   void (GLAPIENTRYP EvalCoord1fv)(const GLfloat * u); /* 231 */
   void (GLAPIENTRYP EvalCoord2d)(GLdouble u, GLdouble v); /* 232 */
   void (GLAPIENTRYP EvalCoord2dv)(const GLdouble * u); /* 233 */
   void (GLAPIENTRYP EvalCoord2f)(GLfloat u, GLfloat v); /* 234 */
   void (GLAPIENTRYP EvalCoord2fv)(const GLfloat * u); /* 235 */
   void (GLAPIENTRYP EvalMesh1)(GLenum mode, GLint i1, GLint i2); /* 236 */
   void (GLAPIENTRYP EvalPoint1)(GLint i); /* 237 */
   void (GLAPIENTRYP EvalMesh2)(GLenum mode, GLint i1, GLint i2, GLint j1, GLint j2); /* 238 */
   void (GLAPIENTRYP EvalPoint2)(GLint i, GLint j); /* 239 */
   void (GLAPIENTRYP AlphaFunc)(GLenum func, GLclampf ref); /* 240 */
   void (GLAPIENTRYP BlendFunc)(GLenum sfactor, GLenum dfactor); /* 241 */
   void (GLAPIENTRYP LogicOp)(GLenum opcode); /* 242 */
   void (GLAPIENTRYP StencilFunc)(GLenum func, GLint ref, GLuint mask); /* 243 */
   void (GLAPIENTRYP StencilOp)(GLenum fail, GLenum zfail, GLenum zpass); /* 244 */
   void (GLAPIENTRYP DepthFunc)(GLenum func); /* 245 */
   void (GLAPIENTRYP PixelZoom)(GLfloat xfactor, GLfloat yfactor); /* 246 */
   void (GLAPIENTRYP PixelTransferf)(GLenum pname, GLfloat param); /* 247 */
   void (GLAPIENTRYP PixelTransferi)(GLenum pname, GLint param); /* 248 */
   void (GLAPIENTRYP PixelStoref)(GLenum pname, GLfloat param); /* 249 */
   void (GLAPIENTRYP PixelStorei)(GLenum pname, GLint param); /* 250 */
   void (GLAPIENTRYP PixelMapfv)(GLenum map, GLsizei mapsize, const GLfloat * values); /* 251 */
   void (GLAPIENTRYP PixelMapuiv)(GLenum map, GLsizei mapsize, const GLuint * values); /* 252 */
   void (GLAPIENTRYP PixelMapusv)(GLenum map, GLsizei mapsize, const GLushort * values); /* 253 */
   void (GLAPIENTRYP ReadBuffer)(GLenum mode); /* 254 */
   void (GLAPIENTRYP CopyPixels)(GLint x, GLint y, GLsizei width, GLsizei height, GLenum type); /* 255 */
   void (GLAPIENTRYP ReadPixels)(GLint x, GLint y, GLsizei width, GLsizei height, GLenum format, GLenum type, GLvoid * pixels); /* 256 */
   void (GLAPIENTRYP DrawPixels)(GLsizei width, GLsizei height, GLenum format, GLenum type, const GLvoid * pixels); /* 257 */
   void (GLAPIENTRYP GetBooleanv)(GLenum pname, GLboolean * params); /* 258 */
   void (GLAPIENTRYP GetClipPlane)(GLenum plane, GLdouble * equation); /* 259 */
   void (GLAPIENTRYP GetDoublev)(GLenum pname, GLdouble * params); /* 260 */
   GLenum (GLAPIENTRYP GetError)(void); /* 261 */
   void (GLAPIENTRYP GetFloatv)(GLenum pname, GLfloat * params); /* 262 */
   void (GLAPIENTRYP GetIntegerv)(GLenum pname, GLint * params); /* 263 */
   void (GLAPIENTRYP GetLightfv)(GLenum light, GLenum pname, GLfloat * params); /* 264 */
   void (GLAPIENTRYP GetLightiv)(GLenum light, GLenum pname, GLint * params); /* 265 */
   void (GLAPIENTRYP GetMapdv)(GLenum target, GLenum query, GLdouble * v); /* 266 */
   void (GLAPIENTRYP GetMapfv)(GLenum target, GLenum query, GLfloat * v); /* 267 */
   void (GLAPIENTRYP GetMapiv)(GLenum target, GLenum query, GLint * v); /* 268 */
   void (GLAPIENTRYP GetMaterialfv)(GLenum face, GLenum pname, GLfloat * params); /* 269 */
   void (GLAPIENTRYP GetMaterialiv)(GLenum face, GLenum pname, GLint * params); /* 270 */
   void (GLAPIENTRYP GetPixelMapfv)(GLenum map, GLfloat * values); /* 271 */
   void (GLAPIENTRYP GetPixelMapuiv)(GLenum map, GLuint * values); /* 272 */
   void (GLAPIENTRYP GetPixelMapusv)(GLenum map, GLushort * values); /* 273 */
   void (GLAPIENTRYP GetPolygonStipple)(GLubyte * mask); /* 274 */
   const GLubyte * (GLAPIENTRYP GetString)(GLenum name); /* 275 */
   void (GLAPIENTRYP GetTexEnvfv)(GLenum target, GLenum pname, GLfloat * params); /* 276 */
   void (GLAPIENTRYP GetTexEnviv)(GLenum target, GLenum pname, GLint * params); /* 277 */
   void (GLAPIENTRYP GetTexGendv)(GLenum coord, GLenum pname, GLdouble * params); /* 278 */
   void (GLAPIENTRYP GetTexGenfv)(GLenum coord, GLenum pname, GLfloat * params); /* 279 */
   void (GLAPIENTRYP GetTexGeniv)(GLenum coord, GLenum pname, GLint * params); /* 280 */
   void (GLAPIENTRYP GetTexImage)(GLenum target, GLint level, GLenum format, GLenum type, GLvoid * pixels); /* 281 */
   void (GLAPIENTRYP GetTexParameterfv)(GLenum target, GLenum pname, GLfloat * params); /* 282 */
   void (GLAPIENTRYP GetTexParameteriv)(GLenum target, GLenum pname, GLint * params); /* 283 */
   void (GLAPIENTRYP GetTexLevelParameterfv)(GLenum target, GLint level, GLenum pname, GLfloat * params); /* 284 */
   void (GLAPIENTRYP GetTexLevelParameteriv)(GLenum target, GLint level, GLenum pname, GLint * params); /* 285 */
   GLboolean (GLAPIENTRYP IsEnabled)(GLenum cap); /* 286 */
   GLboolean (GLAPIENTRYP IsList)(GLuint list); /* 287 */
   void (GLAPIENTRYP DepthRange)(GLclampd zNear, GLclampd zFar); /* 288 */
   void (GLAPIENTRYP Frustum)(GLdouble left, GLdouble right, GLdouble bottom, GLdouble top, GLdouble zNear, GLdouble zFar); /* 289 */
   void (GLAPIENTRYP LoadIdentity)(void); /* 290 */
   void (GLAPIENTRYP LoadMatrixf)(const GLfloat * m); /* 291 */
   void (GLAPIENTRYP LoadMatrixd)(const GLdouble * m); /* 292 */
   void (GLAPIENTRYP MatrixMode)(GLenum mode); /* 293 */
   void (GLAPIENTRYP MultMatrixf)(const GLfloat * m); /* 294 */
   void (GLAPIENTRYP MultMatrixd)(const GLdouble * m); /* 295 */
   void (GLAPIENTRYP Ortho)(GLdouble left, GLdouble right, GLdouble bottom, GLdouble top, GLdouble zNear, GLdouble zFar); /* 296 */
   void (GLAPIENTRYP PopMatrix)(void); /* 297 */
   void (GLAPIENTRYP PushMatrix)(void); /* 298 */
   void (GLAPIENTRYP Rotated)(GLdouble angle, GLdouble x, GLdouble y, GLdouble z); /* 299 */
   void (GLAPIENTRYP Rotatef)(GLfloat angle, GLfloat x, GLfloat y, GLfloat z); /* 300 */
   void (GLAPIENTRYP Scaled)(GLdouble x, GLdouble y, GLdouble z); /* 301 */
   void (GLAPIENTRYP Scalef)(GLfloat x, GLfloat y, GLfloat z); /* 302 */
   void (GLAPIENTRYP Translated)(GLdouble x, GLdouble y, GLdouble z); /* 303 */
   void (GLAPIENTRYP Translatef)(GLfloat x, GLfloat y, GLfloat z); /* 304 */
   void (GLAPIENTRYP Viewport)(GLint x, GLint y, GLsizei width, GLsizei height); /* 305 */
   void (GLAPIENTRYP ArrayElement)(GLint i); /* 306 */
   void (GLAPIENTRYP BindTexture)(GLenum target, GLuint texture); /* 307 */
   void (GLAPIENTRYP ColorPointer)(GLint size, GLenum type, GLsizei stride, const GLvoid * pointer); /* 308 */
   void (GLAPIENTRYP DisableClientState)(GLenum array); /* 309 */
   void (GLAPIENTRYP DrawArrays)(GLenum mode, GLint first, GLsizei count); /* 310 */
   void (GLAPIENTRYP DrawElements)(GLenum mode, GLsizei count, GLenum type, const GLvoid * indices); /* 311 */
   void (GLAPIENTRYP EdgeFlagPointer)(GLsizei stride, const GLvoid * pointer); /* 312 */
   void (GLAPIENTRYP EnableClientState)(GLenum array); /* 313 */
   void (GLAPIENTRYP IndexPointer)(GLenum type, GLsizei stride, const GLvoid * pointer); /* 314 */
   void (GLAPIENTRYP Indexub)(GLubyte c); /* 315 */
   void (GLAPIENTRYP Indexubv)(const GLubyte * c); /* 316 */
   void (GLAPIENTRYP InterleavedArrays)(GLenum format, GLsizei stride, const GLvoid * pointer); /* 317 */
   void (GLAPIENTRYP NormalPointer)(GLenum type, GLsizei stride, const GLvoid * pointer); /* 318 */
   void (GLAPIENTRYP PolygonOffset)(GLfloat factor, GLfloat units); /* 319 */
   void (GLAPIENTRYP TexCoordPointer)(GLint size, GLenum type, GLsizei stride, const GLvoid * pointer); /* 320 */
   void (GLAPIENTRYP VertexPointer)(GLint size, GLenum type, GLsizei stride, const GLvoid * pointer); /* 321 */
   GLboolean (GLAPIENTRYP AreTexturesResident)(GLsizei n, const GLuint * textures, GLboolean * residences); /* 322 */
   void (GLAPIENTRYP CopyTexImage1D)(GLenum target, GLint level, GLenum internalformat, GLint x, GLint y, GLsizei width, GLint border); /* 323 */
   void (GLAPIENTRYP CopyTexImage2D)(GLenum target, GLint level, GLenum internalformat, GLint x, GLint y, GLsizei width, GLsizei height, GLint border); /* 324 */
   void (GLAPIENTRYP CopyTexSubImage1D)(GLenum target, GLint level, GLint xoffset, GLint x, GLint y, GLsizei width); /* 325 */
   void (GLAPIENTRYP CopyTexSubImage2D)(GLenum target, GLint level, GLint xoffset, GLint yoffset, GLint x, GLint y, GLsizei width, GLsizei height); /* 326 */
   void (GLAPIENTRYP DeleteTextures)(GLsizei n, const GLuint * textures); /* 327 */
   void (GLAPIENTRYP GenTextures)(GLsizei n, GLuint * textures); /* 328 */
   void (GLAPIENTRYP GetPointerv)(GLenum pname, GLvoid ** params); /* 329 */
   GLboolean (GLAPIENTRYP IsTexture)(GLuint texture); /* 330 */
   void (GLAPIENTRYP PrioritizeTextures)(GLsizei n, const GLuint * textures, const GLclampf * priorities); /* 331 */
   void (GLAPIENTRYP TexSubImage1D)(GLenum target, GLint level, GLint xoffset, GLsizei width, GLenum format, GLenum type, const GLvoid * pixels); /* 332 */
   void (GLAPIENTRYP TexSubImage2D)(GLenum target, GLint level, GLint xoffset, GLint yoffset, GLsizei width, GLsizei height, GLenum format, GLenum type, const GLvoid * pixels); /* 333 */
   void (GLAPIENTRYP PopClientAttrib)(void); /* 334 */
   void (GLAPIENTRYP PushClientAttrib)(GLbitfield mask); /* 335 */
   void (GLAPIENTRYP BlendColor)(GLclampf red, GLclampf green, GLclampf blue, GLclampf alpha); /* 336 */
   void (GLAPIENTRYP BlendEquation)(GLenum mode); /* 337 */
   void (GLAPIENTRYP DrawRangeElements)(GLenum mode, GLuint start, GLuint end, GLsizei count, GLenum type, const GLvoid * indices); /* 338 */
   void (GLAPIENTRYP ColorTable)(GLenum target, GLenum internalformat, GLsizei width, GLenum format, GLenum type, const GLvoid * table); /* 339 */
   void (GLAPIENTRYP ColorTableParameterfv)(GLenum target, GLenum pname, const GLfloat * params); /* 340 */
   void (GLAPIENTRYP ColorTableParameteriv)(GLenum target, GLenum pname, const GLint * params); /* 341 */
   void (GLAPIENTRYP CopyColorTable)(GLenum target, GLenum internalformat, GLint x, GLint y, GLsizei width); /* 342 */
   void (GLAPIENTRYP GetColorTable)(GLenum target, GLenum format, GLenum type, GLvoid * table); /* 343 */
   void (GLAPIENTRYP GetColorTableParameterfv)(GLenum target, GLenum pname, GLfloat * params); /* 344 */
   void (GLAPIENTRYP GetColorTableParameteriv)(GLenum target, GLenum pname, GLint * params); /* 345 */
   void (GLAPIENTRYP ColorSubTable)(GLenum target, GLsizei start, GLsizei count, GLenum format, GLenum type, const GLvoid * data); /* 346 */
   void (GLAPIENTRYP CopyColorSubTable)(GLenum target, GLsizei start, GLint x, GLint y, GLsizei width); /* 347 */
   void (GLAPIENTRYP ConvolutionFilter1D)(GLenum target, GLenum internalformat, GLsizei width, GLenum format, GLenum type, const GLvoid * image); /* 348 */
   void (GLAPIENTRYP ConvolutionFilter2D)(GLenum target, GLenum internalformat, GLsizei width, GLsizei height, GLenum format, GLenum type, const GLvoid * image); /* 349 */
   void (GLAPIENTRYP ConvolutionParameterf)(GLenum target, GLenum pname, GLfloat params); /* 350 */
   void (GLAPIENTRYP ConvolutionParameterfv)(GLenum target, GLenum pname, const GLfloat * params); /* 351 */
   void (GLAPIENTRYP ConvolutionParameteri)(GLenum target, GLenum pname, GLint params); /* 352 */
   void (GLAPIENTRYP ConvolutionParameteriv)(GLenum target, GLenum pname, const GLint * params); /* 353 */
   void (GLAPIENTRYP CopyConvolutionFilter1D)(GLenum target, GLenum internalformat, GLint x, GLint y, GLsizei width); /* 354 */
   void (GLAPIENTRYP CopyConvolutionFilter2D)(GLenum target, GLenum internalformat, GLint x, GLint y, GLsizei width, GLsizei height); /* 355 */
   void (GLAPIENTRYP GetConvolutionFilter)(GLenum target, GLenum format, GLenum type, GLvoid * image); /* 356 */
   void (GLAPIENTRYP GetConvolutionParameterfv)(GLenum target, GLenum pname, GLfloat * params); /* 357 */
   void (GLAPIENTRYP GetConvolutionParameteriv)(GLenum target, GLenum pname, GLint * params); /* 358 */
   void (GLAPIENTRYP GetSeparableFilter)(GLenum target, GLenum format, GLenum type, GLvoid * row, GLvoid * column, GLvoid * span); /* 359 */
   void (GLAPIENTRYP SeparableFilter2D)(GLenum target, GLenum internalformat, GLsizei width, GLsizei height, GLenum format, GLenum type, const GLvoid * row, const GLvoid * column); /* 360 */
   void (GLAPIENTRYP GetHistogram)(GLenum target, GLboolean reset, GLenum format, GLenum type, GLvoid * values); /* 361 */
   void (GLAPIENTRYP GetHistogramParameterfv)(GLenum target, GLenum pname, GLfloat * params); /* 362 */
   void (GLAPIENTRYP GetHistogramParameteriv)(GLenum target, GLenum pname, GLint * params); /* 363 */
   void (GLAPIENTRYP GetMinmax)(GLenum target, GLboolean reset, GLenum format, GLenum type, GLvoid * values); /* 364 */
   void (GLAPIENTRYP GetMinmaxParameterfv)(GLenum target, GLenum pname, GLfloat * params); /* 365 */
   void (GLAPIENTRYP GetMinmaxParameteriv)(GLenum target, GLenum pname, GLint * params); /* 366 */
   void (GLAPIENTRYP Histogram)(GLenum target, GLsizei width, GLenum internalformat, GLboolean sink); /* 367 */
   void (GLAPIENTRYP Minmax)(GLenum target, GLenum internalformat, GLboolean sink); /* 368 */
   void (GLAPIENTRYP ResetHistogram)(GLenum target); /* 369 */
   void (GLAPIENTRYP ResetMinmax)(GLenum target); /* 370 */
   void (GLAPIENTRYP TexImage3D)(GLenum target, GLint level, GLint internalformat, GLsizei width, GLsizei height, GLsizei depth, GLint border, GLenum format, GLenum type, const GLvoid * pixels); /* 371 */
   void (GLAPIENTRYP TexSubImage3D)(GLenum target, GLint level, GLint xoffset, GLint yoffset, GLint zoffset, GLsizei width, GLsizei height, GLsizei depth, GLenum format, GLenum type, const GLvoid * pixels); /* 372 */
   void (GLAPIENTRYP CopyTexSubImage3D)(GLenum target, GLint level, GLint xoffset, GLint yoffset, GLint zoffset, GLint x, GLint y, GLsizei width, GLsizei height); /* 373 */
   void (GLAPIENTRYP ActiveTextureARB)(GLenum texture); /* 374 */
   void (GLAPIENTRYP ClientActiveTextureARB)(GLenum texture); /* 375 */
   void (GLAPIENTRYP MultiTexCoord1dARB)(GLenum target, GLdouble s); /* 376 */
   void (GLAPIENTRYP MultiTexCoord1dvARB)(GLenum target, const GLdouble * v); /* 377 */
   void (GLAPIENTRYP MultiTexCoord1fARB)(GLenum target, GLfloat s); /* 378 */
   void (GLAPIENTRYP MultiTexCoord1fvARB)(GLenum target, const GLfloat * v); /* 379 */
   void (GLAPIENTRYP MultiTexCoord1iARB)(GLenum target, GLint s); /* 380 */
   void (GLAPIENTRYP MultiTexCoord1ivARB)(GLenum target, const GLint * v); /* 381 */
   void (GLAPIENTRYP MultiTexCoord1sARB)(GLenum target, GLshort s); /* 382 */
   void (GLAPIENTRYP MultiTexCoord1svARB)(GLenum target, const GLshort * v); /* 383 */
   void (GLAPIENTRYP MultiTexCoord2dARB)(GLenum target, GLdouble s, GLdouble t); /* 384 */
   void (GLAPIENTRYP MultiTexCoord2dvARB)(GLenum target, const GLdouble * v); /* 385 */
   void (GLAPIENTRYP MultiTexCoord2fARB)(GLenum target, GLfloat s, GLfloat t); /* 386 */
   void (GLAPIENTRYP MultiTexCoord2fvARB)(GLenum target, const GLfloat * v); /* 387 */
   void (GLAPIENTRYP MultiTexCoord2iARB)(GLenum target, GLint s, GLint t); /* 388 */
   void (GLAPIENTRYP MultiTexCoord2ivARB)(GLenum target, const GLint * v); /* 389 */
   void (GLAPIENTRYP MultiTexCoord2sARB)(GLenum target, GLshort s, GLshort t); /* 390 */
   void (GLAPIENTRYP MultiTexCoord2svARB)(GLenum target, const GLshort * v); /* 391 */
   void (GLAPIENTRYP MultiTexCoord3dARB)(GLenum target, GLdouble s, GLdouble t, GLdouble r); /* 392 */
   void (GLAPIENTRYP MultiTexCoord3dvARB)(GLenum target, const GLdouble * v); /* 393 */
   void (GLAPIENTRYP MultiTexCoord3fARB)(GLenum target, GLfloat s, GLfloat t, GLfloat r); /* 394 */
   void (GLAPIENTRYP MultiTexCoord3fvARB)(GLenum target, const GLfloat * v); /* 395 */
   void (GLAPIENTRYP MultiTexCoord3iARB)(GLenum target, GLint s, GLint t, GLint r); /* 396 */
   void (GLAPIENTRYP MultiTexCoord3ivARB)(GLenum target, const GLint * v); /* 397 */
   void (GLAPIENTRYP MultiTexCoord3sARB)(GLenum target, GLshort s, GLshort t, GLshort r); /* 398 */
   void (GLAPIENTRYP MultiTexCoord3svARB)(GLenum target, const GLshort * v); /* 399 */
   void (GLAPIENTRYP MultiTexCoord4dARB)(GLenum target, GLdouble s, GLdouble t, GLdouble r, GLdouble q); /* 400 */
   void (GLAPIENTRYP MultiTexCoord4dvARB)(GLenum target, const GLdouble * v); /* 401 */
   void (GLAPIENTRYP MultiTexCoord4fARB)(GLenum target, GLfloat s, GLfloat t, GLfloat r, GLfloat q); /* 402 */
   void (GLAPIENTRYP MultiTexCoord4fvARB)(GLenum target, const GLfloat * v); /* 403 */
   void (GLAPIENTRYP MultiTexCoord4iARB)(GLenum target, GLint s, GLint t, GLint r, GLint q); /* 404 */
   void (GLAPIENTRYP MultiTexCoord4ivARB)(GLenum target, const GLint * v); /* 405 */
   void (GLAPIENTRYP MultiTexCoord4sARB)(GLenum target, GLshort s, GLshort t, GLshort r, GLshort q); /* 406 */
   void (GLAPIENTRYP MultiTexCoord4svARB)(GLenum target, const GLshort * v); /* 407 */
   void (GLAPIENTRYP AttachShader)(GLuint program, GLuint shader); /* 408 */
   GLuint (GLAPIENTRYP CreateProgram)(void); /* 409 */
   GLuint (GLAPIENTRYP CreateShader)(GLenum type); /* 410 */
   void (GLAPIENTRYP DeleteProgram)(GLuint program); /* 411 */
   void (GLAPIENTRYP DeleteShader)(GLuint program); /* 412 */
   void (GLAPIENTRYP DetachShader)(GLuint program, GLuint shader); /* 413 */
   void (GLAPIENTRYP GetAttachedShaders)(GLuint program, GLsizei maxCount, GLsizei * count, GLuint * obj); /* 414 */
   void (GLAPIENTRYP GetProgramInfoLog)(GLuint program, GLsizei bufSize, GLsizei * length, GLchar * infoLog); /* 415 */
   void (GLAPIENTRYP GetProgramiv)(GLuint program, GLenum pname, GLint * params); /* 416 */
   void (GLAPIENTRYP GetShaderInfoLog)(GLuint shader, GLsizei bufSize, GLsizei * length, GLchar * infoLog); /* 417 */
   void (GLAPIENTRYP GetShaderiv)(GLuint shader, GLenum pname, GLint * params); /* 418 */
   GLboolean (GLAPIENTRYP IsProgram)(GLuint program); /* 419 */
   GLboolean (GLAPIENTRYP IsShader)(GLuint shader); /* 420 */
   void (GLAPIENTRYP StencilFuncSeparate)(GLenum face, GLenum func, GLint ref, GLuint mask); /* 421 */
   void (GLAPIENTRYP StencilMaskSeparate)(GLenum face, GLuint mask); /* 422 */
   void (GLAPIENTRYP StencilOpSeparate)(GLenum face, GLenum sfail, GLenum zfail, GLenum zpass); /* 423 */
   void (GLAPIENTRYP UniformMatrix2x3fv)(GLint location, GLsizei count, GLboolean transpose, const GLfloat * value); /* 424 */
   void (GLAPIENTRYP UniformMatrix2x4fv)(GLint location, GLsizei count, GLboolean transpose, const GLfloat * value); /* 425 */
   void (GLAPIENTRYP UniformMatrix3x2fv)(GLint location, GLsizei count, GLboolean transpose, const GLfloat * value); /* 426 */
   void (GLAPIENTRYP UniformMatrix3x4fv)(GLint location, GLsizei count, GLboolean transpose, const GLfloat * value); /* 427 */
   void (GLAPIENTRYP UniformMatrix4x2fv)(GLint location, GLsizei count, GLboolean transpose, const GLfloat * value); /* 428 */
   void (GLAPIENTRYP UniformMatrix4x3fv)(GLint location, GLsizei count, GLboolean transpose, const GLfloat * value); /* 429 */
   void (GLAPIENTRYP LoadTransposeMatrixdARB)(const GLdouble * m); /* 430 */
   void (GLAPIENTRYP LoadTransposeMatrixfARB)(const GLfloat * m); /* 431 */
   void (GLAPIENTRYP MultTransposeMatrixdARB)(const GLdouble * m); /* 432 */
   void (GLAPIENTRYP MultTransposeMatrixfARB)(const GLfloat * m); /* 433 */
   void (GLAPIENTRYP SampleCoverageARB)(GLclampf value, GLboolean invert); /* 434 */
   void (GLAPIENTRYP CompressedTexImage1DARB)(GLenum target, GLint level, GLenum internalformat, GLsizei width, GLint border, GLsizei imageSize, const GLvoid * data); /* 435 */
   void (GLAPIENTRYP CompressedTexImage2DARB)(GLenum target, GLint level, GLenum internalformat, GLsizei width, GLsizei height, GLint border, GLsizei imageSize, const GLvoid * data); /* 436 */
   void (GLAPIENTRYP CompressedTexImage3DARB)(GLenum target, GLint level, GLenum internalformat, GLsizei width, GLsizei height, GLsizei depth, GLint border, GLsizei imageSize, const GLvoid * data); /* 437 */
   void (GLAPIENTRYP CompressedTexSubImage1DARB)(GLenum target, GLint level, GLint xoffset, GLsizei width, GLenum format, GLsizei imageSize, const GLvoid * data); /* 438 */
   void (GLAPIENTRYP CompressedTexSubImage2DARB)(GLenum target, GLint level, GLint xoffset, GLint yoffset, GLsizei width, GLsizei height, GLenum format, GLsizei imageSize, const GLvoid * data); /* 439 */
   void (GLAPIENTRYP CompressedTexSubImage3DARB)(GLenum target, GLint level, GLint xoffset, GLint yoffset, GLint zoffset, GLsizei width, GLsizei height, GLsizei depth, GLenum format, GLsizei imageSize, const GLvoid * data); /* 440 */
   void (GLAPIENTRYP GetCompressedTexImageARB)(GLenum target, GLint level, GLvoid * img); /* 441 */
   void (GLAPIENTRYP DisableVertexAttribArrayARB)(GLuint index); /* 442 */
   void (GLAPIENTRYP EnableVertexAttribArrayARB)(GLuint index); /* 443 */
   void (GLAPIENTRYP GetProgramEnvParameterdvARB)(GLenum target, GLuint index, GLdouble * params); /* 444 */
   void (GLAPIENTRYP GetProgramEnvParameterfvARB)(GLenum target, GLuint index, GLfloat * params); /* 445 */
   void (GLAPIENTRYP GetProgramLocalParameterdvARB)(GLenum target, GLuint index, GLdouble * params); /* 446 */
   void (GLAPIENTRYP GetProgramLocalParameterfvARB)(GLenum target, GLuint index, GLfloat * params); /* 447 */
   void (GLAPIENTRYP GetProgramStringARB)(GLenum target, GLenum pname, GLvoid * string); /* 448 */
   void (GLAPIENTRYP GetProgramivARB)(GLenum target, GLenum pname, GLint * params); /* 449 */
   void (GLAPIENTRYP GetVertexAttribdvARB)(GLuint index, GLenum pname, GLdouble * params); /* 450 */
   void (GLAPIENTRYP GetVertexAttribfvARB)(GLuint index, GLenum pname, GLfloat * params); /* 451 */
   void (GLAPIENTRYP GetVertexAttribivARB)(GLuint index, GLenum pname, GLint * params); /* 452 */
   void (GLAPIENTRYP ProgramEnvParameter4dARB)(GLenum target, GLuint index, GLdouble x, GLdouble y, GLdouble z, GLdouble w); /* 453 */
   void (GLAPIENTRYP ProgramEnvParameter4dvARB)(GLenum target, GLuint index, const GLdouble * params); /* 454 */
   void (GLAPIENTRYP ProgramEnvParameter4fARB)(GLenum target, GLuint index, GLfloat x, GLfloat y, GLfloat z, GLfloat w); /* 455 */
   void (GLAPIENTRYP ProgramEnvParameter4fvARB)(GLenum target, GLuint index, const GLfloat * params); /* 456 */
   void (GLAPIENTRYP ProgramLocalParameter4dARB)(GLenum target, GLuint index, GLdouble x, GLdouble y, GLdouble z, GLdouble w); /* 457 */
   void (GLAPIENTRYP ProgramLocalParameter4dvARB)(GLenum target, GLuint index, const GLdouble * params); /* 458 */
   void (GLAPIENTRYP ProgramLocalParameter4fARB)(GLenum target, GLuint index, GLfloat x, GLfloat y, GLfloat z, GLfloat w); /* 459 */
   void (GLAPIENTRYP ProgramLocalParameter4fvARB)(GLenum target, GLuint index, const GLfloat * params); /* 460 */
   void (GLAPIENTRYP ProgramStringARB)(GLenum target, GLenum format, GLsizei len, const GLvoid * string); /* 461 */
   void (GLAPIENTRYP VertexAttrib1dARB)(GLuint index, GLdouble x); /* 462 */
   void (GLAPIENTRYP VertexAttrib1dvARB)(GLuint index, const GLdouble * v); /* 463 */
   void (GLAPIENTRYP VertexAttrib1fARB)(GLuint index, GLfloat x); /* 464 */
   void (GLAPIENTRYP VertexAttrib1fvARB)(GLuint index, const GLfloat * v); /* 465 */
   void (GLAPIENTRYP VertexAttrib1sARB)(GLuint index, GLshort x); /* 466 */
   void (GLAPIENTRYP VertexAttrib1svARB)(GLuint index, const GLshort * v); /* 467 */
   void (GLAPIENTRYP VertexAttrib2dARB)(GLuint index, GLdouble x, GLdouble y); /* 468 */
   void (GLAPIENTRYP VertexAttrib2dvARB)(GLuint index, const GLdouble * v); /* 469 */
   void (GLAPIENTRYP VertexAttrib2fARB)(GLuint index, GLfloat x, GLfloat y); /* 470 */
   void (GLAPIENTRYP VertexAttrib2fvARB)(GLuint index, const GLfloat * v); /* 471 */
   void (GLAPIENTRYP VertexAttrib2sARB)(GLuint index, GLshort x, GLshort y); /* 472 */
   void (GLAPIENTRYP VertexAttrib2svARB)(GLuint index, const GLshort * v); /* 473 */
   void (GLAPIENTRYP VertexAttrib3dARB)(GLuint index, GLdouble x, GLdouble y, GLdouble z); /* 474 */
   void (GLAPIENTRYP VertexAttrib3dvARB)(GLuint index, const GLdouble * v); /* 475 */
   void (GLAPIENTRYP VertexAttrib3fARB)(GLuint index, GLfloat x, GLfloat y, GLfloat z); /* 476 */
   void (GLAPIENTRYP VertexAttrib3fvARB)(GLuint index, const GLfloat * v); /* 477 */
   void (GLAPIENTRYP VertexAttrib3sARB)(GLuint index, GLshort x, GLshort y, GLshort z); /* 478 */
   void (GLAPIENTRYP VertexAttrib3svARB)(GLuint index, const GLshort * v); /* 479 */
   void (GLAPIENTRYP VertexAttrib4NbvARB)(GLuint index, const GLbyte * v); /* 480 */
   void (GLAPIENTRYP VertexAttrib4NivARB)(GLuint index, const GLint * v); /* 481 */
   void (GLAPIENTRYP VertexAttrib4NsvARB)(GLuint index, const GLshort * v); /* 482 */
   void (GLAPIENTRYP VertexAttrib4NubARB)(GLuint index, GLubyte x, GLubyte y, GLubyte z, GLubyte w); /* 483 */
   void (GLAPIENTRYP VertexAttrib4NubvARB)(GLuint index, const GLubyte * v); /* 484 */
   void (GLAPIENTRYP VertexAttrib4NuivARB)(GLuint index, const GLuint * v); /* 485 */
   void (GLAPIENTRYP VertexAttrib4NusvARB)(GLuint index, const GLushort * v); /* 486 */
   void (GLAPIENTRYP VertexAttrib4bvARB)(GLuint index, const GLbyte * v); /* 487 */
   void (GLAPIENTRYP VertexAttrib4dARB)(GLuint index, GLdouble x, GLdouble y, GLdouble z, GLdouble w); /* 488 */
   void (GLAPIENTRYP VertexAttrib4dvARB)(GLuint index, const GLdouble * v); /* 489 */
   void (GLAPIENTRYP VertexAttrib4fARB)(GLuint index, GLfloat x, GLfloat y, GLfloat z, GLfloat w); /* 490 */
   void (GLAPIENTRYP VertexAttrib4fvARB)(GLuint index, const GLfloat * v); /* 491 */
   void (GLAPIENTRYP VertexAttrib4ivARB)(GLuint index, const GLint * v); /* 492 */
   void (GLAPIENTRYP VertexAttrib4sARB)(GLuint index, GLshort x, GLshort y, GLshort z, GLshort w); /* 493 */
   void (GLAPIENTRYP VertexAttrib4svARB)(GLuint index, const GLshort * v); /* 494 */
   void (GLAPIENTRYP VertexAttrib4ubvARB)(GLuint index, const GLubyte * v); /* 495 */
   void (GLAPIENTRYP VertexAttrib4uivARB)(GLuint index, const GLuint * v); /* 496 */
   void (GLAPIENTRYP VertexAttrib4usvARB)(GLuint index, const GLushort * v); /* 497 */
   void (GLAPIENTRYP VertexAttribPointerARB)(GLuint index, GLint size, GLenum type, GLboolean normalized, GLsizei stride, const GLvoid * pointer); /* 498 */
   void (GLAPIENTRYP BindBufferARB)(GLenum target, GLuint buffer); /* 499 */
   void (GLAPIENTRYP BufferDataARB)(GLenum target, GLsizeiptrARB size, const GLvoid * data, GLenum usage); /* 500 */
   void (GLAPIENTRYP BufferSubDataARB)(GLenum target, GLintptrARB offset, GLsizeiptrARB size, const GLvoid * data); /* 501 */
   void (GLAPIENTRYP DeleteBuffersARB)(GLsizei n, const GLuint * buffer); /* 502 */
   void (GLAPIENTRYP GenBuffersARB)(GLsizei n, GLuint * buffer); /* 503 */
   void (GLAPIENTRYP GetBufferParameterivARB)(GLenum target, GLenum pname, GLint * params); /* 504 */
   void (GLAPIENTRYP GetBufferPointervARB)(GLenum target, GLenum pname, GLvoid ** params); /* 505 */
   void (GLAPIENTRYP GetBufferSubDataARB)(GLenum target, GLintptrARB offset, GLsizeiptrARB size, GLvoid * data); /* 506 */
   GLboolean (GLAPIENTRYP IsBufferARB)(GLuint buffer); /* 507 */
   GLvoid * (GLAPIENTRYP MapBufferARB)(GLenum target, GLenum access); /* 508 */
   GLboolean (GLAPIENTRYP UnmapBufferARB)(GLenum target); /* 509 */
   void (GLAPIENTRYP BeginQueryARB)(GLenum target, GLuint id); /* 510 */
   void (GLAPIENTRYP DeleteQueriesARB)(GLsizei n, const GLuint * ids); /* 511 */
   void (GLAPIENTRYP EndQueryARB)(GLenum target); /* 512 */
   void (GLAPIENTRYP GenQueriesARB)(GLsizei n, GLuint * ids); /* 513 */
   void (GLAPIENTRYP GetQueryObjectivARB)(GLuint id, GLenum pname, GLint * params); /* 514 */
   void (GLAPIENTRYP GetQueryObjectuivARB)(GLuint id, GLenum pname, GLuint * params); /* 515 */
   void (GLAPIENTRYP GetQueryivARB)(GLenum target, GLenum pname, GLint * params); /* 516 */
   GLboolean (GLAPIENTRYP IsQueryARB)(GLuint id); /* 517 */
   void (GLAPIENTRYP AttachObjectARB)(GLhandleARB containerObj, GLhandleARB obj); /* 518 */
   void (GLAPIENTRYP CompileShaderARB)(GLhandleARB shader); /* 519 */
   GLhandleARB (GLAPIENTRYP CreateProgramObjectARB)(void); /* 520 */
   GLhandleARB (GLAPIENTRYP CreateShaderObjectARB)(GLenum shaderType); /* 521 */
   void (GLAPIENTRYP DeleteObjectARB)(GLhandleARB obj); /* 522 */
   void (GLAPIENTRYP DetachObjectARB)(GLhandleARB containerObj, GLhandleARB attachedObj); /* 523 */
   void (GLAPIENTRYP GetActiveUniformARB)(GLhandleARB program, GLuint index, GLsizei bufSize, GLsizei * length, GLint * size, GLenum * type, GLcharARB * name); /* 524 */
   void (GLAPIENTRYP GetAttachedObjectsARB)(GLhandleARB containerObj, GLsizei maxLength, GLsizei * length, GLhandleARB * infoLog); /* 525 */
   GLhandleARB (GLAPIENTRYP GetHandleARB)(GLenum pname); /* 526 */
   void (GLAPIENTRYP GetInfoLogARB)(GLhandleARB obj, GLsizei maxLength, GLsizei * length, GLcharARB * infoLog); /* 527 */
   void (GLAPIENTRYP GetObjectParameterfvARB)(GLhandleARB obj, GLenum pname, GLfloat * params); /* 528 */
   void (GLAPIENTRYP GetObjectParameterivARB)(GLhandleARB obj, GLenum pname, GLint * params); /* 529 */
   void (GLAPIENTRYP GetShaderSourceARB)(GLhandleARB shader, GLsizei bufSize, GLsizei * length, GLcharARB * source); /* 530 */
   GLint (GLAPIENTRYP GetUniformLocationARB)(GLhandleARB program, const GLcharARB * name); /* 531 */
   void (GLAPIENTRYP GetUniformfvARB)(GLhandleARB program, GLint location, GLfloat * params); /* 532 */
   void (GLAPIENTRYP GetUniformivARB)(GLhandleARB program, GLint location, GLint * params); /* 533 */
   void (GLAPIENTRYP LinkProgramARB)(GLhandleARB program); /* 534 */
   void (GLAPIENTRYP ShaderSourceARB)(GLhandleARB shader, GLsizei count, const GLcharARB ** string, const GLint * length); /* 535 */
   void (GLAPIENTRYP Uniform1fARB)(GLint location, GLfloat v0); /* 536 */
   void (GLAPIENTRYP Uniform1fvARB)(GLint location, GLsizei count, const GLfloat * value); /* 537 */
   void (GLAPIENTRYP Uniform1iARB)(GLint location, GLint v0); /* 538 */
   void (GLAPIENTRYP Uniform1ivARB)(GLint location, GLsizei count, const GLint * value); /* 539 */
   void (GLAPIENTRYP Uniform2fARB)(GLint location, GLfloat v0, GLfloat v1); /* 540 */
   void (GLAPIENTRYP Uniform2fvARB)(GLint location, GLsizei count, const GLfloat * value); /* 541 */
   void (GLAPIENTRYP Uniform2iARB)(GLint location, GLint v0, GLint v1); /* 542 */
   void (GLAPIENTRYP Uniform2ivARB)(GLint location, GLsizei count, const GLint * value); /* 543 */
   void (GLAPIENTRYP Uniform3fARB)(GLint location, GLfloat v0, GLfloat v1, GLfloat v2); /* 544 */
   void (GLAPIENTRYP Uniform3fvARB)(GLint location, GLsizei count, const GLfloat * value); /* 545 */
   void (GLAPIENTRYP Uniform3iARB)(GLint location, GLint v0, GLint v1, GLint v2); /* 546 */
   void (GLAPIENTRYP Uniform3ivARB)(GLint location, GLsizei count, const GLint * value); /* 547 */
   void (GLAPIENTRYP Uniform4fARB)(GLint location, GLfloat v0, GLfloat v1, GLfloat v2, GLfloat v3); /* 548 */
   void (GLAPIENTRYP Uniform4fvARB)(GLint location, GLsizei count, const GLfloat * value); /* 549 */
   void (GLAPIENTRYP Uniform4iARB)(GLint location, GLint v0, GLint v1, GLint v2, GLint v3); /* 550 */
   void (GLAPIENTRYP Uniform4ivARB)(GLint location, GLsizei count, const GLint * value); /* 551 */
   void (GLAPIENTRYP UniformMatrix2fvARB)(GLint location, GLsizei count, GLboolean transpose, const GLfloat * value); /* 552 */
   void (GLAPIENTRYP UniformMatrix3fvARB)(GLint location, GLsizei count, GLboolean transpose, const GLfloat * value); /* 553 */
   void (GLAPIENTRYP UniformMatrix4fvARB)(GLint location, GLsizei count, GLboolean transpose, const GLfloat * value); /* 554 */
   void (GLAPIENTRYP UseProgramObjectARB)(GLhandleARB program); /* 555 */
   void (GLAPIENTRYP ValidateProgramARB)(GLhandleARB program); /* 556 */
   void (GLAPIENTRYP BindAttribLocationARB)(GLhandleARB program, GLuint index, const GLcharARB * name); /* 557 */
   void (GLAPIENTRYP GetActiveAttribARB)(GLhandleARB program, GLuint index, GLsizei bufSize, GLsizei * length, GLint * size, GLenum * type, GLcharARB * name); /* 558 */
   GLint (GLAPIENTRYP GetAttribLocationARB)(GLhandleARB program, const GLcharARB * name); /* 559 */
   void (GLAPIENTRYP DrawBuffersARB)(GLsizei n, const GLenum * bufs); /* 560 */
   void (GLAPIENTRYP RenderbufferStorageMultisample)(GLenum target, GLsizei samples, GLenum internalformat, GLsizei width, GLsizei height); /* 561 */
<<<<<<< HEAD
   void (GLAPIENTRYP FramebufferTextureARB)(GLenum target, GLenum attachment, GLuint texture, GLint level); /* 562 */
   void (GLAPIENTRYP FramebufferTextureFaceARB)(GLenum target, GLenum attachment, GLuint texture, GLint level, GLenum face); /* 563 */
   void (GLAPIENTRYP ProgramParameteriARB)(GLuint program, GLenum pname, GLint value); /* 564 */
   void (GLAPIENTRYP PolygonOffsetEXT)(GLfloat factor, GLfloat bias); /* 565 */
   void (GLAPIENTRYP GetPixelTexGenParameterfvSGIS)(GLenum pname, GLfloat * params); /* 566 */
   void (GLAPIENTRYP GetPixelTexGenParameterivSGIS)(GLenum pname, GLint * params); /* 567 */
   void (GLAPIENTRYP PixelTexGenParameterfSGIS)(GLenum pname, GLfloat param); /* 568 */
   void (GLAPIENTRYP PixelTexGenParameterfvSGIS)(GLenum pname, const GLfloat * params); /* 569 */
   void (GLAPIENTRYP PixelTexGenParameteriSGIS)(GLenum pname, GLint param); /* 570 */
   void (GLAPIENTRYP PixelTexGenParameterivSGIS)(GLenum pname, const GLint * params); /* 571 */
   void (GLAPIENTRYP SampleMaskSGIS)(GLclampf value, GLboolean invert); /* 572 */
   void (GLAPIENTRYP SamplePatternSGIS)(GLenum pattern); /* 573 */
   void (GLAPIENTRYP ColorPointerEXT)(GLint size, GLenum type, GLsizei stride, GLsizei count, const GLvoid * pointer); /* 574 */
   void (GLAPIENTRYP EdgeFlagPointerEXT)(GLsizei stride, GLsizei count, const GLboolean * pointer); /* 575 */
   void (GLAPIENTRYP IndexPointerEXT)(GLenum type, GLsizei stride, GLsizei count, const GLvoid * pointer); /* 576 */
   void (GLAPIENTRYP NormalPointerEXT)(GLenum type, GLsizei stride, GLsizei count, const GLvoid * pointer); /* 577 */
   void (GLAPIENTRYP TexCoordPointerEXT)(GLint size, GLenum type, GLsizei stride, GLsizei count, const GLvoid * pointer); /* 578 */
   void (GLAPIENTRYP VertexPointerEXT)(GLint size, GLenum type, GLsizei stride, GLsizei count, const GLvoid * pointer); /* 579 */
   void (GLAPIENTRYP PointParameterfEXT)(GLenum pname, GLfloat param); /* 580 */
   void (GLAPIENTRYP PointParameterfvEXT)(GLenum pname, const GLfloat * params); /* 581 */
   void (GLAPIENTRYP LockArraysEXT)(GLint first, GLsizei count); /* 582 */
   void (GLAPIENTRYP UnlockArraysEXT)(void); /* 583 */
   void (GLAPIENTRYP CullParameterdvEXT)(GLenum pname, GLdouble * params); /* 584 */
   void (GLAPIENTRYP CullParameterfvEXT)(GLenum pname, GLfloat * params); /* 585 */
   void (GLAPIENTRYP SecondaryColor3bEXT)(GLbyte red, GLbyte green, GLbyte blue); /* 586 */
   void (GLAPIENTRYP SecondaryColor3bvEXT)(const GLbyte * v); /* 587 */
   void (GLAPIENTRYP SecondaryColor3dEXT)(GLdouble red, GLdouble green, GLdouble blue); /* 588 */
   void (GLAPIENTRYP SecondaryColor3dvEXT)(const GLdouble * v); /* 589 */
   void (GLAPIENTRYP SecondaryColor3fEXT)(GLfloat red, GLfloat green, GLfloat blue); /* 590 */
   void (GLAPIENTRYP SecondaryColor3fvEXT)(const GLfloat * v); /* 591 */
   void (GLAPIENTRYP SecondaryColor3iEXT)(GLint red, GLint green, GLint blue); /* 592 */
   void (GLAPIENTRYP SecondaryColor3ivEXT)(const GLint * v); /* 593 */
   void (GLAPIENTRYP SecondaryColor3sEXT)(GLshort red, GLshort green, GLshort blue); /* 594 */
   void (GLAPIENTRYP SecondaryColor3svEXT)(const GLshort * v); /* 595 */
   void (GLAPIENTRYP SecondaryColor3ubEXT)(GLubyte red, GLubyte green, GLubyte blue); /* 596 */
   void (GLAPIENTRYP SecondaryColor3ubvEXT)(const GLubyte * v); /* 597 */
   void (GLAPIENTRYP SecondaryColor3uiEXT)(GLuint red, GLuint green, GLuint blue); /* 598 */
   void (GLAPIENTRYP SecondaryColor3uivEXT)(const GLuint * v); /* 599 */
   void (GLAPIENTRYP SecondaryColor3usEXT)(GLushort red, GLushort green, GLushort blue); /* 600 */
   void (GLAPIENTRYP SecondaryColor3usvEXT)(const GLushort * v); /* 601 */
   void (GLAPIENTRYP SecondaryColorPointerEXT)(GLint size, GLenum type, GLsizei stride, const GLvoid * pointer); /* 602 */
   void (GLAPIENTRYP MultiDrawArraysEXT)(GLenum mode, GLint * first, GLsizei * count, GLsizei primcount); /* 603 */
   void (GLAPIENTRYP MultiDrawElementsEXT)(GLenum mode, const GLsizei * count, GLenum type, const GLvoid ** indices, GLsizei primcount); /* 604 */
   void (GLAPIENTRYP FogCoordPointerEXT)(GLenum type, GLsizei stride, const GLvoid * pointer); /* 605 */
   void (GLAPIENTRYP FogCoorddEXT)(GLdouble coord); /* 606 */
   void (GLAPIENTRYP FogCoorddvEXT)(const GLdouble * coord); /* 607 */
   void (GLAPIENTRYP FogCoordfEXT)(GLfloat coord); /* 608 */
   void (GLAPIENTRYP FogCoordfvEXT)(const GLfloat * coord); /* 609 */
   void (GLAPIENTRYP PixelTexGenSGIX)(GLenum mode); /* 610 */
   void (GLAPIENTRYP BlendFuncSeparateEXT)(GLenum sfactorRGB, GLenum dfactorRGB, GLenum sfactorAlpha, GLenum dfactorAlpha); /* 611 */
   void (GLAPIENTRYP FlushVertexArrayRangeNV)(void); /* 612 */
   void (GLAPIENTRYP VertexArrayRangeNV)(GLsizei length, const GLvoid * pointer); /* 613 */
   void (GLAPIENTRYP CombinerInputNV)(GLenum stage, GLenum portion, GLenum variable, GLenum input, GLenum mapping, GLenum componentUsage); /* 614 */
   void (GLAPIENTRYP CombinerOutputNV)(GLenum stage, GLenum portion, GLenum abOutput, GLenum cdOutput, GLenum sumOutput, GLenum scale, GLenum bias, GLboolean abDotProduct, GLboolean cdDotProduct, GLboolean muxSum); /* 615 */
   void (GLAPIENTRYP CombinerParameterfNV)(GLenum pname, GLfloat param); /* 616 */
   void (GLAPIENTRYP CombinerParameterfvNV)(GLenum pname, const GLfloat * params); /* 617 */
   void (GLAPIENTRYP CombinerParameteriNV)(GLenum pname, GLint param); /* 618 */
   void (GLAPIENTRYP CombinerParameterivNV)(GLenum pname, const GLint * params); /* 619 */
   void (GLAPIENTRYP FinalCombinerInputNV)(GLenum variable, GLenum input, GLenum mapping, GLenum componentUsage); /* 620 */
   void (GLAPIENTRYP GetCombinerInputParameterfvNV)(GLenum stage, GLenum portion, GLenum variable, GLenum pname, GLfloat * params); /* 621 */
   void (GLAPIENTRYP GetCombinerInputParameterivNV)(GLenum stage, GLenum portion, GLenum variable, GLenum pname, GLint * params); /* 622 */
   void (GLAPIENTRYP GetCombinerOutputParameterfvNV)(GLenum stage, GLenum portion, GLenum pname, GLfloat * params); /* 623 */
   void (GLAPIENTRYP GetCombinerOutputParameterivNV)(GLenum stage, GLenum portion, GLenum pname, GLint * params); /* 624 */
   void (GLAPIENTRYP GetFinalCombinerInputParameterfvNV)(GLenum variable, GLenum pname, GLfloat * params); /* 625 */
   void (GLAPIENTRYP GetFinalCombinerInputParameterivNV)(GLenum variable, GLenum pname, GLint * params); /* 626 */
   void (GLAPIENTRYP ResizeBuffersMESA)(void); /* 627 */
   void (GLAPIENTRYP WindowPos2dMESA)(GLdouble x, GLdouble y); /* 628 */
   void (GLAPIENTRYP WindowPos2dvMESA)(const GLdouble * v); /* 629 */
   void (GLAPIENTRYP WindowPos2fMESA)(GLfloat x, GLfloat y); /* 630 */
   void (GLAPIENTRYP WindowPos2fvMESA)(const GLfloat * v); /* 631 */
   void (GLAPIENTRYP WindowPos2iMESA)(GLint x, GLint y); /* 632 */
   void (GLAPIENTRYP WindowPos2ivMESA)(const GLint * v); /* 633 */
   void (GLAPIENTRYP WindowPos2sMESA)(GLshort x, GLshort y); /* 634 */
   void (GLAPIENTRYP WindowPos2svMESA)(const GLshort * v); /* 635 */
   void (GLAPIENTRYP WindowPos3dMESA)(GLdouble x, GLdouble y, GLdouble z); /* 636 */
   void (GLAPIENTRYP WindowPos3dvMESA)(const GLdouble * v); /* 637 */
   void (GLAPIENTRYP WindowPos3fMESA)(GLfloat x, GLfloat y, GLfloat z); /* 638 */
   void (GLAPIENTRYP WindowPos3fvMESA)(const GLfloat * v); /* 639 */
   void (GLAPIENTRYP WindowPos3iMESA)(GLint x, GLint y, GLint z); /* 640 */
   void (GLAPIENTRYP WindowPos3ivMESA)(const GLint * v); /* 641 */
   void (GLAPIENTRYP WindowPos3sMESA)(GLshort x, GLshort y, GLshort z); /* 642 */
   void (GLAPIENTRYP WindowPos3svMESA)(const GLshort * v); /* 643 */
   void (GLAPIENTRYP WindowPos4dMESA)(GLdouble x, GLdouble y, GLdouble z, GLdouble w); /* 644 */
   void (GLAPIENTRYP WindowPos4dvMESA)(const GLdouble * v); /* 645 */
   void (GLAPIENTRYP WindowPos4fMESA)(GLfloat x, GLfloat y, GLfloat z, GLfloat w); /* 646 */
   void (GLAPIENTRYP WindowPos4fvMESA)(const GLfloat * v); /* 647 */
   void (GLAPIENTRYP WindowPos4iMESA)(GLint x, GLint y, GLint z, GLint w); /* 648 */
   void (GLAPIENTRYP WindowPos4ivMESA)(const GLint * v); /* 649 */
   void (GLAPIENTRYP WindowPos4sMESA)(GLshort x, GLshort y, GLshort z, GLshort w); /* 650 */
   void (GLAPIENTRYP WindowPos4svMESA)(const GLshort * v); /* 651 */
   void (GLAPIENTRYP MultiModeDrawArraysIBM)(const GLenum * mode, const GLint * first, const GLsizei * count, GLsizei primcount, GLint modestride); /* 652 */
   void (GLAPIENTRYP MultiModeDrawElementsIBM)(const GLenum * mode, const GLsizei * count, GLenum type, const GLvoid * const * indices, GLsizei primcount, GLint modestride); /* 653 */
   void (GLAPIENTRYP DeleteFencesNV)(GLsizei n, const GLuint * fences); /* 654 */
   void (GLAPIENTRYP FinishFenceNV)(GLuint fence); /* 655 */
   void (GLAPIENTRYP GenFencesNV)(GLsizei n, GLuint * fences); /* 656 */
   void (GLAPIENTRYP GetFenceivNV)(GLuint fence, GLenum pname, GLint * params); /* 657 */
   GLboolean (GLAPIENTRYP IsFenceNV)(GLuint fence); /* 658 */
   void (GLAPIENTRYP SetFenceNV)(GLuint fence, GLenum condition); /* 659 */
   GLboolean (GLAPIENTRYP TestFenceNV)(GLuint fence); /* 660 */
   GLboolean (GLAPIENTRYP AreProgramsResidentNV)(GLsizei n, const GLuint * ids, GLboolean * residences); /* 661 */
   void (GLAPIENTRYP BindProgramNV)(GLenum target, GLuint program); /* 662 */
   void (GLAPIENTRYP DeleteProgramsNV)(GLsizei n, const GLuint * programs); /* 663 */
   void (GLAPIENTRYP ExecuteProgramNV)(GLenum target, GLuint id, const GLfloat * params); /* 664 */
   void (GLAPIENTRYP GenProgramsNV)(GLsizei n, GLuint * programs); /* 665 */
   void (GLAPIENTRYP GetProgramParameterdvNV)(GLenum target, GLuint index, GLenum pname, GLdouble * params); /* 666 */
   void (GLAPIENTRYP GetProgramParameterfvNV)(GLenum target, GLuint index, GLenum pname, GLfloat * params); /* 667 */
   void (GLAPIENTRYP GetProgramStringNV)(GLuint id, GLenum pname, GLubyte * program); /* 668 */
   void (GLAPIENTRYP GetProgramivNV)(GLuint id, GLenum pname, GLint * params); /* 669 */
   void (GLAPIENTRYP GetTrackMatrixivNV)(GLenum target, GLuint address, GLenum pname, GLint * params); /* 670 */
   void (GLAPIENTRYP GetVertexAttribPointervNV)(GLuint index, GLenum pname, GLvoid ** pointer); /* 671 */
   void (GLAPIENTRYP GetVertexAttribdvNV)(GLuint index, GLenum pname, GLdouble * params); /* 672 */
   void (GLAPIENTRYP GetVertexAttribfvNV)(GLuint index, GLenum pname, GLfloat * params); /* 673 */
   void (GLAPIENTRYP GetVertexAttribivNV)(GLuint index, GLenum pname, GLint * params); /* 674 */
   GLboolean (GLAPIENTRYP IsProgramNV)(GLuint program); /* 675 */
   void (GLAPIENTRYP LoadProgramNV)(GLenum target, GLuint id, GLsizei len, const GLubyte * program); /* 676 */
   void (GLAPIENTRYP ProgramParameters4dvNV)(GLenum target, GLuint index, GLuint num, const GLdouble * params); /* 677 */
   void (GLAPIENTRYP ProgramParameters4fvNV)(GLenum target, GLuint index, GLuint num, const GLfloat * params); /* 678 */
   void (GLAPIENTRYP RequestResidentProgramsNV)(GLsizei n, const GLuint * ids); /* 679 */
   void (GLAPIENTRYP TrackMatrixNV)(GLenum target, GLuint address, GLenum matrix, GLenum transform); /* 680 */
   void (GLAPIENTRYP VertexAttrib1dNV)(GLuint index, GLdouble x); /* 681 */
   void (GLAPIENTRYP VertexAttrib1dvNV)(GLuint index, const GLdouble * v); /* 682 */
   void (GLAPIENTRYP VertexAttrib1fNV)(GLuint index, GLfloat x); /* 683 */
   void (GLAPIENTRYP VertexAttrib1fvNV)(GLuint index, const GLfloat * v); /* 684 */
   void (GLAPIENTRYP VertexAttrib1sNV)(GLuint index, GLshort x); /* 685 */
   void (GLAPIENTRYP VertexAttrib1svNV)(GLuint index, const GLshort * v); /* 686 */
   void (GLAPIENTRYP VertexAttrib2dNV)(GLuint index, GLdouble x, GLdouble y); /* 687 */
   void (GLAPIENTRYP VertexAttrib2dvNV)(GLuint index, const GLdouble * v); /* 688 */
   void (GLAPIENTRYP VertexAttrib2fNV)(GLuint index, GLfloat x, GLfloat y); /* 689 */
   void (GLAPIENTRYP VertexAttrib2fvNV)(GLuint index, const GLfloat * v); /* 690 */
   void (GLAPIENTRYP VertexAttrib2sNV)(GLuint index, GLshort x, GLshort y); /* 691 */
   void (GLAPIENTRYP VertexAttrib2svNV)(GLuint index, const GLshort * v); /* 692 */
   void (GLAPIENTRYP VertexAttrib3dNV)(GLuint index, GLdouble x, GLdouble y, GLdouble z); /* 693 */
   void (GLAPIENTRYP VertexAttrib3dvNV)(GLuint index, const GLdouble * v); /* 694 */
   void (GLAPIENTRYP VertexAttrib3fNV)(GLuint index, GLfloat x, GLfloat y, GLfloat z); /* 695 */
   void (GLAPIENTRYP VertexAttrib3fvNV)(GLuint index, const GLfloat * v); /* 696 */
   void (GLAPIENTRYP VertexAttrib3sNV)(GLuint index, GLshort x, GLshort y, GLshort z); /* 697 */
   void (GLAPIENTRYP VertexAttrib3svNV)(GLuint index, const GLshort * v); /* 698 */
   void (GLAPIENTRYP VertexAttrib4dNV)(GLuint index, GLdouble x, GLdouble y, GLdouble z, GLdouble w); /* 699 */
   void (GLAPIENTRYP VertexAttrib4dvNV)(GLuint index, const GLdouble * v); /* 700 */
   void (GLAPIENTRYP VertexAttrib4fNV)(GLuint index, GLfloat x, GLfloat y, GLfloat z, GLfloat w); /* 701 */
   void (GLAPIENTRYP VertexAttrib4fvNV)(GLuint index, const GLfloat * v); /* 702 */
   void (GLAPIENTRYP VertexAttrib4sNV)(GLuint index, GLshort x, GLshort y, GLshort z, GLshort w); /* 703 */
   void (GLAPIENTRYP VertexAttrib4svNV)(GLuint index, const GLshort * v); /* 704 */
   void (GLAPIENTRYP VertexAttrib4ubNV)(GLuint index, GLubyte x, GLubyte y, GLubyte z, GLubyte w); /* 705 */
   void (GLAPIENTRYP VertexAttrib4ubvNV)(GLuint index, const GLubyte * v); /* 706 */
   void (GLAPIENTRYP VertexAttribPointerNV)(GLuint index, GLint size, GLenum type, GLsizei stride, const GLvoid * pointer); /* 707 */
   void (GLAPIENTRYP VertexAttribs1dvNV)(GLuint index, GLsizei n, const GLdouble * v); /* 708 */
   void (GLAPIENTRYP VertexAttribs1fvNV)(GLuint index, GLsizei n, const GLfloat * v); /* 709 */
   void (GLAPIENTRYP VertexAttribs1svNV)(GLuint index, GLsizei n, const GLshort * v); /* 710 */
   void (GLAPIENTRYP VertexAttribs2dvNV)(GLuint index, GLsizei n, const GLdouble * v); /* 711 */
   void (GLAPIENTRYP VertexAttribs2fvNV)(GLuint index, GLsizei n, const GLfloat * v); /* 712 */
   void (GLAPIENTRYP VertexAttribs2svNV)(GLuint index, GLsizei n, const GLshort * v); /* 713 */
   void (GLAPIENTRYP VertexAttribs3dvNV)(GLuint index, GLsizei n, const GLdouble * v); /* 714 */
   void (GLAPIENTRYP VertexAttribs3fvNV)(GLuint index, GLsizei n, const GLfloat * v); /* 715 */
   void (GLAPIENTRYP VertexAttribs3svNV)(GLuint index, GLsizei n, const GLshort * v); /* 716 */
   void (GLAPIENTRYP VertexAttribs4dvNV)(GLuint index, GLsizei n, const GLdouble * v); /* 717 */
   void (GLAPIENTRYP VertexAttribs4fvNV)(GLuint index, GLsizei n, const GLfloat * v); /* 718 */
   void (GLAPIENTRYP VertexAttribs4svNV)(GLuint index, GLsizei n, const GLshort * v); /* 719 */
   void (GLAPIENTRYP VertexAttribs4ubvNV)(GLuint index, GLsizei n, const GLubyte * v); /* 720 */
   void (GLAPIENTRYP GetTexBumpParameterfvATI)(GLenum pname, GLfloat * param); /* 721 */
   void (GLAPIENTRYP GetTexBumpParameterivATI)(GLenum pname, GLint * param); /* 722 */
   void (GLAPIENTRYP TexBumpParameterfvATI)(GLenum pname, const GLfloat * param); /* 723 */
   void (GLAPIENTRYP TexBumpParameterivATI)(GLenum pname, const GLint * param); /* 724 */
   void (GLAPIENTRYP AlphaFragmentOp1ATI)(GLenum op, GLuint dst, GLuint dstMod, GLuint arg1, GLuint arg1Rep, GLuint arg1Mod); /* 725 */
   void (GLAPIENTRYP AlphaFragmentOp2ATI)(GLenum op, GLuint dst, GLuint dstMod, GLuint arg1, GLuint arg1Rep, GLuint arg1Mod, GLuint arg2, GLuint arg2Rep, GLuint arg2Mod); /* 726 */
   void (GLAPIENTRYP AlphaFragmentOp3ATI)(GLenum op, GLuint dst, GLuint dstMod, GLuint arg1, GLuint arg1Rep, GLuint arg1Mod, GLuint arg2, GLuint arg2Rep, GLuint arg2Mod, GLuint arg3, GLuint arg3Rep, GLuint arg3Mod); /* 727 */
   void (GLAPIENTRYP BeginFragmentShaderATI)(void); /* 728 */
   void (GLAPIENTRYP BindFragmentShaderATI)(GLuint id); /* 729 */
   void (GLAPIENTRYP ColorFragmentOp1ATI)(GLenum op, GLuint dst, GLuint dstMask, GLuint dstMod, GLuint arg1, GLuint arg1Rep, GLuint arg1Mod); /* 730 */
   void (GLAPIENTRYP ColorFragmentOp2ATI)(GLenum op, GLuint dst, GLuint dstMask, GLuint dstMod, GLuint arg1, GLuint arg1Rep, GLuint arg1Mod, GLuint arg2, GLuint arg2Rep, GLuint arg2Mod); /* 731 */
   void (GLAPIENTRYP ColorFragmentOp3ATI)(GLenum op, GLuint dst, GLuint dstMask, GLuint dstMod, GLuint arg1, GLuint arg1Rep, GLuint arg1Mod, GLuint arg2, GLuint arg2Rep, GLuint arg2Mod, GLuint arg3, GLuint arg3Rep, GLuint arg3Mod); /* 732 */
   void (GLAPIENTRYP DeleteFragmentShaderATI)(GLuint id); /* 733 */
   void (GLAPIENTRYP EndFragmentShaderATI)(void); /* 734 */
   GLuint (GLAPIENTRYP GenFragmentShadersATI)(GLuint range); /* 735 */
   void (GLAPIENTRYP PassTexCoordATI)(GLuint dst, GLuint coord, GLenum swizzle); /* 736 */
   void (GLAPIENTRYP SampleMapATI)(GLuint dst, GLuint interp, GLenum swizzle); /* 737 */
   void (GLAPIENTRYP SetFragmentShaderConstantATI)(GLuint dst, const GLfloat * value); /* 738 */
   void (GLAPIENTRYP PointParameteriNV)(GLenum pname, GLint param); /* 739 */
   void (GLAPIENTRYP PointParameterivNV)(GLenum pname, const GLint * params); /* 740 */
   void (GLAPIENTRYP ActiveStencilFaceEXT)(GLenum face); /* 741 */
   void (GLAPIENTRYP BindVertexArrayAPPLE)(GLuint array); /* 742 */
   void (GLAPIENTRYP DeleteVertexArraysAPPLE)(GLsizei n, const GLuint * arrays); /* 743 */
   void (GLAPIENTRYP GenVertexArraysAPPLE)(GLsizei n, GLuint * arrays); /* 744 */
   GLboolean (GLAPIENTRYP IsVertexArrayAPPLE)(GLuint array); /* 745 */
   void (GLAPIENTRYP GetProgramNamedParameterdvNV)(GLuint id, GLsizei len, const GLubyte * name, GLdouble * params); /* 746 */
   void (GLAPIENTRYP GetProgramNamedParameterfvNV)(GLuint id, GLsizei len, const GLubyte * name, GLfloat * params); /* 747 */
   void (GLAPIENTRYP ProgramNamedParameter4dNV)(GLuint id, GLsizei len, const GLubyte * name, GLdouble x, GLdouble y, GLdouble z, GLdouble w); /* 748 */
   void (GLAPIENTRYP ProgramNamedParameter4dvNV)(GLuint id, GLsizei len, const GLubyte * name, const GLdouble * v); /* 749 */
   void (GLAPIENTRYP ProgramNamedParameter4fNV)(GLuint id, GLsizei len, const GLubyte * name, GLfloat x, GLfloat y, GLfloat z, GLfloat w); /* 750 */
   void (GLAPIENTRYP ProgramNamedParameter4fvNV)(GLuint id, GLsizei len, const GLubyte * name, const GLfloat * v); /* 751 */
   void (GLAPIENTRYP DepthBoundsEXT)(GLclampd zmin, GLclampd zmax); /* 752 */
   void (GLAPIENTRYP BlendEquationSeparateEXT)(GLenum modeRGB, GLenum modeA); /* 753 */
   void (GLAPIENTRYP BindFramebufferEXT)(GLenum target, GLuint framebuffer); /* 754 */
   void (GLAPIENTRYP BindRenderbufferEXT)(GLenum target, GLuint renderbuffer); /* 755 */
   GLenum (GLAPIENTRYP CheckFramebufferStatusEXT)(GLenum target); /* 756 */
   void (GLAPIENTRYP DeleteFramebuffersEXT)(GLsizei n, const GLuint * framebuffers); /* 757 */
   void (GLAPIENTRYP DeleteRenderbuffersEXT)(GLsizei n, const GLuint * renderbuffers); /* 758 */
   void (GLAPIENTRYP FramebufferRenderbufferEXT)(GLenum target, GLenum attachment, GLenum renderbuffertarget, GLuint renderbuffer); /* 759 */
   void (GLAPIENTRYP FramebufferTexture1DEXT)(GLenum target, GLenum attachment, GLenum textarget, GLuint texture, GLint level); /* 760 */
   void (GLAPIENTRYP FramebufferTexture2DEXT)(GLenum target, GLenum attachment, GLenum textarget, GLuint texture, GLint level); /* 761 */
   void (GLAPIENTRYP FramebufferTexture3DEXT)(GLenum target, GLenum attachment, GLenum textarget, GLuint texture, GLint level, GLint zoffset); /* 762 */
   void (GLAPIENTRYP GenFramebuffersEXT)(GLsizei n, GLuint * framebuffers); /* 763 */
   void (GLAPIENTRYP GenRenderbuffersEXT)(GLsizei n, GLuint * renderbuffers); /* 764 */
   void (GLAPIENTRYP GenerateMipmapEXT)(GLenum target); /* 765 */
   void (GLAPIENTRYP GetFramebufferAttachmentParameterivEXT)(GLenum target, GLenum attachment, GLenum pname, GLint * params); /* 766 */
   void (GLAPIENTRYP GetRenderbufferParameterivEXT)(GLenum target, GLenum pname, GLint * params); /* 767 */
   GLboolean (GLAPIENTRYP IsFramebufferEXT)(GLuint framebuffer); /* 768 */
   GLboolean (GLAPIENTRYP IsRenderbufferEXT)(GLuint renderbuffer); /* 769 */
   void (GLAPIENTRYP RenderbufferStorageEXT)(GLenum target, GLenum internalformat, GLsizei width, GLsizei height); /* 770 */
   void (GLAPIENTRYP BlitFramebufferEXT)(GLint srcX0, GLint srcY0, GLint srcX1, GLint srcY1, GLint dstX0, GLint dstY0, GLint dstX1, GLint dstY1, GLbitfield mask, GLenum filter); /* 771 */
   void (GLAPIENTRYP FramebufferTextureLayerEXT)(GLenum target, GLenum attachment, GLuint texture, GLint level, GLint layer); /* 772 */
   void (GLAPIENTRYP StencilFuncSeparateATI)(GLenum frontfunc, GLenum backfunc, GLint ref, GLuint mask); /* 773 */
   void (GLAPIENTRYP ProgramEnvParameters4fvEXT)(GLenum target, GLuint index, GLsizei count, const GLfloat * params); /* 774 */
   void (GLAPIENTRYP ProgramLocalParameters4fvEXT)(GLenum target, GLuint index, GLsizei count, const GLfloat * params); /* 775 */
   void (GLAPIENTRYP GetQueryObjecti64vEXT)(GLuint id, GLenum pname, GLint64EXT * params); /* 776 */
   void (GLAPIENTRYP GetQueryObjectui64vEXT)(GLuint id, GLenum pname, GLuint64EXT * params); /* 777 */
=======
   void (GLAPIENTRYP FlushMappedBufferRange)(GLenum target, GLintptr offset, GLsizeiptr length); /* 562 */
   GLvoid * (GLAPIENTRYP MapBufferRange)(GLenum target, GLintptr offset, GLsizeiptr length, GLbitfield access); /* 563 */
   void (GLAPIENTRYP BindVertexArray)(GLuint array); /* 564 */
   void (GLAPIENTRYP GenVertexArrays)(GLsizei n, GLuint * arrays); /* 565 */
   void (GLAPIENTRYP CopyBufferSubData)(GLenum readTarget, GLenum writeTarget, GLintptr readOffset, GLintptr writeOffset, GLsizeiptr size); /* 566 */
   void (GLAPIENTRYP PolygonOffsetEXT)(GLfloat factor, GLfloat bias); /* 567 */
   void (GLAPIENTRYP GetPixelTexGenParameterfvSGIS)(GLenum pname, GLfloat * params); /* 568 */
   void (GLAPIENTRYP GetPixelTexGenParameterivSGIS)(GLenum pname, GLint * params); /* 569 */
   void (GLAPIENTRYP PixelTexGenParameterfSGIS)(GLenum pname, GLfloat param); /* 570 */
   void (GLAPIENTRYP PixelTexGenParameterfvSGIS)(GLenum pname, const GLfloat * params); /* 571 */
   void (GLAPIENTRYP PixelTexGenParameteriSGIS)(GLenum pname, GLint param); /* 572 */
   void (GLAPIENTRYP PixelTexGenParameterivSGIS)(GLenum pname, const GLint * params); /* 573 */
   void (GLAPIENTRYP SampleMaskSGIS)(GLclampf value, GLboolean invert); /* 574 */
   void (GLAPIENTRYP SamplePatternSGIS)(GLenum pattern); /* 575 */
   void (GLAPIENTRYP ColorPointerEXT)(GLint size, GLenum type, GLsizei stride, GLsizei count, const GLvoid * pointer); /* 576 */
   void (GLAPIENTRYP EdgeFlagPointerEXT)(GLsizei stride, GLsizei count, const GLboolean * pointer); /* 577 */
   void (GLAPIENTRYP IndexPointerEXT)(GLenum type, GLsizei stride, GLsizei count, const GLvoid * pointer); /* 578 */
   void (GLAPIENTRYP NormalPointerEXT)(GLenum type, GLsizei stride, GLsizei count, const GLvoid * pointer); /* 579 */
   void (GLAPIENTRYP TexCoordPointerEXT)(GLint size, GLenum type, GLsizei stride, GLsizei count, const GLvoid * pointer); /* 580 */
   void (GLAPIENTRYP VertexPointerEXT)(GLint size, GLenum type, GLsizei stride, GLsizei count, const GLvoid * pointer); /* 581 */
   void (GLAPIENTRYP PointParameterfEXT)(GLenum pname, GLfloat param); /* 582 */
   void (GLAPIENTRYP PointParameterfvEXT)(GLenum pname, const GLfloat * params); /* 583 */
   void (GLAPIENTRYP LockArraysEXT)(GLint first, GLsizei count); /* 584 */
   void (GLAPIENTRYP UnlockArraysEXT)(void); /* 585 */
   void (GLAPIENTRYP CullParameterdvEXT)(GLenum pname, GLdouble * params); /* 586 */
   void (GLAPIENTRYP CullParameterfvEXT)(GLenum pname, GLfloat * params); /* 587 */
   void (GLAPIENTRYP SecondaryColor3bEXT)(GLbyte red, GLbyte green, GLbyte blue); /* 588 */
   void (GLAPIENTRYP SecondaryColor3bvEXT)(const GLbyte * v); /* 589 */
   void (GLAPIENTRYP SecondaryColor3dEXT)(GLdouble red, GLdouble green, GLdouble blue); /* 590 */
   void (GLAPIENTRYP SecondaryColor3dvEXT)(const GLdouble * v); /* 591 */
   void (GLAPIENTRYP SecondaryColor3fEXT)(GLfloat red, GLfloat green, GLfloat blue); /* 592 */
   void (GLAPIENTRYP SecondaryColor3fvEXT)(const GLfloat * v); /* 593 */
   void (GLAPIENTRYP SecondaryColor3iEXT)(GLint red, GLint green, GLint blue); /* 594 */
   void (GLAPIENTRYP SecondaryColor3ivEXT)(const GLint * v); /* 595 */
   void (GLAPIENTRYP SecondaryColor3sEXT)(GLshort red, GLshort green, GLshort blue); /* 596 */
   void (GLAPIENTRYP SecondaryColor3svEXT)(const GLshort * v); /* 597 */
   void (GLAPIENTRYP SecondaryColor3ubEXT)(GLubyte red, GLubyte green, GLubyte blue); /* 598 */
   void (GLAPIENTRYP SecondaryColor3ubvEXT)(const GLubyte * v); /* 599 */
   void (GLAPIENTRYP SecondaryColor3uiEXT)(GLuint red, GLuint green, GLuint blue); /* 600 */
   void (GLAPIENTRYP SecondaryColor3uivEXT)(const GLuint * v); /* 601 */
   void (GLAPIENTRYP SecondaryColor3usEXT)(GLushort red, GLushort green, GLushort blue); /* 602 */
   void (GLAPIENTRYP SecondaryColor3usvEXT)(const GLushort * v); /* 603 */
   void (GLAPIENTRYP SecondaryColorPointerEXT)(GLint size, GLenum type, GLsizei stride, const GLvoid * pointer); /* 604 */
   void (GLAPIENTRYP MultiDrawArraysEXT)(GLenum mode, GLint * first, GLsizei * count, GLsizei primcount); /* 605 */
   void (GLAPIENTRYP MultiDrawElementsEXT)(GLenum mode, const GLsizei * count, GLenum type, const GLvoid ** indices, GLsizei primcount); /* 606 */
   void (GLAPIENTRYP FogCoordPointerEXT)(GLenum type, GLsizei stride, const GLvoid * pointer); /* 607 */
   void (GLAPIENTRYP FogCoorddEXT)(GLdouble coord); /* 608 */
   void (GLAPIENTRYP FogCoorddvEXT)(const GLdouble * coord); /* 609 */
   void (GLAPIENTRYP FogCoordfEXT)(GLfloat coord); /* 610 */
   void (GLAPIENTRYP FogCoordfvEXT)(const GLfloat * coord); /* 611 */
   void (GLAPIENTRYP PixelTexGenSGIX)(GLenum mode); /* 612 */
   void (GLAPIENTRYP BlendFuncSeparateEXT)(GLenum sfactorRGB, GLenum dfactorRGB, GLenum sfactorAlpha, GLenum dfactorAlpha); /* 613 */
   void (GLAPIENTRYP FlushVertexArrayRangeNV)(void); /* 614 */
   void (GLAPIENTRYP VertexArrayRangeNV)(GLsizei length, const GLvoid * pointer); /* 615 */
   void (GLAPIENTRYP CombinerInputNV)(GLenum stage, GLenum portion, GLenum variable, GLenum input, GLenum mapping, GLenum componentUsage); /* 616 */
   void (GLAPIENTRYP CombinerOutputNV)(GLenum stage, GLenum portion, GLenum abOutput, GLenum cdOutput, GLenum sumOutput, GLenum scale, GLenum bias, GLboolean abDotProduct, GLboolean cdDotProduct, GLboolean muxSum); /* 617 */
   void (GLAPIENTRYP CombinerParameterfNV)(GLenum pname, GLfloat param); /* 618 */
   void (GLAPIENTRYP CombinerParameterfvNV)(GLenum pname, const GLfloat * params); /* 619 */
   void (GLAPIENTRYP CombinerParameteriNV)(GLenum pname, GLint param); /* 620 */
   void (GLAPIENTRYP CombinerParameterivNV)(GLenum pname, const GLint * params); /* 621 */
   void (GLAPIENTRYP FinalCombinerInputNV)(GLenum variable, GLenum input, GLenum mapping, GLenum componentUsage); /* 622 */
   void (GLAPIENTRYP GetCombinerInputParameterfvNV)(GLenum stage, GLenum portion, GLenum variable, GLenum pname, GLfloat * params); /* 623 */
   void (GLAPIENTRYP GetCombinerInputParameterivNV)(GLenum stage, GLenum portion, GLenum variable, GLenum pname, GLint * params); /* 624 */
   void (GLAPIENTRYP GetCombinerOutputParameterfvNV)(GLenum stage, GLenum portion, GLenum pname, GLfloat * params); /* 625 */
   void (GLAPIENTRYP GetCombinerOutputParameterivNV)(GLenum stage, GLenum portion, GLenum pname, GLint * params); /* 626 */
   void (GLAPIENTRYP GetFinalCombinerInputParameterfvNV)(GLenum variable, GLenum pname, GLfloat * params); /* 627 */
   void (GLAPIENTRYP GetFinalCombinerInputParameterivNV)(GLenum variable, GLenum pname, GLint * params); /* 628 */
   void (GLAPIENTRYP ResizeBuffersMESA)(void); /* 629 */
   void (GLAPIENTRYP WindowPos2dMESA)(GLdouble x, GLdouble y); /* 630 */
   void (GLAPIENTRYP WindowPos2dvMESA)(const GLdouble * v); /* 631 */
   void (GLAPIENTRYP WindowPos2fMESA)(GLfloat x, GLfloat y); /* 632 */
   void (GLAPIENTRYP WindowPos2fvMESA)(const GLfloat * v); /* 633 */
   void (GLAPIENTRYP WindowPos2iMESA)(GLint x, GLint y); /* 634 */
   void (GLAPIENTRYP WindowPos2ivMESA)(const GLint * v); /* 635 */
   void (GLAPIENTRYP WindowPos2sMESA)(GLshort x, GLshort y); /* 636 */
   void (GLAPIENTRYP WindowPos2svMESA)(const GLshort * v); /* 637 */
   void (GLAPIENTRYP WindowPos3dMESA)(GLdouble x, GLdouble y, GLdouble z); /* 638 */
   void (GLAPIENTRYP WindowPos3dvMESA)(const GLdouble * v); /* 639 */
   void (GLAPIENTRYP WindowPos3fMESA)(GLfloat x, GLfloat y, GLfloat z); /* 640 */
   void (GLAPIENTRYP WindowPos3fvMESA)(const GLfloat * v); /* 641 */
   void (GLAPIENTRYP WindowPos3iMESA)(GLint x, GLint y, GLint z); /* 642 */
   void (GLAPIENTRYP WindowPos3ivMESA)(const GLint * v); /* 643 */
   void (GLAPIENTRYP WindowPos3sMESA)(GLshort x, GLshort y, GLshort z); /* 644 */
   void (GLAPIENTRYP WindowPos3svMESA)(const GLshort * v); /* 645 */
   void (GLAPIENTRYP WindowPos4dMESA)(GLdouble x, GLdouble y, GLdouble z, GLdouble w); /* 646 */
   void (GLAPIENTRYP WindowPos4dvMESA)(const GLdouble * v); /* 647 */
   void (GLAPIENTRYP WindowPos4fMESA)(GLfloat x, GLfloat y, GLfloat z, GLfloat w); /* 648 */
   void (GLAPIENTRYP WindowPos4fvMESA)(const GLfloat * v); /* 649 */
   void (GLAPIENTRYP WindowPos4iMESA)(GLint x, GLint y, GLint z, GLint w); /* 650 */
   void (GLAPIENTRYP WindowPos4ivMESA)(const GLint * v); /* 651 */
   void (GLAPIENTRYP WindowPos4sMESA)(GLshort x, GLshort y, GLshort z, GLshort w); /* 652 */
   void (GLAPIENTRYP WindowPos4svMESA)(const GLshort * v); /* 653 */
   void (GLAPIENTRYP MultiModeDrawArraysIBM)(const GLenum * mode, const GLint * first, const GLsizei * count, GLsizei primcount, GLint modestride); /* 654 */
   void (GLAPIENTRYP MultiModeDrawElementsIBM)(const GLenum * mode, const GLsizei * count, GLenum type, const GLvoid * const * indices, GLsizei primcount, GLint modestride); /* 655 */
   void (GLAPIENTRYP DeleteFencesNV)(GLsizei n, const GLuint * fences); /* 656 */
   void (GLAPIENTRYP FinishFenceNV)(GLuint fence); /* 657 */
   void (GLAPIENTRYP GenFencesNV)(GLsizei n, GLuint * fences); /* 658 */
   void (GLAPIENTRYP GetFenceivNV)(GLuint fence, GLenum pname, GLint * params); /* 659 */
   GLboolean (GLAPIENTRYP IsFenceNV)(GLuint fence); /* 660 */
   void (GLAPIENTRYP SetFenceNV)(GLuint fence, GLenum condition); /* 661 */
   GLboolean (GLAPIENTRYP TestFenceNV)(GLuint fence); /* 662 */
   GLboolean (GLAPIENTRYP AreProgramsResidentNV)(GLsizei n, const GLuint * ids, GLboolean * residences); /* 663 */
   void (GLAPIENTRYP BindProgramNV)(GLenum target, GLuint program); /* 664 */
   void (GLAPIENTRYP DeleteProgramsNV)(GLsizei n, const GLuint * programs); /* 665 */
   void (GLAPIENTRYP ExecuteProgramNV)(GLenum target, GLuint id, const GLfloat * params); /* 666 */
   void (GLAPIENTRYP GenProgramsNV)(GLsizei n, GLuint * programs); /* 667 */
   void (GLAPIENTRYP GetProgramParameterdvNV)(GLenum target, GLuint index, GLenum pname, GLdouble * params); /* 668 */
   void (GLAPIENTRYP GetProgramParameterfvNV)(GLenum target, GLuint index, GLenum pname, GLfloat * params); /* 669 */
   void (GLAPIENTRYP GetProgramStringNV)(GLuint id, GLenum pname, GLubyte * program); /* 670 */
   void (GLAPIENTRYP GetProgramivNV)(GLuint id, GLenum pname, GLint * params); /* 671 */
   void (GLAPIENTRYP GetTrackMatrixivNV)(GLenum target, GLuint address, GLenum pname, GLint * params); /* 672 */
   void (GLAPIENTRYP GetVertexAttribPointervNV)(GLuint index, GLenum pname, GLvoid ** pointer); /* 673 */
   void (GLAPIENTRYP GetVertexAttribdvNV)(GLuint index, GLenum pname, GLdouble * params); /* 674 */
   void (GLAPIENTRYP GetVertexAttribfvNV)(GLuint index, GLenum pname, GLfloat * params); /* 675 */
   void (GLAPIENTRYP GetVertexAttribivNV)(GLuint index, GLenum pname, GLint * params); /* 676 */
   GLboolean (GLAPIENTRYP IsProgramNV)(GLuint program); /* 677 */
   void (GLAPIENTRYP LoadProgramNV)(GLenum target, GLuint id, GLsizei len, const GLubyte * program); /* 678 */
   void (GLAPIENTRYP ProgramParameters4dvNV)(GLenum target, GLuint index, GLuint num, const GLdouble * params); /* 679 */
   void (GLAPIENTRYP ProgramParameters4fvNV)(GLenum target, GLuint index, GLuint num, const GLfloat * params); /* 680 */
   void (GLAPIENTRYP RequestResidentProgramsNV)(GLsizei n, const GLuint * ids); /* 681 */
   void (GLAPIENTRYP TrackMatrixNV)(GLenum target, GLuint address, GLenum matrix, GLenum transform); /* 682 */
   void (GLAPIENTRYP VertexAttrib1dNV)(GLuint index, GLdouble x); /* 683 */
   void (GLAPIENTRYP VertexAttrib1dvNV)(GLuint index, const GLdouble * v); /* 684 */
   void (GLAPIENTRYP VertexAttrib1fNV)(GLuint index, GLfloat x); /* 685 */
   void (GLAPIENTRYP VertexAttrib1fvNV)(GLuint index, const GLfloat * v); /* 686 */
   void (GLAPIENTRYP VertexAttrib1sNV)(GLuint index, GLshort x); /* 687 */
   void (GLAPIENTRYP VertexAttrib1svNV)(GLuint index, const GLshort * v); /* 688 */
   void (GLAPIENTRYP VertexAttrib2dNV)(GLuint index, GLdouble x, GLdouble y); /* 689 */
   void (GLAPIENTRYP VertexAttrib2dvNV)(GLuint index, const GLdouble * v); /* 690 */
   void (GLAPIENTRYP VertexAttrib2fNV)(GLuint index, GLfloat x, GLfloat y); /* 691 */
   void (GLAPIENTRYP VertexAttrib2fvNV)(GLuint index, const GLfloat * v); /* 692 */
   void (GLAPIENTRYP VertexAttrib2sNV)(GLuint index, GLshort x, GLshort y); /* 693 */
   void (GLAPIENTRYP VertexAttrib2svNV)(GLuint index, const GLshort * v); /* 694 */
   void (GLAPIENTRYP VertexAttrib3dNV)(GLuint index, GLdouble x, GLdouble y, GLdouble z); /* 695 */
   void (GLAPIENTRYP VertexAttrib3dvNV)(GLuint index, const GLdouble * v); /* 696 */
   void (GLAPIENTRYP VertexAttrib3fNV)(GLuint index, GLfloat x, GLfloat y, GLfloat z); /* 697 */
   void (GLAPIENTRYP VertexAttrib3fvNV)(GLuint index, const GLfloat * v); /* 698 */
   void (GLAPIENTRYP VertexAttrib3sNV)(GLuint index, GLshort x, GLshort y, GLshort z); /* 699 */
   void (GLAPIENTRYP VertexAttrib3svNV)(GLuint index, const GLshort * v); /* 700 */
   void (GLAPIENTRYP VertexAttrib4dNV)(GLuint index, GLdouble x, GLdouble y, GLdouble z, GLdouble w); /* 701 */
   void (GLAPIENTRYP VertexAttrib4dvNV)(GLuint index, const GLdouble * v); /* 702 */
   void (GLAPIENTRYP VertexAttrib4fNV)(GLuint index, GLfloat x, GLfloat y, GLfloat z, GLfloat w); /* 703 */
   void (GLAPIENTRYP VertexAttrib4fvNV)(GLuint index, const GLfloat * v); /* 704 */
   void (GLAPIENTRYP VertexAttrib4sNV)(GLuint index, GLshort x, GLshort y, GLshort z, GLshort w); /* 705 */
   void (GLAPIENTRYP VertexAttrib4svNV)(GLuint index, const GLshort * v); /* 706 */
   void (GLAPIENTRYP VertexAttrib4ubNV)(GLuint index, GLubyte x, GLubyte y, GLubyte z, GLubyte w); /* 707 */
   void (GLAPIENTRYP VertexAttrib4ubvNV)(GLuint index, const GLubyte * v); /* 708 */
   void (GLAPIENTRYP VertexAttribPointerNV)(GLuint index, GLint size, GLenum type, GLsizei stride, const GLvoid * pointer); /* 709 */
   void (GLAPIENTRYP VertexAttribs1dvNV)(GLuint index, GLsizei n, const GLdouble * v); /* 710 */
   void (GLAPIENTRYP VertexAttribs1fvNV)(GLuint index, GLsizei n, const GLfloat * v); /* 711 */
   void (GLAPIENTRYP VertexAttribs1svNV)(GLuint index, GLsizei n, const GLshort * v); /* 712 */
   void (GLAPIENTRYP VertexAttribs2dvNV)(GLuint index, GLsizei n, const GLdouble * v); /* 713 */
   void (GLAPIENTRYP VertexAttribs2fvNV)(GLuint index, GLsizei n, const GLfloat * v); /* 714 */
   void (GLAPIENTRYP VertexAttribs2svNV)(GLuint index, GLsizei n, const GLshort * v); /* 715 */
   void (GLAPIENTRYP VertexAttribs3dvNV)(GLuint index, GLsizei n, const GLdouble * v); /* 716 */
   void (GLAPIENTRYP VertexAttribs3fvNV)(GLuint index, GLsizei n, const GLfloat * v); /* 717 */
   void (GLAPIENTRYP VertexAttribs3svNV)(GLuint index, GLsizei n, const GLshort * v); /* 718 */
   void (GLAPIENTRYP VertexAttribs4dvNV)(GLuint index, GLsizei n, const GLdouble * v); /* 719 */
   void (GLAPIENTRYP VertexAttribs4fvNV)(GLuint index, GLsizei n, const GLfloat * v); /* 720 */
   void (GLAPIENTRYP VertexAttribs4svNV)(GLuint index, GLsizei n, const GLshort * v); /* 721 */
   void (GLAPIENTRYP VertexAttribs4ubvNV)(GLuint index, GLsizei n, const GLubyte * v); /* 722 */
   void (GLAPIENTRYP GetTexBumpParameterfvATI)(GLenum pname, GLfloat * param); /* 723 */
   void (GLAPIENTRYP GetTexBumpParameterivATI)(GLenum pname, GLint * param); /* 724 */
   void (GLAPIENTRYP TexBumpParameterfvATI)(GLenum pname, const GLfloat * param); /* 725 */
   void (GLAPIENTRYP TexBumpParameterivATI)(GLenum pname, const GLint * param); /* 726 */
   void (GLAPIENTRYP AlphaFragmentOp1ATI)(GLenum op, GLuint dst, GLuint dstMod, GLuint arg1, GLuint arg1Rep, GLuint arg1Mod); /* 727 */
   void (GLAPIENTRYP AlphaFragmentOp2ATI)(GLenum op, GLuint dst, GLuint dstMod, GLuint arg1, GLuint arg1Rep, GLuint arg1Mod, GLuint arg2, GLuint arg2Rep, GLuint arg2Mod); /* 728 */
   void (GLAPIENTRYP AlphaFragmentOp3ATI)(GLenum op, GLuint dst, GLuint dstMod, GLuint arg1, GLuint arg1Rep, GLuint arg1Mod, GLuint arg2, GLuint arg2Rep, GLuint arg2Mod, GLuint arg3, GLuint arg3Rep, GLuint arg3Mod); /* 729 */
   void (GLAPIENTRYP BeginFragmentShaderATI)(void); /* 730 */
   void (GLAPIENTRYP BindFragmentShaderATI)(GLuint id); /* 731 */
   void (GLAPIENTRYP ColorFragmentOp1ATI)(GLenum op, GLuint dst, GLuint dstMask, GLuint dstMod, GLuint arg1, GLuint arg1Rep, GLuint arg1Mod); /* 732 */
   void (GLAPIENTRYP ColorFragmentOp2ATI)(GLenum op, GLuint dst, GLuint dstMask, GLuint dstMod, GLuint arg1, GLuint arg1Rep, GLuint arg1Mod, GLuint arg2, GLuint arg2Rep, GLuint arg2Mod); /* 733 */
   void (GLAPIENTRYP ColorFragmentOp3ATI)(GLenum op, GLuint dst, GLuint dstMask, GLuint dstMod, GLuint arg1, GLuint arg1Rep, GLuint arg1Mod, GLuint arg2, GLuint arg2Rep, GLuint arg2Mod, GLuint arg3, GLuint arg3Rep, GLuint arg3Mod); /* 734 */
   void (GLAPIENTRYP DeleteFragmentShaderATI)(GLuint id); /* 735 */
   void (GLAPIENTRYP EndFragmentShaderATI)(void); /* 736 */
   GLuint (GLAPIENTRYP GenFragmentShadersATI)(GLuint range); /* 737 */
   void (GLAPIENTRYP PassTexCoordATI)(GLuint dst, GLuint coord, GLenum swizzle); /* 738 */
   void (GLAPIENTRYP SampleMapATI)(GLuint dst, GLuint interp, GLenum swizzle); /* 739 */
   void (GLAPIENTRYP SetFragmentShaderConstantATI)(GLuint dst, const GLfloat * value); /* 740 */
   void (GLAPIENTRYP PointParameteriNV)(GLenum pname, GLint param); /* 741 */
   void (GLAPIENTRYP PointParameterivNV)(GLenum pname, const GLint * params); /* 742 */
   void (GLAPIENTRYP ActiveStencilFaceEXT)(GLenum face); /* 743 */
   void (GLAPIENTRYP BindVertexArrayAPPLE)(GLuint array); /* 744 */
   void (GLAPIENTRYP DeleteVertexArraysAPPLE)(GLsizei n, const GLuint * arrays); /* 745 */
   void (GLAPIENTRYP GenVertexArraysAPPLE)(GLsizei n, GLuint * arrays); /* 746 */
   GLboolean (GLAPIENTRYP IsVertexArrayAPPLE)(GLuint array); /* 747 */
   void (GLAPIENTRYP GetProgramNamedParameterdvNV)(GLuint id, GLsizei len, const GLubyte * name, GLdouble * params); /* 748 */
   void (GLAPIENTRYP GetProgramNamedParameterfvNV)(GLuint id, GLsizei len, const GLubyte * name, GLfloat * params); /* 749 */
   void (GLAPIENTRYP ProgramNamedParameter4dNV)(GLuint id, GLsizei len, const GLubyte * name, GLdouble x, GLdouble y, GLdouble z, GLdouble w); /* 750 */
   void (GLAPIENTRYP ProgramNamedParameter4dvNV)(GLuint id, GLsizei len, const GLubyte * name, const GLdouble * v); /* 751 */
   void (GLAPIENTRYP ProgramNamedParameter4fNV)(GLuint id, GLsizei len, const GLubyte * name, GLfloat x, GLfloat y, GLfloat z, GLfloat w); /* 752 */
   void (GLAPIENTRYP ProgramNamedParameter4fvNV)(GLuint id, GLsizei len, const GLubyte * name, const GLfloat * v); /* 753 */
   void (GLAPIENTRYP DepthBoundsEXT)(GLclampd zmin, GLclampd zmax); /* 754 */
   void (GLAPIENTRYP BlendEquationSeparateEXT)(GLenum modeRGB, GLenum modeA); /* 755 */
   void (GLAPIENTRYP BindFramebufferEXT)(GLenum target, GLuint framebuffer); /* 756 */
   void (GLAPIENTRYP BindRenderbufferEXT)(GLenum target, GLuint renderbuffer); /* 757 */
   GLenum (GLAPIENTRYP CheckFramebufferStatusEXT)(GLenum target); /* 758 */
   void (GLAPIENTRYP DeleteFramebuffersEXT)(GLsizei n, const GLuint * framebuffers); /* 759 */
   void (GLAPIENTRYP DeleteRenderbuffersEXT)(GLsizei n, const GLuint * renderbuffers); /* 760 */
   void (GLAPIENTRYP FramebufferRenderbufferEXT)(GLenum target, GLenum attachment, GLenum renderbuffertarget, GLuint renderbuffer); /* 761 */
   void (GLAPIENTRYP FramebufferTexture1DEXT)(GLenum target, GLenum attachment, GLenum textarget, GLuint texture, GLint level); /* 762 */
   void (GLAPIENTRYP FramebufferTexture2DEXT)(GLenum target, GLenum attachment, GLenum textarget, GLuint texture, GLint level); /* 763 */
   void (GLAPIENTRYP FramebufferTexture3DEXT)(GLenum target, GLenum attachment, GLenum textarget, GLuint texture, GLint level, GLint zoffset); /* 764 */
   void (GLAPIENTRYP GenFramebuffersEXT)(GLsizei n, GLuint * framebuffers); /* 765 */
   void (GLAPIENTRYP GenRenderbuffersEXT)(GLsizei n, GLuint * renderbuffers); /* 766 */
   void (GLAPIENTRYP GenerateMipmapEXT)(GLenum target); /* 767 */
   void (GLAPIENTRYP GetFramebufferAttachmentParameterivEXT)(GLenum target, GLenum attachment, GLenum pname, GLint * params); /* 768 */
   void (GLAPIENTRYP GetRenderbufferParameterivEXT)(GLenum target, GLenum pname, GLint * params); /* 769 */
   GLboolean (GLAPIENTRYP IsFramebufferEXT)(GLuint framebuffer); /* 770 */
   GLboolean (GLAPIENTRYP IsRenderbufferEXT)(GLuint renderbuffer); /* 771 */
   void (GLAPIENTRYP RenderbufferStorageEXT)(GLenum target, GLenum internalformat, GLsizei width, GLsizei height); /* 772 */
   void (GLAPIENTRYP BlitFramebufferEXT)(GLint srcX0, GLint srcY0, GLint srcX1, GLint srcY1, GLint dstX0, GLint dstY0, GLint dstX1, GLint dstY1, GLbitfield mask, GLenum filter); /* 773 */
   void (GLAPIENTRYP FramebufferTextureLayerEXT)(GLenum target, GLenum attachment, GLuint texture, GLint level, GLint layer); /* 774 */
   void (GLAPIENTRYP ProvokingVertexEXT)(GLenum mode); /* 775 */
   void (GLAPIENTRYP StencilFuncSeparateATI)(GLenum frontfunc, GLenum backfunc, GLint ref, GLuint mask); /* 776 */
   void (GLAPIENTRYP ProgramEnvParameters4fvEXT)(GLenum target, GLuint index, GLsizei count, const GLfloat * params); /* 777 */
   void (GLAPIENTRYP ProgramLocalParameters4fvEXT)(GLenum target, GLuint index, GLsizei count, const GLfloat * params); /* 778 */
   void (GLAPIENTRYP GetQueryObjecti64vEXT)(GLuint id, GLenum pname, GLint64EXT * params); /* 779 */
   void (GLAPIENTRYP GetQueryObjectui64vEXT)(GLuint id, GLenum pname, GLuint64EXT * params); /* 780 */
>>>>>>> 9226e3d6
};

#endif /* !defined( _GLAPI_TABLE_H_ ) */<|MERGE_RESOLUTION|>--- conflicted
+++ resolved
@@ -602,444 +602,228 @@
    GLint (GLAPIENTRYP GetAttribLocationARB)(GLhandleARB program, const GLcharARB * name); /* 559 */
    void (GLAPIENTRYP DrawBuffersARB)(GLsizei n, const GLenum * bufs); /* 560 */
    void (GLAPIENTRYP RenderbufferStorageMultisample)(GLenum target, GLsizei samples, GLenum internalformat, GLsizei width, GLsizei height); /* 561 */
-<<<<<<< HEAD
    void (GLAPIENTRYP FramebufferTextureARB)(GLenum target, GLenum attachment, GLuint texture, GLint level); /* 562 */
    void (GLAPIENTRYP FramebufferTextureFaceARB)(GLenum target, GLenum attachment, GLuint texture, GLint level, GLenum face); /* 563 */
    void (GLAPIENTRYP ProgramParameteriARB)(GLuint program, GLenum pname, GLint value); /* 564 */
-   void (GLAPIENTRYP PolygonOffsetEXT)(GLfloat factor, GLfloat bias); /* 565 */
-   void (GLAPIENTRYP GetPixelTexGenParameterfvSGIS)(GLenum pname, GLfloat * params); /* 566 */
-   void (GLAPIENTRYP GetPixelTexGenParameterivSGIS)(GLenum pname, GLint * params); /* 567 */
-   void (GLAPIENTRYP PixelTexGenParameterfSGIS)(GLenum pname, GLfloat param); /* 568 */
-   void (GLAPIENTRYP PixelTexGenParameterfvSGIS)(GLenum pname, const GLfloat * params); /* 569 */
-   void (GLAPIENTRYP PixelTexGenParameteriSGIS)(GLenum pname, GLint param); /* 570 */
-   void (GLAPIENTRYP PixelTexGenParameterivSGIS)(GLenum pname, const GLint * params); /* 571 */
-   void (GLAPIENTRYP SampleMaskSGIS)(GLclampf value, GLboolean invert); /* 572 */
-   void (GLAPIENTRYP SamplePatternSGIS)(GLenum pattern); /* 573 */
-   void (GLAPIENTRYP ColorPointerEXT)(GLint size, GLenum type, GLsizei stride, GLsizei count, const GLvoid * pointer); /* 574 */
-   void (GLAPIENTRYP EdgeFlagPointerEXT)(GLsizei stride, GLsizei count, const GLboolean * pointer); /* 575 */
-   void (GLAPIENTRYP IndexPointerEXT)(GLenum type, GLsizei stride, GLsizei count, const GLvoid * pointer); /* 576 */
-   void (GLAPIENTRYP NormalPointerEXT)(GLenum type, GLsizei stride, GLsizei count, const GLvoid * pointer); /* 577 */
-   void (GLAPIENTRYP TexCoordPointerEXT)(GLint size, GLenum type, GLsizei stride, GLsizei count, const GLvoid * pointer); /* 578 */
-   void (GLAPIENTRYP VertexPointerEXT)(GLint size, GLenum type, GLsizei stride, GLsizei count, const GLvoid * pointer); /* 579 */
-   void (GLAPIENTRYP PointParameterfEXT)(GLenum pname, GLfloat param); /* 580 */
-   void (GLAPIENTRYP PointParameterfvEXT)(GLenum pname, const GLfloat * params); /* 581 */
-   void (GLAPIENTRYP LockArraysEXT)(GLint first, GLsizei count); /* 582 */
-   void (GLAPIENTRYP UnlockArraysEXT)(void); /* 583 */
-   void (GLAPIENTRYP CullParameterdvEXT)(GLenum pname, GLdouble * params); /* 584 */
-   void (GLAPIENTRYP CullParameterfvEXT)(GLenum pname, GLfloat * params); /* 585 */
-   void (GLAPIENTRYP SecondaryColor3bEXT)(GLbyte red, GLbyte green, GLbyte blue); /* 586 */
-   void (GLAPIENTRYP SecondaryColor3bvEXT)(const GLbyte * v); /* 587 */
-   void (GLAPIENTRYP SecondaryColor3dEXT)(GLdouble red, GLdouble green, GLdouble blue); /* 588 */
-   void (GLAPIENTRYP SecondaryColor3dvEXT)(const GLdouble * v); /* 589 */
-   void (GLAPIENTRYP SecondaryColor3fEXT)(GLfloat red, GLfloat green, GLfloat blue); /* 590 */
-   void (GLAPIENTRYP SecondaryColor3fvEXT)(const GLfloat * v); /* 591 */
-   void (GLAPIENTRYP SecondaryColor3iEXT)(GLint red, GLint green, GLint blue); /* 592 */
-   void (GLAPIENTRYP SecondaryColor3ivEXT)(const GLint * v); /* 593 */
-   void (GLAPIENTRYP SecondaryColor3sEXT)(GLshort red, GLshort green, GLshort blue); /* 594 */
-   void (GLAPIENTRYP SecondaryColor3svEXT)(const GLshort * v); /* 595 */
-   void (GLAPIENTRYP SecondaryColor3ubEXT)(GLubyte red, GLubyte green, GLubyte blue); /* 596 */
-   void (GLAPIENTRYP SecondaryColor3ubvEXT)(const GLubyte * v); /* 597 */
-   void (GLAPIENTRYP SecondaryColor3uiEXT)(GLuint red, GLuint green, GLuint blue); /* 598 */
-   void (GLAPIENTRYP SecondaryColor3uivEXT)(const GLuint * v); /* 599 */
-   void (GLAPIENTRYP SecondaryColor3usEXT)(GLushort red, GLushort green, GLushort blue); /* 600 */
-   void (GLAPIENTRYP SecondaryColor3usvEXT)(const GLushort * v); /* 601 */
-   void (GLAPIENTRYP SecondaryColorPointerEXT)(GLint size, GLenum type, GLsizei stride, const GLvoid * pointer); /* 602 */
-   void (GLAPIENTRYP MultiDrawArraysEXT)(GLenum mode, GLint * first, GLsizei * count, GLsizei primcount); /* 603 */
-   void (GLAPIENTRYP MultiDrawElementsEXT)(GLenum mode, const GLsizei * count, GLenum type, const GLvoid ** indices, GLsizei primcount); /* 604 */
-   void (GLAPIENTRYP FogCoordPointerEXT)(GLenum type, GLsizei stride, const GLvoid * pointer); /* 605 */
-   void (GLAPIENTRYP FogCoorddEXT)(GLdouble coord); /* 606 */
-   void (GLAPIENTRYP FogCoorddvEXT)(const GLdouble * coord); /* 607 */
-   void (GLAPIENTRYP FogCoordfEXT)(GLfloat coord); /* 608 */
-   void (GLAPIENTRYP FogCoordfvEXT)(const GLfloat * coord); /* 609 */
-   void (GLAPIENTRYP PixelTexGenSGIX)(GLenum mode); /* 610 */
-   void (GLAPIENTRYP BlendFuncSeparateEXT)(GLenum sfactorRGB, GLenum dfactorRGB, GLenum sfactorAlpha, GLenum dfactorAlpha); /* 611 */
-   void (GLAPIENTRYP FlushVertexArrayRangeNV)(void); /* 612 */
-   void (GLAPIENTRYP VertexArrayRangeNV)(GLsizei length, const GLvoid * pointer); /* 613 */
-   void (GLAPIENTRYP CombinerInputNV)(GLenum stage, GLenum portion, GLenum variable, GLenum input, GLenum mapping, GLenum componentUsage); /* 614 */
-   void (GLAPIENTRYP CombinerOutputNV)(GLenum stage, GLenum portion, GLenum abOutput, GLenum cdOutput, GLenum sumOutput, GLenum scale, GLenum bias, GLboolean abDotProduct, GLboolean cdDotProduct, GLboolean muxSum); /* 615 */
-   void (GLAPIENTRYP CombinerParameterfNV)(GLenum pname, GLfloat param); /* 616 */
-   void (GLAPIENTRYP CombinerParameterfvNV)(GLenum pname, const GLfloat * params); /* 617 */
-   void (GLAPIENTRYP CombinerParameteriNV)(GLenum pname, GLint param); /* 618 */
-   void (GLAPIENTRYP CombinerParameterivNV)(GLenum pname, const GLint * params); /* 619 */
-   void (GLAPIENTRYP FinalCombinerInputNV)(GLenum variable, GLenum input, GLenum mapping, GLenum componentUsage); /* 620 */
-   void (GLAPIENTRYP GetCombinerInputParameterfvNV)(GLenum stage, GLenum portion, GLenum variable, GLenum pname, GLfloat * params); /* 621 */
-   void (GLAPIENTRYP GetCombinerInputParameterivNV)(GLenum stage, GLenum portion, GLenum variable, GLenum pname, GLint * params); /* 622 */
-   void (GLAPIENTRYP GetCombinerOutputParameterfvNV)(GLenum stage, GLenum portion, GLenum pname, GLfloat * params); /* 623 */
-   void (GLAPIENTRYP GetCombinerOutputParameterivNV)(GLenum stage, GLenum portion, GLenum pname, GLint * params); /* 624 */
-   void (GLAPIENTRYP GetFinalCombinerInputParameterfvNV)(GLenum variable, GLenum pname, GLfloat * params); /* 625 */
-   void (GLAPIENTRYP GetFinalCombinerInputParameterivNV)(GLenum variable, GLenum pname, GLint * params); /* 626 */
-   void (GLAPIENTRYP ResizeBuffersMESA)(void); /* 627 */
-   void (GLAPIENTRYP WindowPos2dMESA)(GLdouble x, GLdouble y); /* 628 */
-   void (GLAPIENTRYP WindowPos2dvMESA)(const GLdouble * v); /* 629 */
-   void (GLAPIENTRYP WindowPos2fMESA)(GLfloat x, GLfloat y); /* 630 */
-   void (GLAPIENTRYP WindowPos2fvMESA)(const GLfloat * v); /* 631 */
-   void (GLAPIENTRYP WindowPos2iMESA)(GLint x, GLint y); /* 632 */
-   void (GLAPIENTRYP WindowPos2ivMESA)(const GLint * v); /* 633 */
-   void (GLAPIENTRYP WindowPos2sMESA)(GLshort x, GLshort y); /* 634 */
-   void (GLAPIENTRYP WindowPos2svMESA)(const GLshort * v); /* 635 */
-   void (GLAPIENTRYP WindowPos3dMESA)(GLdouble x, GLdouble y, GLdouble z); /* 636 */
-   void (GLAPIENTRYP WindowPos3dvMESA)(const GLdouble * v); /* 637 */
-   void (GLAPIENTRYP WindowPos3fMESA)(GLfloat x, GLfloat y, GLfloat z); /* 638 */
-   void (GLAPIENTRYP WindowPos3fvMESA)(const GLfloat * v); /* 639 */
-   void (GLAPIENTRYP WindowPos3iMESA)(GLint x, GLint y, GLint z); /* 640 */
-   void (GLAPIENTRYP WindowPos3ivMESA)(const GLint * v); /* 641 */
-   void (GLAPIENTRYP WindowPos3sMESA)(GLshort x, GLshort y, GLshort z); /* 642 */
-   void (GLAPIENTRYP WindowPos3svMESA)(const GLshort * v); /* 643 */
-   void (GLAPIENTRYP WindowPos4dMESA)(GLdouble x, GLdouble y, GLdouble z, GLdouble w); /* 644 */
-   void (GLAPIENTRYP WindowPos4dvMESA)(const GLdouble * v); /* 645 */
-   void (GLAPIENTRYP WindowPos4fMESA)(GLfloat x, GLfloat y, GLfloat z, GLfloat w); /* 646 */
-   void (GLAPIENTRYP WindowPos4fvMESA)(const GLfloat * v); /* 647 */
-   void (GLAPIENTRYP WindowPos4iMESA)(GLint x, GLint y, GLint z, GLint w); /* 648 */
-   void (GLAPIENTRYP WindowPos4ivMESA)(const GLint * v); /* 649 */
-   void (GLAPIENTRYP WindowPos4sMESA)(GLshort x, GLshort y, GLshort z, GLshort w); /* 650 */
-   void (GLAPIENTRYP WindowPos4svMESA)(const GLshort * v); /* 651 */
-   void (GLAPIENTRYP MultiModeDrawArraysIBM)(const GLenum * mode, const GLint * first, const GLsizei * count, GLsizei primcount, GLint modestride); /* 652 */
-   void (GLAPIENTRYP MultiModeDrawElementsIBM)(const GLenum * mode, const GLsizei * count, GLenum type, const GLvoid * const * indices, GLsizei primcount, GLint modestride); /* 653 */
-   void (GLAPIENTRYP DeleteFencesNV)(GLsizei n, const GLuint * fences); /* 654 */
-   void (GLAPIENTRYP FinishFenceNV)(GLuint fence); /* 655 */
-   void (GLAPIENTRYP GenFencesNV)(GLsizei n, GLuint * fences); /* 656 */
-   void (GLAPIENTRYP GetFenceivNV)(GLuint fence, GLenum pname, GLint * params); /* 657 */
-   GLboolean (GLAPIENTRYP IsFenceNV)(GLuint fence); /* 658 */
-   void (GLAPIENTRYP SetFenceNV)(GLuint fence, GLenum condition); /* 659 */
-   GLboolean (GLAPIENTRYP TestFenceNV)(GLuint fence); /* 660 */
-   GLboolean (GLAPIENTRYP AreProgramsResidentNV)(GLsizei n, const GLuint * ids, GLboolean * residences); /* 661 */
-   void (GLAPIENTRYP BindProgramNV)(GLenum target, GLuint program); /* 662 */
-   void (GLAPIENTRYP DeleteProgramsNV)(GLsizei n, const GLuint * programs); /* 663 */
-   void (GLAPIENTRYP ExecuteProgramNV)(GLenum target, GLuint id, const GLfloat * params); /* 664 */
-   void (GLAPIENTRYP GenProgramsNV)(GLsizei n, GLuint * programs); /* 665 */
-   void (GLAPIENTRYP GetProgramParameterdvNV)(GLenum target, GLuint index, GLenum pname, GLdouble * params); /* 666 */
-   void (GLAPIENTRYP GetProgramParameterfvNV)(GLenum target, GLuint index, GLenum pname, GLfloat * params); /* 667 */
-   void (GLAPIENTRYP GetProgramStringNV)(GLuint id, GLenum pname, GLubyte * program); /* 668 */
-   void (GLAPIENTRYP GetProgramivNV)(GLuint id, GLenum pname, GLint * params); /* 669 */
-   void (GLAPIENTRYP GetTrackMatrixivNV)(GLenum target, GLuint address, GLenum pname, GLint * params); /* 670 */
-   void (GLAPIENTRYP GetVertexAttribPointervNV)(GLuint index, GLenum pname, GLvoid ** pointer); /* 671 */
-   void (GLAPIENTRYP GetVertexAttribdvNV)(GLuint index, GLenum pname, GLdouble * params); /* 672 */
-   void (GLAPIENTRYP GetVertexAttribfvNV)(GLuint index, GLenum pname, GLfloat * params); /* 673 */
-   void (GLAPIENTRYP GetVertexAttribivNV)(GLuint index, GLenum pname, GLint * params); /* 674 */
-   GLboolean (GLAPIENTRYP IsProgramNV)(GLuint program); /* 675 */
-   void (GLAPIENTRYP LoadProgramNV)(GLenum target, GLuint id, GLsizei len, const GLubyte * program); /* 676 */
-   void (GLAPIENTRYP ProgramParameters4dvNV)(GLenum target, GLuint index, GLuint num, const GLdouble * params); /* 677 */
-   void (GLAPIENTRYP ProgramParameters4fvNV)(GLenum target, GLuint index, GLuint num, const GLfloat * params); /* 678 */
-   void (GLAPIENTRYP RequestResidentProgramsNV)(GLsizei n, const GLuint * ids); /* 679 */
-   void (GLAPIENTRYP TrackMatrixNV)(GLenum target, GLuint address, GLenum matrix, GLenum transform); /* 680 */
-   void (GLAPIENTRYP VertexAttrib1dNV)(GLuint index, GLdouble x); /* 681 */
-   void (GLAPIENTRYP VertexAttrib1dvNV)(GLuint index, const GLdouble * v); /* 682 */
-   void (GLAPIENTRYP VertexAttrib1fNV)(GLuint index, GLfloat x); /* 683 */
-   void (GLAPIENTRYP VertexAttrib1fvNV)(GLuint index, const GLfloat * v); /* 684 */
-   void (GLAPIENTRYP VertexAttrib1sNV)(GLuint index, GLshort x); /* 685 */
-   void (GLAPIENTRYP VertexAttrib1svNV)(GLuint index, const GLshort * v); /* 686 */
-   void (GLAPIENTRYP VertexAttrib2dNV)(GLuint index, GLdouble x, GLdouble y); /* 687 */
-   void (GLAPIENTRYP VertexAttrib2dvNV)(GLuint index, const GLdouble * v); /* 688 */
-   void (GLAPIENTRYP VertexAttrib2fNV)(GLuint index, GLfloat x, GLfloat y); /* 689 */
-   void (GLAPIENTRYP VertexAttrib2fvNV)(GLuint index, const GLfloat * v); /* 690 */
-   void (GLAPIENTRYP VertexAttrib2sNV)(GLuint index, GLshort x, GLshort y); /* 691 */
-   void (GLAPIENTRYP VertexAttrib2svNV)(GLuint index, const GLshort * v); /* 692 */
-   void (GLAPIENTRYP VertexAttrib3dNV)(GLuint index, GLdouble x, GLdouble y, GLdouble z); /* 693 */
-   void (GLAPIENTRYP VertexAttrib3dvNV)(GLuint index, const GLdouble * v); /* 694 */
-   void (GLAPIENTRYP VertexAttrib3fNV)(GLuint index, GLfloat x, GLfloat y, GLfloat z); /* 695 */
-   void (GLAPIENTRYP VertexAttrib3fvNV)(GLuint index, const GLfloat * v); /* 696 */
-   void (GLAPIENTRYP VertexAttrib3sNV)(GLuint index, GLshort x, GLshort y, GLshort z); /* 697 */
-   void (GLAPIENTRYP VertexAttrib3svNV)(GLuint index, const GLshort * v); /* 698 */
-   void (GLAPIENTRYP VertexAttrib4dNV)(GLuint index, GLdouble x, GLdouble y, GLdouble z, GLdouble w); /* 699 */
-   void (GLAPIENTRYP VertexAttrib4dvNV)(GLuint index, const GLdouble * v); /* 700 */
-   void (GLAPIENTRYP VertexAttrib4fNV)(GLuint index, GLfloat x, GLfloat y, GLfloat z, GLfloat w); /* 701 */
-   void (GLAPIENTRYP VertexAttrib4fvNV)(GLuint index, const GLfloat * v); /* 702 */
-   void (GLAPIENTRYP VertexAttrib4sNV)(GLuint index, GLshort x, GLshort y, GLshort z, GLshort w); /* 703 */
-   void (GLAPIENTRYP VertexAttrib4svNV)(GLuint index, const GLshort * v); /* 704 */
-   void (GLAPIENTRYP VertexAttrib4ubNV)(GLuint index, GLubyte x, GLubyte y, GLubyte z, GLubyte w); /* 705 */
-   void (GLAPIENTRYP VertexAttrib4ubvNV)(GLuint index, const GLubyte * v); /* 706 */
-   void (GLAPIENTRYP VertexAttribPointerNV)(GLuint index, GLint size, GLenum type, GLsizei stride, const GLvoid * pointer); /* 707 */
-   void (GLAPIENTRYP VertexAttribs1dvNV)(GLuint index, GLsizei n, const GLdouble * v); /* 708 */
-   void (GLAPIENTRYP VertexAttribs1fvNV)(GLuint index, GLsizei n, const GLfloat * v); /* 709 */
-   void (GLAPIENTRYP VertexAttribs1svNV)(GLuint index, GLsizei n, const GLshort * v); /* 710 */
-   void (GLAPIENTRYP VertexAttribs2dvNV)(GLuint index, GLsizei n, const GLdouble * v); /* 711 */
-   void (GLAPIENTRYP VertexAttribs2fvNV)(GLuint index, GLsizei n, const GLfloat * v); /* 712 */
-   void (GLAPIENTRYP VertexAttribs2svNV)(GLuint index, GLsizei n, const GLshort * v); /* 713 */
-   void (GLAPIENTRYP VertexAttribs3dvNV)(GLuint index, GLsizei n, const GLdouble * v); /* 714 */
-   void (GLAPIENTRYP VertexAttribs3fvNV)(GLuint index, GLsizei n, const GLfloat * v); /* 715 */
-   void (GLAPIENTRYP VertexAttribs3svNV)(GLuint index, GLsizei n, const GLshort * v); /* 716 */
-   void (GLAPIENTRYP VertexAttribs4dvNV)(GLuint index, GLsizei n, const GLdouble * v); /* 717 */
-   void (GLAPIENTRYP VertexAttribs4fvNV)(GLuint index, GLsizei n, const GLfloat * v); /* 718 */
-   void (GLAPIENTRYP VertexAttribs4svNV)(GLuint index, GLsizei n, const GLshort * v); /* 719 */
-   void (GLAPIENTRYP VertexAttribs4ubvNV)(GLuint index, GLsizei n, const GLubyte * v); /* 720 */
-   void (GLAPIENTRYP GetTexBumpParameterfvATI)(GLenum pname, GLfloat * param); /* 721 */
-   void (GLAPIENTRYP GetTexBumpParameterivATI)(GLenum pname, GLint * param); /* 722 */
-   void (GLAPIENTRYP TexBumpParameterfvATI)(GLenum pname, const GLfloat * param); /* 723 */
-   void (GLAPIENTRYP TexBumpParameterivATI)(GLenum pname, const GLint * param); /* 724 */
-   void (GLAPIENTRYP AlphaFragmentOp1ATI)(GLenum op, GLuint dst, GLuint dstMod, GLuint arg1, GLuint arg1Rep, GLuint arg1Mod); /* 725 */
-   void (GLAPIENTRYP AlphaFragmentOp2ATI)(GLenum op, GLuint dst, GLuint dstMod, GLuint arg1, GLuint arg1Rep, GLuint arg1Mod, GLuint arg2, GLuint arg2Rep, GLuint arg2Mod); /* 726 */
-   void (GLAPIENTRYP AlphaFragmentOp3ATI)(GLenum op, GLuint dst, GLuint dstMod, GLuint arg1, GLuint arg1Rep, GLuint arg1Mod, GLuint arg2, GLuint arg2Rep, GLuint arg2Mod, GLuint arg3, GLuint arg3Rep, GLuint arg3Mod); /* 727 */
-   void (GLAPIENTRYP BeginFragmentShaderATI)(void); /* 728 */
-   void (GLAPIENTRYP BindFragmentShaderATI)(GLuint id); /* 729 */
-   void (GLAPIENTRYP ColorFragmentOp1ATI)(GLenum op, GLuint dst, GLuint dstMask, GLuint dstMod, GLuint arg1, GLuint arg1Rep, GLuint arg1Mod); /* 730 */
-   void (GLAPIENTRYP ColorFragmentOp2ATI)(GLenum op, GLuint dst, GLuint dstMask, GLuint dstMod, GLuint arg1, GLuint arg1Rep, GLuint arg1Mod, GLuint arg2, GLuint arg2Rep, GLuint arg2Mod); /* 731 */
-   void (GLAPIENTRYP ColorFragmentOp3ATI)(GLenum op, GLuint dst, GLuint dstMask, GLuint dstMod, GLuint arg1, GLuint arg1Rep, GLuint arg1Mod, GLuint arg2, GLuint arg2Rep, GLuint arg2Mod, GLuint arg3, GLuint arg3Rep, GLuint arg3Mod); /* 732 */
-   void (GLAPIENTRYP DeleteFragmentShaderATI)(GLuint id); /* 733 */
-   void (GLAPIENTRYP EndFragmentShaderATI)(void); /* 734 */
-   GLuint (GLAPIENTRYP GenFragmentShadersATI)(GLuint range); /* 735 */
-   void (GLAPIENTRYP PassTexCoordATI)(GLuint dst, GLuint coord, GLenum swizzle); /* 736 */
-   void (GLAPIENTRYP SampleMapATI)(GLuint dst, GLuint interp, GLenum swizzle); /* 737 */
-   void (GLAPIENTRYP SetFragmentShaderConstantATI)(GLuint dst, const GLfloat * value); /* 738 */
-   void (GLAPIENTRYP PointParameteriNV)(GLenum pname, GLint param); /* 739 */
-   void (GLAPIENTRYP PointParameterivNV)(GLenum pname, const GLint * params); /* 740 */
-   void (GLAPIENTRYP ActiveStencilFaceEXT)(GLenum face); /* 741 */
-   void (GLAPIENTRYP BindVertexArrayAPPLE)(GLuint array); /* 742 */
-   void (GLAPIENTRYP DeleteVertexArraysAPPLE)(GLsizei n, const GLuint * arrays); /* 743 */
-   void (GLAPIENTRYP GenVertexArraysAPPLE)(GLsizei n, GLuint * arrays); /* 744 */
-   GLboolean (GLAPIENTRYP IsVertexArrayAPPLE)(GLuint array); /* 745 */
-   void (GLAPIENTRYP GetProgramNamedParameterdvNV)(GLuint id, GLsizei len, const GLubyte * name, GLdouble * params); /* 746 */
-   void (GLAPIENTRYP GetProgramNamedParameterfvNV)(GLuint id, GLsizei len, const GLubyte * name, GLfloat * params); /* 747 */
-   void (GLAPIENTRYP ProgramNamedParameter4dNV)(GLuint id, GLsizei len, const GLubyte * name, GLdouble x, GLdouble y, GLdouble z, GLdouble w); /* 748 */
-   void (GLAPIENTRYP ProgramNamedParameter4dvNV)(GLuint id, GLsizei len, const GLubyte * name, const GLdouble * v); /* 749 */
-   void (GLAPIENTRYP ProgramNamedParameter4fNV)(GLuint id, GLsizei len, const GLubyte * name, GLfloat x, GLfloat y, GLfloat z, GLfloat w); /* 750 */
-   void (GLAPIENTRYP ProgramNamedParameter4fvNV)(GLuint id, GLsizei len, const GLubyte * name, const GLfloat * v); /* 751 */
-   void (GLAPIENTRYP DepthBoundsEXT)(GLclampd zmin, GLclampd zmax); /* 752 */
-   void (GLAPIENTRYP BlendEquationSeparateEXT)(GLenum modeRGB, GLenum modeA); /* 753 */
-   void (GLAPIENTRYP BindFramebufferEXT)(GLenum target, GLuint framebuffer); /* 754 */
-   void (GLAPIENTRYP BindRenderbufferEXT)(GLenum target, GLuint renderbuffer); /* 755 */
-   GLenum (GLAPIENTRYP CheckFramebufferStatusEXT)(GLenum target); /* 756 */
-   void (GLAPIENTRYP DeleteFramebuffersEXT)(GLsizei n, const GLuint * framebuffers); /* 757 */
-   void (GLAPIENTRYP DeleteRenderbuffersEXT)(GLsizei n, const GLuint * renderbuffers); /* 758 */
-   void (GLAPIENTRYP FramebufferRenderbufferEXT)(GLenum target, GLenum attachment, GLenum renderbuffertarget, GLuint renderbuffer); /* 759 */
-   void (GLAPIENTRYP FramebufferTexture1DEXT)(GLenum target, GLenum attachment, GLenum textarget, GLuint texture, GLint level); /* 760 */
-   void (GLAPIENTRYP FramebufferTexture2DEXT)(GLenum target, GLenum attachment, GLenum textarget, GLuint texture, GLint level); /* 761 */
-   void (GLAPIENTRYP FramebufferTexture3DEXT)(GLenum target, GLenum attachment, GLenum textarget, GLuint texture, GLint level, GLint zoffset); /* 762 */
-   void (GLAPIENTRYP GenFramebuffersEXT)(GLsizei n, GLuint * framebuffers); /* 763 */
-   void (GLAPIENTRYP GenRenderbuffersEXT)(GLsizei n, GLuint * renderbuffers); /* 764 */
-   void (GLAPIENTRYP GenerateMipmapEXT)(GLenum target); /* 765 */
-   void (GLAPIENTRYP GetFramebufferAttachmentParameterivEXT)(GLenum target, GLenum attachment, GLenum pname, GLint * params); /* 766 */
-   void (GLAPIENTRYP GetRenderbufferParameterivEXT)(GLenum target, GLenum pname, GLint * params); /* 767 */
-   GLboolean (GLAPIENTRYP IsFramebufferEXT)(GLuint framebuffer); /* 768 */
-   GLboolean (GLAPIENTRYP IsRenderbufferEXT)(GLuint renderbuffer); /* 769 */
-   void (GLAPIENTRYP RenderbufferStorageEXT)(GLenum target, GLenum internalformat, GLsizei width, GLsizei height); /* 770 */
-   void (GLAPIENTRYP BlitFramebufferEXT)(GLint srcX0, GLint srcY0, GLint srcX1, GLint srcY1, GLint dstX0, GLint dstY0, GLint dstX1, GLint dstY1, GLbitfield mask, GLenum filter); /* 771 */
-   void (GLAPIENTRYP FramebufferTextureLayerEXT)(GLenum target, GLenum attachment, GLuint texture, GLint level, GLint layer); /* 772 */
-   void (GLAPIENTRYP StencilFuncSeparateATI)(GLenum frontfunc, GLenum backfunc, GLint ref, GLuint mask); /* 773 */
-   void (GLAPIENTRYP ProgramEnvParameters4fvEXT)(GLenum target, GLuint index, GLsizei count, const GLfloat * params); /* 774 */
-   void (GLAPIENTRYP ProgramLocalParameters4fvEXT)(GLenum target, GLuint index, GLsizei count, const GLfloat * params); /* 775 */
-   void (GLAPIENTRYP GetQueryObjecti64vEXT)(GLuint id, GLenum pname, GLint64EXT * params); /* 776 */
-   void (GLAPIENTRYP GetQueryObjectui64vEXT)(GLuint id, GLenum pname, GLuint64EXT * params); /* 777 */
-=======
-   void (GLAPIENTRYP FlushMappedBufferRange)(GLenum target, GLintptr offset, GLsizeiptr length); /* 562 */
-   GLvoid * (GLAPIENTRYP MapBufferRange)(GLenum target, GLintptr offset, GLsizeiptr length, GLbitfield access); /* 563 */
-   void (GLAPIENTRYP BindVertexArray)(GLuint array); /* 564 */
-   void (GLAPIENTRYP GenVertexArrays)(GLsizei n, GLuint * arrays); /* 565 */
-   void (GLAPIENTRYP CopyBufferSubData)(GLenum readTarget, GLenum writeTarget, GLintptr readOffset, GLintptr writeOffset, GLsizeiptr size); /* 566 */
-   void (GLAPIENTRYP PolygonOffsetEXT)(GLfloat factor, GLfloat bias); /* 567 */
-   void (GLAPIENTRYP GetPixelTexGenParameterfvSGIS)(GLenum pname, GLfloat * params); /* 568 */
-   void (GLAPIENTRYP GetPixelTexGenParameterivSGIS)(GLenum pname, GLint * params); /* 569 */
-   void (GLAPIENTRYP PixelTexGenParameterfSGIS)(GLenum pname, GLfloat param); /* 570 */
-   void (GLAPIENTRYP PixelTexGenParameterfvSGIS)(GLenum pname, const GLfloat * params); /* 571 */
-   void (GLAPIENTRYP PixelTexGenParameteriSGIS)(GLenum pname, GLint param); /* 572 */
-   void (GLAPIENTRYP PixelTexGenParameterivSGIS)(GLenum pname, const GLint * params); /* 573 */
-   void (GLAPIENTRYP SampleMaskSGIS)(GLclampf value, GLboolean invert); /* 574 */
-   void (GLAPIENTRYP SamplePatternSGIS)(GLenum pattern); /* 575 */
-   void (GLAPIENTRYP ColorPointerEXT)(GLint size, GLenum type, GLsizei stride, GLsizei count, const GLvoid * pointer); /* 576 */
-   void (GLAPIENTRYP EdgeFlagPointerEXT)(GLsizei stride, GLsizei count, const GLboolean * pointer); /* 577 */
-   void (GLAPIENTRYP IndexPointerEXT)(GLenum type, GLsizei stride, GLsizei count, const GLvoid * pointer); /* 578 */
-   void (GLAPIENTRYP NormalPointerEXT)(GLenum type, GLsizei stride, GLsizei count, const GLvoid * pointer); /* 579 */
-   void (GLAPIENTRYP TexCoordPointerEXT)(GLint size, GLenum type, GLsizei stride, GLsizei count, const GLvoid * pointer); /* 580 */
-   void (GLAPIENTRYP VertexPointerEXT)(GLint size, GLenum type, GLsizei stride, GLsizei count, const GLvoid * pointer); /* 581 */
-   void (GLAPIENTRYP PointParameterfEXT)(GLenum pname, GLfloat param); /* 582 */
-   void (GLAPIENTRYP PointParameterfvEXT)(GLenum pname, const GLfloat * params); /* 583 */
-   void (GLAPIENTRYP LockArraysEXT)(GLint first, GLsizei count); /* 584 */
-   void (GLAPIENTRYP UnlockArraysEXT)(void); /* 585 */
-   void (GLAPIENTRYP CullParameterdvEXT)(GLenum pname, GLdouble * params); /* 586 */
-   void (GLAPIENTRYP CullParameterfvEXT)(GLenum pname, GLfloat * params); /* 587 */
-   void (GLAPIENTRYP SecondaryColor3bEXT)(GLbyte red, GLbyte green, GLbyte blue); /* 588 */
-   void (GLAPIENTRYP SecondaryColor3bvEXT)(const GLbyte * v); /* 589 */
-   void (GLAPIENTRYP SecondaryColor3dEXT)(GLdouble red, GLdouble green, GLdouble blue); /* 590 */
-   void (GLAPIENTRYP SecondaryColor3dvEXT)(const GLdouble * v); /* 591 */
-   void (GLAPIENTRYP SecondaryColor3fEXT)(GLfloat red, GLfloat green, GLfloat blue); /* 592 */
-   void (GLAPIENTRYP SecondaryColor3fvEXT)(const GLfloat * v); /* 593 */
-   void (GLAPIENTRYP SecondaryColor3iEXT)(GLint red, GLint green, GLint blue); /* 594 */
-   void (GLAPIENTRYP SecondaryColor3ivEXT)(const GLint * v); /* 595 */
-   void (GLAPIENTRYP SecondaryColor3sEXT)(GLshort red, GLshort green, GLshort blue); /* 596 */
-   void (GLAPIENTRYP SecondaryColor3svEXT)(const GLshort * v); /* 597 */
-   void (GLAPIENTRYP SecondaryColor3ubEXT)(GLubyte red, GLubyte green, GLubyte blue); /* 598 */
-   void (GLAPIENTRYP SecondaryColor3ubvEXT)(const GLubyte * v); /* 599 */
-   void (GLAPIENTRYP SecondaryColor3uiEXT)(GLuint red, GLuint green, GLuint blue); /* 600 */
-   void (GLAPIENTRYP SecondaryColor3uivEXT)(const GLuint * v); /* 601 */
-   void (GLAPIENTRYP SecondaryColor3usEXT)(GLushort red, GLushort green, GLushort blue); /* 602 */
-   void (GLAPIENTRYP SecondaryColor3usvEXT)(const GLushort * v); /* 603 */
-   void (GLAPIENTRYP SecondaryColorPointerEXT)(GLint size, GLenum type, GLsizei stride, const GLvoid * pointer); /* 604 */
-   void (GLAPIENTRYP MultiDrawArraysEXT)(GLenum mode, GLint * first, GLsizei * count, GLsizei primcount); /* 605 */
-   void (GLAPIENTRYP MultiDrawElementsEXT)(GLenum mode, const GLsizei * count, GLenum type, const GLvoid ** indices, GLsizei primcount); /* 606 */
-   void (GLAPIENTRYP FogCoordPointerEXT)(GLenum type, GLsizei stride, const GLvoid * pointer); /* 607 */
-   void (GLAPIENTRYP FogCoorddEXT)(GLdouble coord); /* 608 */
-   void (GLAPIENTRYP FogCoorddvEXT)(const GLdouble * coord); /* 609 */
-   void (GLAPIENTRYP FogCoordfEXT)(GLfloat coord); /* 610 */
-   void (GLAPIENTRYP FogCoordfvEXT)(const GLfloat * coord); /* 611 */
-   void (GLAPIENTRYP PixelTexGenSGIX)(GLenum mode); /* 612 */
-   void (GLAPIENTRYP BlendFuncSeparateEXT)(GLenum sfactorRGB, GLenum dfactorRGB, GLenum sfactorAlpha, GLenum dfactorAlpha); /* 613 */
-   void (GLAPIENTRYP FlushVertexArrayRangeNV)(void); /* 614 */
-   void (GLAPIENTRYP VertexArrayRangeNV)(GLsizei length, const GLvoid * pointer); /* 615 */
-   void (GLAPIENTRYP CombinerInputNV)(GLenum stage, GLenum portion, GLenum variable, GLenum input, GLenum mapping, GLenum componentUsage); /* 616 */
-   void (GLAPIENTRYP CombinerOutputNV)(GLenum stage, GLenum portion, GLenum abOutput, GLenum cdOutput, GLenum sumOutput, GLenum scale, GLenum bias, GLboolean abDotProduct, GLboolean cdDotProduct, GLboolean muxSum); /* 617 */
-   void (GLAPIENTRYP CombinerParameterfNV)(GLenum pname, GLfloat param); /* 618 */
-   void (GLAPIENTRYP CombinerParameterfvNV)(GLenum pname, const GLfloat * params); /* 619 */
-   void (GLAPIENTRYP CombinerParameteriNV)(GLenum pname, GLint param); /* 620 */
-   void (GLAPIENTRYP CombinerParameterivNV)(GLenum pname, const GLint * params); /* 621 */
-   void (GLAPIENTRYP FinalCombinerInputNV)(GLenum variable, GLenum input, GLenum mapping, GLenum componentUsage); /* 622 */
-   void (GLAPIENTRYP GetCombinerInputParameterfvNV)(GLenum stage, GLenum portion, GLenum variable, GLenum pname, GLfloat * params); /* 623 */
-   void (GLAPIENTRYP GetCombinerInputParameterivNV)(GLenum stage, GLenum portion, GLenum variable, GLenum pname, GLint * params); /* 624 */
-   void (GLAPIENTRYP GetCombinerOutputParameterfvNV)(GLenum stage, GLenum portion, GLenum pname, GLfloat * params); /* 625 */
-   void (GLAPIENTRYP GetCombinerOutputParameterivNV)(GLenum stage, GLenum portion, GLenum pname, GLint * params); /* 626 */
-   void (GLAPIENTRYP GetFinalCombinerInputParameterfvNV)(GLenum variable, GLenum pname, GLfloat * params); /* 627 */
-   void (GLAPIENTRYP GetFinalCombinerInputParameterivNV)(GLenum variable, GLenum pname, GLint * params); /* 628 */
-   void (GLAPIENTRYP ResizeBuffersMESA)(void); /* 629 */
-   void (GLAPIENTRYP WindowPos2dMESA)(GLdouble x, GLdouble y); /* 630 */
-   void (GLAPIENTRYP WindowPos2dvMESA)(const GLdouble * v); /* 631 */
-   void (GLAPIENTRYP WindowPos2fMESA)(GLfloat x, GLfloat y); /* 632 */
-   void (GLAPIENTRYP WindowPos2fvMESA)(const GLfloat * v); /* 633 */
-   void (GLAPIENTRYP WindowPos2iMESA)(GLint x, GLint y); /* 634 */
-   void (GLAPIENTRYP WindowPos2ivMESA)(const GLint * v); /* 635 */
-   void (GLAPIENTRYP WindowPos2sMESA)(GLshort x, GLshort y); /* 636 */
-   void (GLAPIENTRYP WindowPos2svMESA)(const GLshort * v); /* 637 */
-   void (GLAPIENTRYP WindowPos3dMESA)(GLdouble x, GLdouble y, GLdouble z); /* 638 */
-   void (GLAPIENTRYP WindowPos3dvMESA)(const GLdouble * v); /* 639 */
-   void (GLAPIENTRYP WindowPos3fMESA)(GLfloat x, GLfloat y, GLfloat z); /* 640 */
-   void (GLAPIENTRYP WindowPos3fvMESA)(const GLfloat * v); /* 641 */
-   void (GLAPIENTRYP WindowPos3iMESA)(GLint x, GLint y, GLint z); /* 642 */
-   void (GLAPIENTRYP WindowPos3ivMESA)(const GLint * v); /* 643 */
-   void (GLAPIENTRYP WindowPos3sMESA)(GLshort x, GLshort y, GLshort z); /* 644 */
-   void (GLAPIENTRYP WindowPos3svMESA)(const GLshort * v); /* 645 */
-   void (GLAPIENTRYP WindowPos4dMESA)(GLdouble x, GLdouble y, GLdouble z, GLdouble w); /* 646 */
-   void (GLAPIENTRYP WindowPos4dvMESA)(const GLdouble * v); /* 647 */
-   void (GLAPIENTRYP WindowPos4fMESA)(GLfloat x, GLfloat y, GLfloat z, GLfloat w); /* 648 */
-   void (GLAPIENTRYP WindowPos4fvMESA)(const GLfloat * v); /* 649 */
-   void (GLAPIENTRYP WindowPos4iMESA)(GLint x, GLint y, GLint z, GLint w); /* 650 */
-   void (GLAPIENTRYP WindowPos4ivMESA)(const GLint * v); /* 651 */
-   void (GLAPIENTRYP WindowPos4sMESA)(GLshort x, GLshort y, GLshort z, GLshort w); /* 652 */
-   void (GLAPIENTRYP WindowPos4svMESA)(const GLshort * v); /* 653 */
-   void (GLAPIENTRYP MultiModeDrawArraysIBM)(const GLenum * mode, const GLint * first, const GLsizei * count, GLsizei primcount, GLint modestride); /* 654 */
-   void (GLAPIENTRYP MultiModeDrawElementsIBM)(const GLenum * mode, const GLsizei * count, GLenum type, const GLvoid * const * indices, GLsizei primcount, GLint modestride); /* 655 */
-   void (GLAPIENTRYP DeleteFencesNV)(GLsizei n, const GLuint * fences); /* 656 */
-   void (GLAPIENTRYP FinishFenceNV)(GLuint fence); /* 657 */
-   void (GLAPIENTRYP GenFencesNV)(GLsizei n, GLuint * fences); /* 658 */
-   void (GLAPIENTRYP GetFenceivNV)(GLuint fence, GLenum pname, GLint * params); /* 659 */
-   GLboolean (GLAPIENTRYP IsFenceNV)(GLuint fence); /* 660 */
-   void (GLAPIENTRYP SetFenceNV)(GLuint fence, GLenum condition); /* 661 */
-   GLboolean (GLAPIENTRYP TestFenceNV)(GLuint fence); /* 662 */
-   GLboolean (GLAPIENTRYP AreProgramsResidentNV)(GLsizei n, const GLuint * ids, GLboolean * residences); /* 663 */
-   void (GLAPIENTRYP BindProgramNV)(GLenum target, GLuint program); /* 664 */
-   void (GLAPIENTRYP DeleteProgramsNV)(GLsizei n, const GLuint * programs); /* 665 */
-   void (GLAPIENTRYP ExecuteProgramNV)(GLenum target, GLuint id, const GLfloat * params); /* 666 */
-   void (GLAPIENTRYP GenProgramsNV)(GLsizei n, GLuint * programs); /* 667 */
-   void (GLAPIENTRYP GetProgramParameterdvNV)(GLenum target, GLuint index, GLenum pname, GLdouble * params); /* 668 */
-   void (GLAPIENTRYP GetProgramParameterfvNV)(GLenum target, GLuint index, GLenum pname, GLfloat * params); /* 669 */
-   void (GLAPIENTRYP GetProgramStringNV)(GLuint id, GLenum pname, GLubyte * program); /* 670 */
-   void (GLAPIENTRYP GetProgramivNV)(GLuint id, GLenum pname, GLint * params); /* 671 */
-   void (GLAPIENTRYP GetTrackMatrixivNV)(GLenum target, GLuint address, GLenum pname, GLint * params); /* 672 */
-   void (GLAPIENTRYP GetVertexAttribPointervNV)(GLuint index, GLenum pname, GLvoid ** pointer); /* 673 */
-   void (GLAPIENTRYP GetVertexAttribdvNV)(GLuint index, GLenum pname, GLdouble * params); /* 674 */
-   void (GLAPIENTRYP GetVertexAttribfvNV)(GLuint index, GLenum pname, GLfloat * params); /* 675 */
-   void (GLAPIENTRYP GetVertexAttribivNV)(GLuint index, GLenum pname, GLint * params); /* 676 */
-   GLboolean (GLAPIENTRYP IsProgramNV)(GLuint program); /* 677 */
-   void (GLAPIENTRYP LoadProgramNV)(GLenum target, GLuint id, GLsizei len, const GLubyte * program); /* 678 */
-   void (GLAPIENTRYP ProgramParameters4dvNV)(GLenum target, GLuint index, GLuint num, const GLdouble * params); /* 679 */
-   void (GLAPIENTRYP ProgramParameters4fvNV)(GLenum target, GLuint index, GLuint num, const GLfloat * params); /* 680 */
-   void (GLAPIENTRYP RequestResidentProgramsNV)(GLsizei n, const GLuint * ids); /* 681 */
-   void (GLAPIENTRYP TrackMatrixNV)(GLenum target, GLuint address, GLenum matrix, GLenum transform); /* 682 */
-   void (GLAPIENTRYP VertexAttrib1dNV)(GLuint index, GLdouble x); /* 683 */
-   void (GLAPIENTRYP VertexAttrib1dvNV)(GLuint index, const GLdouble * v); /* 684 */
-   void (GLAPIENTRYP VertexAttrib1fNV)(GLuint index, GLfloat x); /* 685 */
-   void (GLAPIENTRYP VertexAttrib1fvNV)(GLuint index, const GLfloat * v); /* 686 */
-   void (GLAPIENTRYP VertexAttrib1sNV)(GLuint index, GLshort x); /* 687 */
-   void (GLAPIENTRYP VertexAttrib1svNV)(GLuint index, const GLshort * v); /* 688 */
-   void (GLAPIENTRYP VertexAttrib2dNV)(GLuint index, GLdouble x, GLdouble y); /* 689 */
-   void (GLAPIENTRYP VertexAttrib2dvNV)(GLuint index, const GLdouble * v); /* 690 */
-   void (GLAPIENTRYP VertexAttrib2fNV)(GLuint index, GLfloat x, GLfloat y); /* 691 */
-   void (GLAPIENTRYP VertexAttrib2fvNV)(GLuint index, const GLfloat * v); /* 692 */
-   void (GLAPIENTRYP VertexAttrib2sNV)(GLuint index, GLshort x, GLshort y); /* 693 */
-   void (GLAPIENTRYP VertexAttrib2svNV)(GLuint index, const GLshort * v); /* 694 */
-   void (GLAPIENTRYP VertexAttrib3dNV)(GLuint index, GLdouble x, GLdouble y, GLdouble z); /* 695 */
-   void (GLAPIENTRYP VertexAttrib3dvNV)(GLuint index, const GLdouble * v); /* 696 */
-   void (GLAPIENTRYP VertexAttrib3fNV)(GLuint index, GLfloat x, GLfloat y, GLfloat z); /* 697 */
-   void (GLAPIENTRYP VertexAttrib3fvNV)(GLuint index, const GLfloat * v); /* 698 */
-   void (GLAPIENTRYP VertexAttrib3sNV)(GLuint index, GLshort x, GLshort y, GLshort z); /* 699 */
-   void (GLAPIENTRYP VertexAttrib3svNV)(GLuint index, const GLshort * v); /* 700 */
-   void (GLAPIENTRYP VertexAttrib4dNV)(GLuint index, GLdouble x, GLdouble y, GLdouble z, GLdouble w); /* 701 */
-   void (GLAPIENTRYP VertexAttrib4dvNV)(GLuint index, const GLdouble * v); /* 702 */
-   void (GLAPIENTRYP VertexAttrib4fNV)(GLuint index, GLfloat x, GLfloat y, GLfloat z, GLfloat w); /* 703 */
-   void (GLAPIENTRYP VertexAttrib4fvNV)(GLuint index, const GLfloat * v); /* 704 */
-   void (GLAPIENTRYP VertexAttrib4sNV)(GLuint index, GLshort x, GLshort y, GLshort z, GLshort w); /* 705 */
-   void (GLAPIENTRYP VertexAttrib4svNV)(GLuint index, const GLshort * v); /* 706 */
-   void (GLAPIENTRYP VertexAttrib4ubNV)(GLuint index, GLubyte x, GLubyte y, GLubyte z, GLubyte w); /* 707 */
-   void (GLAPIENTRYP VertexAttrib4ubvNV)(GLuint index, const GLubyte * v); /* 708 */
-   void (GLAPIENTRYP VertexAttribPointerNV)(GLuint index, GLint size, GLenum type, GLsizei stride, const GLvoid * pointer); /* 709 */
-   void (GLAPIENTRYP VertexAttribs1dvNV)(GLuint index, GLsizei n, const GLdouble * v); /* 710 */
-   void (GLAPIENTRYP VertexAttribs1fvNV)(GLuint index, GLsizei n, const GLfloat * v); /* 711 */
-   void (GLAPIENTRYP VertexAttribs1svNV)(GLuint index, GLsizei n, const GLshort * v); /* 712 */
-   void (GLAPIENTRYP VertexAttribs2dvNV)(GLuint index, GLsizei n, const GLdouble * v); /* 713 */
-   void (GLAPIENTRYP VertexAttribs2fvNV)(GLuint index, GLsizei n, const GLfloat * v); /* 714 */
-   void (GLAPIENTRYP VertexAttribs2svNV)(GLuint index, GLsizei n, const GLshort * v); /* 715 */
-   void (GLAPIENTRYP VertexAttribs3dvNV)(GLuint index, GLsizei n, const GLdouble * v); /* 716 */
-   void (GLAPIENTRYP VertexAttribs3fvNV)(GLuint index, GLsizei n, const GLfloat * v); /* 717 */
-   void (GLAPIENTRYP VertexAttribs3svNV)(GLuint index, GLsizei n, const GLshort * v); /* 718 */
-   void (GLAPIENTRYP VertexAttribs4dvNV)(GLuint index, GLsizei n, const GLdouble * v); /* 719 */
-   void (GLAPIENTRYP VertexAttribs4fvNV)(GLuint index, GLsizei n, const GLfloat * v); /* 720 */
-   void (GLAPIENTRYP VertexAttribs4svNV)(GLuint index, GLsizei n, const GLshort * v); /* 721 */
-   void (GLAPIENTRYP VertexAttribs4ubvNV)(GLuint index, GLsizei n, const GLubyte * v); /* 722 */
-   void (GLAPIENTRYP GetTexBumpParameterfvATI)(GLenum pname, GLfloat * param); /* 723 */
-   void (GLAPIENTRYP GetTexBumpParameterivATI)(GLenum pname, GLint * param); /* 724 */
-   void (GLAPIENTRYP TexBumpParameterfvATI)(GLenum pname, const GLfloat * param); /* 725 */
-   void (GLAPIENTRYP TexBumpParameterivATI)(GLenum pname, const GLint * param); /* 726 */
-   void (GLAPIENTRYP AlphaFragmentOp1ATI)(GLenum op, GLuint dst, GLuint dstMod, GLuint arg1, GLuint arg1Rep, GLuint arg1Mod); /* 727 */
-   void (GLAPIENTRYP AlphaFragmentOp2ATI)(GLenum op, GLuint dst, GLuint dstMod, GLuint arg1, GLuint arg1Rep, GLuint arg1Mod, GLuint arg2, GLuint arg2Rep, GLuint arg2Mod); /* 728 */
-   void (GLAPIENTRYP AlphaFragmentOp3ATI)(GLenum op, GLuint dst, GLuint dstMod, GLuint arg1, GLuint arg1Rep, GLuint arg1Mod, GLuint arg2, GLuint arg2Rep, GLuint arg2Mod, GLuint arg3, GLuint arg3Rep, GLuint arg3Mod); /* 729 */
-   void (GLAPIENTRYP BeginFragmentShaderATI)(void); /* 730 */
-   void (GLAPIENTRYP BindFragmentShaderATI)(GLuint id); /* 731 */
-   void (GLAPIENTRYP ColorFragmentOp1ATI)(GLenum op, GLuint dst, GLuint dstMask, GLuint dstMod, GLuint arg1, GLuint arg1Rep, GLuint arg1Mod); /* 732 */
-   void (GLAPIENTRYP ColorFragmentOp2ATI)(GLenum op, GLuint dst, GLuint dstMask, GLuint dstMod, GLuint arg1, GLuint arg1Rep, GLuint arg1Mod, GLuint arg2, GLuint arg2Rep, GLuint arg2Mod); /* 733 */
-   void (GLAPIENTRYP ColorFragmentOp3ATI)(GLenum op, GLuint dst, GLuint dstMask, GLuint dstMod, GLuint arg1, GLuint arg1Rep, GLuint arg1Mod, GLuint arg2, GLuint arg2Rep, GLuint arg2Mod, GLuint arg3, GLuint arg3Rep, GLuint arg3Mod); /* 734 */
-   void (GLAPIENTRYP DeleteFragmentShaderATI)(GLuint id); /* 735 */
-   void (GLAPIENTRYP EndFragmentShaderATI)(void); /* 736 */
-   GLuint (GLAPIENTRYP GenFragmentShadersATI)(GLuint range); /* 737 */
-   void (GLAPIENTRYP PassTexCoordATI)(GLuint dst, GLuint coord, GLenum swizzle); /* 738 */
-   void (GLAPIENTRYP SampleMapATI)(GLuint dst, GLuint interp, GLenum swizzle); /* 739 */
-   void (GLAPIENTRYP SetFragmentShaderConstantATI)(GLuint dst, const GLfloat * value); /* 740 */
-   void (GLAPIENTRYP PointParameteriNV)(GLenum pname, GLint param); /* 741 */
-   void (GLAPIENTRYP PointParameterivNV)(GLenum pname, const GLint * params); /* 742 */
-   void (GLAPIENTRYP ActiveStencilFaceEXT)(GLenum face); /* 743 */
-   void (GLAPIENTRYP BindVertexArrayAPPLE)(GLuint array); /* 744 */
-   void (GLAPIENTRYP DeleteVertexArraysAPPLE)(GLsizei n, const GLuint * arrays); /* 745 */
-   void (GLAPIENTRYP GenVertexArraysAPPLE)(GLsizei n, GLuint * arrays); /* 746 */
-   GLboolean (GLAPIENTRYP IsVertexArrayAPPLE)(GLuint array); /* 747 */
-   void (GLAPIENTRYP GetProgramNamedParameterdvNV)(GLuint id, GLsizei len, const GLubyte * name, GLdouble * params); /* 748 */
-   void (GLAPIENTRYP GetProgramNamedParameterfvNV)(GLuint id, GLsizei len, const GLubyte * name, GLfloat * params); /* 749 */
-   void (GLAPIENTRYP ProgramNamedParameter4dNV)(GLuint id, GLsizei len, const GLubyte * name, GLdouble x, GLdouble y, GLdouble z, GLdouble w); /* 750 */
-   void (GLAPIENTRYP ProgramNamedParameter4dvNV)(GLuint id, GLsizei len, const GLubyte * name, const GLdouble * v); /* 751 */
-   void (GLAPIENTRYP ProgramNamedParameter4fNV)(GLuint id, GLsizei len, const GLubyte * name, GLfloat x, GLfloat y, GLfloat z, GLfloat w); /* 752 */
-   void (GLAPIENTRYP ProgramNamedParameter4fvNV)(GLuint id, GLsizei len, const GLubyte * name, const GLfloat * v); /* 753 */
-   void (GLAPIENTRYP DepthBoundsEXT)(GLclampd zmin, GLclampd zmax); /* 754 */
-   void (GLAPIENTRYP BlendEquationSeparateEXT)(GLenum modeRGB, GLenum modeA); /* 755 */
-   void (GLAPIENTRYP BindFramebufferEXT)(GLenum target, GLuint framebuffer); /* 756 */
-   void (GLAPIENTRYP BindRenderbufferEXT)(GLenum target, GLuint renderbuffer); /* 757 */
-   GLenum (GLAPIENTRYP CheckFramebufferStatusEXT)(GLenum target); /* 758 */
-   void (GLAPIENTRYP DeleteFramebuffersEXT)(GLsizei n, const GLuint * framebuffers); /* 759 */
-   void (GLAPIENTRYP DeleteRenderbuffersEXT)(GLsizei n, const GLuint * renderbuffers); /* 760 */
-   void (GLAPIENTRYP FramebufferRenderbufferEXT)(GLenum target, GLenum attachment, GLenum renderbuffertarget, GLuint renderbuffer); /* 761 */
-   void (GLAPIENTRYP FramebufferTexture1DEXT)(GLenum target, GLenum attachment, GLenum textarget, GLuint texture, GLint level); /* 762 */
-   void (GLAPIENTRYP FramebufferTexture2DEXT)(GLenum target, GLenum attachment, GLenum textarget, GLuint texture, GLint level); /* 763 */
-   void (GLAPIENTRYP FramebufferTexture3DEXT)(GLenum target, GLenum attachment, GLenum textarget, GLuint texture, GLint level, GLint zoffset); /* 764 */
-   void (GLAPIENTRYP GenFramebuffersEXT)(GLsizei n, GLuint * framebuffers); /* 765 */
-   void (GLAPIENTRYP GenRenderbuffersEXT)(GLsizei n, GLuint * renderbuffers); /* 766 */
-   void (GLAPIENTRYP GenerateMipmapEXT)(GLenum target); /* 767 */
-   void (GLAPIENTRYP GetFramebufferAttachmentParameterivEXT)(GLenum target, GLenum attachment, GLenum pname, GLint * params); /* 768 */
-   void (GLAPIENTRYP GetRenderbufferParameterivEXT)(GLenum target, GLenum pname, GLint * params); /* 769 */
-   GLboolean (GLAPIENTRYP IsFramebufferEXT)(GLuint framebuffer); /* 770 */
-   GLboolean (GLAPIENTRYP IsRenderbufferEXT)(GLuint renderbuffer); /* 771 */
-   void (GLAPIENTRYP RenderbufferStorageEXT)(GLenum target, GLenum internalformat, GLsizei width, GLsizei height); /* 772 */
-   void (GLAPIENTRYP BlitFramebufferEXT)(GLint srcX0, GLint srcY0, GLint srcX1, GLint srcY1, GLint dstX0, GLint dstY0, GLint dstX1, GLint dstY1, GLbitfield mask, GLenum filter); /* 773 */
-   void (GLAPIENTRYP FramebufferTextureLayerEXT)(GLenum target, GLenum attachment, GLuint texture, GLint level, GLint layer); /* 774 */
-   void (GLAPIENTRYP ProvokingVertexEXT)(GLenum mode); /* 775 */
-   void (GLAPIENTRYP StencilFuncSeparateATI)(GLenum frontfunc, GLenum backfunc, GLint ref, GLuint mask); /* 776 */
-   void (GLAPIENTRYP ProgramEnvParameters4fvEXT)(GLenum target, GLuint index, GLsizei count, const GLfloat * params); /* 777 */
-   void (GLAPIENTRYP ProgramLocalParameters4fvEXT)(GLenum target, GLuint index, GLsizei count, const GLfloat * params); /* 778 */
-   void (GLAPIENTRYP GetQueryObjecti64vEXT)(GLuint id, GLenum pname, GLint64EXT * params); /* 779 */
-   void (GLAPIENTRYP GetQueryObjectui64vEXT)(GLuint id, GLenum pname, GLuint64EXT * params); /* 780 */
->>>>>>> 9226e3d6
+   void (GLAPIENTRYP FlushMappedBufferRange)(GLenum target, GLintptr offset, GLsizeiptr length); /* 565 */
+   GLvoid * (GLAPIENTRYP MapBufferRange)(GLenum target, GLintptr offset, GLsizeiptr length, GLbitfield access); /* 566 */
+   void (GLAPIENTRYP BindVertexArray)(GLuint array); /* 567 */
+   void (GLAPIENTRYP GenVertexArrays)(GLsizei n, GLuint * arrays); /* 568 */
+   void (GLAPIENTRYP CopyBufferSubData)(GLenum readTarget, GLenum writeTarget, GLintptr readOffset, GLintptr writeOffset, GLsizeiptr size); /* 569 */
+   void (GLAPIENTRYP PolygonOffsetEXT)(GLfloat factor, GLfloat bias); /* 570 */
+   void (GLAPIENTRYP GetPixelTexGenParameterfvSGIS)(GLenum pname, GLfloat * params); /* 571 */
+   void (GLAPIENTRYP GetPixelTexGenParameterivSGIS)(GLenum pname, GLint * params); /* 572 */
+   void (GLAPIENTRYP PixelTexGenParameterfSGIS)(GLenum pname, GLfloat param); /* 573 */
+   void (GLAPIENTRYP PixelTexGenParameterfvSGIS)(GLenum pname, const GLfloat * params); /* 574 */
+   void (GLAPIENTRYP PixelTexGenParameteriSGIS)(GLenum pname, GLint param); /* 575 */
+   void (GLAPIENTRYP PixelTexGenParameterivSGIS)(GLenum pname, const GLint * params); /* 576 */
+   void (GLAPIENTRYP SampleMaskSGIS)(GLclampf value, GLboolean invert); /* 577 */
+   void (GLAPIENTRYP SamplePatternSGIS)(GLenum pattern); /* 578 */
+   void (GLAPIENTRYP ColorPointerEXT)(GLint size, GLenum type, GLsizei stride, GLsizei count, const GLvoid * pointer); /* 579 */
+   void (GLAPIENTRYP EdgeFlagPointerEXT)(GLsizei stride, GLsizei count, const GLboolean * pointer); /* 580 */
+   void (GLAPIENTRYP IndexPointerEXT)(GLenum type, GLsizei stride, GLsizei count, const GLvoid * pointer); /* 581 */
+   void (GLAPIENTRYP NormalPointerEXT)(GLenum type, GLsizei stride, GLsizei count, const GLvoid * pointer); /* 582 */
+   void (GLAPIENTRYP TexCoordPointerEXT)(GLint size, GLenum type, GLsizei stride, GLsizei count, const GLvoid * pointer); /* 583 */
+   void (GLAPIENTRYP VertexPointerEXT)(GLint size, GLenum type, GLsizei stride, GLsizei count, const GLvoid * pointer); /* 584 */
+   void (GLAPIENTRYP PointParameterfEXT)(GLenum pname, GLfloat param); /* 585 */
+   void (GLAPIENTRYP PointParameterfvEXT)(GLenum pname, const GLfloat * params); /* 586 */
+   void (GLAPIENTRYP LockArraysEXT)(GLint first, GLsizei count); /* 587 */
+   void (GLAPIENTRYP UnlockArraysEXT)(void); /* 588 */
+   void (GLAPIENTRYP CullParameterdvEXT)(GLenum pname, GLdouble * params); /* 589 */
+   void (GLAPIENTRYP CullParameterfvEXT)(GLenum pname, GLfloat * params); /* 590 */
+   void (GLAPIENTRYP SecondaryColor3bEXT)(GLbyte red, GLbyte green, GLbyte blue); /* 591 */
+   void (GLAPIENTRYP SecondaryColor3bvEXT)(const GLbyte * v); /* 592 */
+   void (GLAPIENTRYP SecondaryColor3dEXT)(GLdouble red, GLdouble green, GLdouble blue); /* 593 */
+   void (GLAPIENTRYP SecondaryColor3dvEXT)(const GLdouble * v); /* 594 */
+   void (GLAPIENTRYP SecondaryColor3fEXT)(GLfloat red, GLfloat green, GLfloat blue); /* 595 */
+   void (GLAPIENTRYP SecondaryColor3fvEXT)(const GLfloat * v); /* 596 */
+   void (GLAPIENTRYP SecondaryColor3iEXT)(GLint red, GLint green, GLint blue); /* 597 */
+   void (GLAPIENTRYP SecondaryColor3ivEXT)(const GLint * v); /* 598 */
+   void (GLAPIENTRYP SecondaryColor3sEXT)(GLshort red, GLshort green, GLshort blue); /* 599 */
+   void (GLAPIENTRYP SecondaryColor3svEXT)(const GLshort * v); /* 600 */
+   void (GLAPIENTRYP SecondaryColor3ubEXT)(GLubyte red, GLubyte green, GLubyte blue); /* 601 */
+   void (GLAPIENTRYP SecondaryColor3ubvEXT)(const GLubyte * v); /* 602 */
+   void (GLAPIENTRYP SecondaryColor3uiEXT)(GLuint red, GLuint green, GLuint blue); /* 603 */
+   void (GLAPIENTRYP SecondaryColor3uivEXT)(const GLuint * v); /* 604 */
+   void (GLAPIENTRYP SecondaryColor3usEXT)(GLushort red, GLushort green, GLushort blue); /* 605 */
+   void (GLAPIENTRYP SecondaryColor3usvEXT)(const GLushort * v); /* 606 */
+   void (GLAPIENTRYP SecondaryColorPointerEXT)(GLint size, GLenum type, GLsizei stride, const GLvoid * pointer); /* 607 */
+   void (GLAPIENTRYP MultiDrawArraysEXT)(GLenum mode, GLint * first, GLsizei * count, GLsizei primcount); /* 608 */
+   void (GLAPIENTRYP MultiDrawElementsEXT)(GLenum mode, const GLsizei * count, GLenum type, const GLvoid ** indices, GLsizei primcount); /* 609 */
+   void (GLAPIENTRYP FogCoordPointerEXT)(GLenum type, GLsizei stride, const GLvoid * pointer); /* 610 */
+   void (GLAPIENTRYP FogCoorddEXT)(GLdouble coord); /* 611 */
+   void (GLAPIENTRYP FogCoorddvEXT)(const GLdouble * coord); /* 612 */
+   void (GLAPIENTRYP FogCoordfEXT)(GLfloat coord); /* 613 */
+   void (GLAPIENTRYP FogCoordfvEXT)(const GLfloat * coord); /* 614 */
+   void (GLAPIENTRYP PixelTexGenSGIX)(GLenum mode); /* 615 */
+   void (GLAPIENTRYP BlendFuncSeparateEXT)(GLenum sfactorRGB, GLenum dfactorRGB, GLenum sfactorAlpha, GLenum dfactorAlpha); /* 616 */
+   void (GLAPIENTRYP FlushVertexArrayRangeNV)(void); /* 617 */
+   void (GLAPIENTRYP VertexArrayRangeNV)(GLsizei length, const GLvoid * pointer); /* 618 */
+   void (GLAPIENTRYP CombinerInputNV)(GLenum stage, GLenum portion, GLenum variable, GLenum input, GLenum mapping, GLenum componentUsage); /* 619 */
+   void (GLAPIENTRYP CombinerOutputNV)(GLenum stage, GLenum portion, GLenum abOutput, GLenum cdOutput, GLenum sumOutput, GLenum scale, GLenum bias, GLboolean abDotProduct, GLboolean cdDotProduct, GLboolean muxSum); /* 620 */
+   void (GLAPIENTRYP CombinerParameterfNV)(GLenum pname, GLfloat param); /* 621 */
+   void (GLAPIENTRYP CombinerParameterfvNV)(GLenum pname, const GLfloat * params); /* 622 */
+   void (GLAPIENTRYP CombinerParameteriNV)(GLenum pname, GLint param); /* 623 */
+   void (GLAPIENTRYP CombinerParameterivNV)(GLenum pname, const GLint * params); /* 624 */
+   void (GLAPIENTRYP FinalCombinerInputNV)(GLenum variable, GLenum input, GLenum mapping, GLenum componentUsage); /* 625 */
+   void (GLAPIENTRYP GetCombinerInputParameterfvNV)(GLenum stage, GLenum portion, GLenum variable, GLenum pname, GLfloat * params); /* 626 */
+   void (GLAPIENTRYP GetCombinerInputParameterivNV)(GLenum stage, GLenum portion, GLenum variable, GLenum pname, GLint * params); /* 627 */
+   void (GLAPIENTRYP GetCombinerOutputParameterfvNV)(GLenum stage, GLenum portion, GLenum pname, GLfloat * params); /* 628 */
+   void (GLAPIENTRYP GetCombinerOutputParameterivNV)(GLenum stage, GLenum portion, GLenum pname, GLint * params); /* 629 */
+   void (GLAPIENTRYP GetFinalCombinerInputParameterfvNV)(GLenum variable, GLenum pname, GLfloat * params); /* 630 */
+   void (GLAPIENTRYP GetFinalCombinerInputParameterivNV)(GLenum variable, GLenum pname, GLint * params); /* 631 */
+   void (GLAPIENTRYP ResizeBuffersMESA)(void); /* 632 */
+   void (GLAPIENTRYP WindowPos2dMESA)(GLdouble x, GLdouble y); /* 633 */
+   void (GLAPIENTRYP WindowPos2dvMESA)(const GLdouble * v); /* 634 */
+   void (GLAPIENTRYP WindowPos2fMESA)(GLfloat x, GLfloat y); /* 635 */
+   void (GLAPIENTRYP WindowPos2fvMESA)(const GLfloat * v); /* 636 */
+   void (GLAPIENTRYP WindowPos2iMESA)(GLint x, GLint y); /* 637 */
+   void (GLAPIENTRYP WindowPos2ivMESA)(const GLint * v); /* 638 */
+   void (GLAPIENTRYP WindowPos2sMESA)(GLshort x, GLshort y); /* 639 */
+   void (GLAPIENTRYP WindowPos2svMESA)(const GLshort * v); /* 640 */
+   void (GLAPIENTRYP WindowPos3dMESA)(GLdouble x, GLdouble y, GLdouble z); /* 641 */
+   void (GLAPIENTRYP WindowPos3dvMESA)(const GLdouble * v); /* 642 */
+   void (GLAPIENTRYP WindowPos3fMESA)(GLfloat x, GLfloat y, GLfloat z); /* 643 */
+   void (GLAPIENTRYP WindowPos3fvMESA)(const GLfloat * v); /* 644 */
+   void (GLAPIENTRYP WindowPos3iMESA)(GLint x, GLint y, GLint z); /* 645 */
+   void (GLAPIENTRYP WindowPos3ivMESA)(const GLint * v); /* 646 */
+   void (GLAPIENTRYP WindowPos3sMESA)(GLshort x, GLshort y, GLshort z); /* 647 */
+   void (GLAPIENTRYP WindowPos3svMESA)(const GLshort * v); /* 648 */
+   void (GLAPIENTRYP WindowPos4dMESA)(GLdouble x, GLdouble y, GLdouble z, GLdouble w); /* 649 */
+   void (GLAPIENTRYP WindowPos4dvMESA)(const GLdouble * v); /* 650 */
+   void (GLAPIENTRYP WindowPos4fMESA)(GLfloat x, GLfloat y, GLfloat z, GLfloat w); /* 651 */
+   void (GLAPIENTRYP WindowPos4fvMESA)(const GLfloat * v); /* 652 */
+   void (GLAPIENTRYP WindowPos4iMESA)(GLint x, GLint y, GLint z, GLint w); /* 653 */
+   void (GLAPIENTRYP WindowPos4ivMESA)(const GLint * v); /* 654 */
+   void (GLAPIENTRYP WindowPos4sMESA)(GLshort x, GLshort y, GLshort z, GLshort w); /* 655 */
+   void (GLAPIENTRYP WindowPos4svMESA)(const GLshort * v); /* 656 */
+   void (GLAPIENTRYP MultiModeDrawArraysIBM)(const GLenum * mode, const GLint * first, const GLsizei * count, GLsizei primcount, GLint modestride); /* 657 */
+   void (GLAPIENTRYP MultiModeDrawElementsIBM)(const GLenum * mode, const GLsizei * count, GLenum type, const GLvoid * const * indices, GLsizei primcount, GLint modestride); /* 658 */
+   void (GLAPIENTRYP DeleteFencesNV)(GLsizei n, const GLuint * fences); /* 659 */
+   void (GLAPIENTRYP FinishFenceNV)(GLuint fence); /* 660 */
+   void (GLAPIENTRYP GenFencesNV)(GLsizei n, GLuint * fences); /* 661 */
+   void (GLAPIENTRYP GetFenceivNV)(GLuint fence, GLenum pname, GLint * params); /* 662 */
+   GLboolean (GLAPIENTRYP IsFenceNV)(GLuint fence); /* 663 */
+   void (GLAPIENTRYP SetFenceNV)(GLuint fence, GLenum condition); /* 664 */
+   GLboolean (GLAPIENTRYP TestFenceNV)(GLuint fence); /* 665 */
+   GLboolean (GLAPIENTRYP AreProgramsResidentNV)(GLsizei n, const GLuint * ids, GLboolean * residences); /* 666 */
+   void (GLAPIENTRYP BindProgramNV)(GLenum target, GLuint program); /* 667 */
+   void (GLAPIENTRYP DeleteProgramsNV)(GLsizei n, const GLuint * programs); /* 668 */
+   void (GLAPIENTRYP ExecuteProgramNV)(GLenum target, GLuint id, const GLfloat * params); /* 669 */
+   void (GLAPIENTRYP GenProgramsNV)(GLsizei n, GLuint * programs); /* 670 */
+   void (GLAPIENTRYP GetProgramParameterdvNV)(GLenum target, GLuint index, GLenum pname, GLdouble * params); /* 671 */
+   void (GLAPIENTRYP GetProgramParameterfvNV)(GLenum target, GLuint index, GLenum pname, GLfloat * params); /* 672 */
+   void (GLAPIENTRYP GetProgramStringNV)(GLuint id, GLenum pname, GLubyte * program); /* 673 */
+   void (GLAPIENTRYP GetProgramivNV)(GLuint id, GLenum pname, GLint * params); /* 674 */
+   void (GLAPIENTRYP GetTrackMatrixivNV)(GLenum target, GLuint address, GLenum pname, GLint * params); /* 675 */
+   void (GLAPIENTRYP GetVertexAttribPointervNV)(GLuint index, GLenum pname, GLvoid ** pointer); /* 676 */
+   void (GLAPIENTRYP GetVertexAttribdvNV)(GLuint index, GLenum pname, GLdouble * params); /* 677 */
+   void (GLAPIENTRYP GetVertexAttribfvNV)(GLuint index, GLenum pname, GLfloat * params); /* 678 */
+   void (GLAPIENTRYP GetVertexAttribivNV)(GLuint index, GLenum pname, GLint * params); /* 679 */
+   GLboolean (GLAPIENTRYP IsProgramNV)(GLuint program); /* 680 */
+   void (GLAPIENTRYP LoadProgramNV)(GLenum target, GLuint id, GLsizei len, const GLubyte * program); /* 681 */
+   void (GLAPIENTRYP ProgramParameters4dvNV)(GLenum target, GLuint index, GLuint num, const GLdouble * params); /* 682 */
+   void (GLAPIENTRYP ProgramParameters4fvNV)(GLenum target, GLuint index, GLuint num, const GLfloat * params); /* 683 */
+   void (GLAPIENTRYP RequestResidentProgramsNV)(GLsizei n, const GLuint * ids); /* 684 */
+   void (GLAPIENTRYP TrackMatrixNV)(GLenum target, GLuint address, GLenum matrix, GLenum transform); /* 685 */
+   void (GLAPIENTRYP VertexAttrib1dNV)(GLuint index, GLdouble x); /* 686 */
+   void (GLAPIENTRYP VertexAttrib1dvNV)(GLuint index, const GLdouble * v); /* 687 */
+   void (GLAPIENTRYP VertexAttrib1fNV)(GLuint index, GLfloat x); /* 688 */
+   void (GLAPIENTRYP VertexAttrib1fvNV)(GLuint index, const GLfloat * v); /* 689 */
+   void (GLAPIENTRYP VertexAttrib1sNV)(GLuint index, GLshort x); /* 690 */
+   void (GLAPIENTRYP VertexAttrib1svNV)(GLuint index, const GLshort * v); /* 691 */
+   void (GLAPIENTRYP VertexAttrib2dNV)(GLuint index, GLdouble x, GLdouble y); /* 692 */
+   void (GLAPIENTRYP VertexAttrib2dvNV)(GLuint index, const GLdouble * v); /* 693 */
+   void (GLAPIENTRYP VertexAttrib2fNV)(GLuint index, GLfloat x, GLfloat y); /* 694 */
+   void (GLAPIENTRYP VertexAttrib2fvNV)(GLuint index, const GLfloat * v); /* 695 */
+   void (GLAPIENTRYP VertexAttrib2sNV)(GLuint index, GLshort x, GLshort y); /* 696 */
+   void (GLAPIENTRYP VertexAttrib2svNV)(GLuint index, const GLshort * v); /* 697 */
+   void (GLAPIENTRYP VertexAttrib3dNV)(GLuint index, GLdouble x, GLdouble y, GLdouble z); /* 698 */
+   void (GLAPIENTRYP VertexAttrib3dvNV)(GLuint index, const GLdouble * v); /* 699 */
+   void (GLAPIENTRYP VertexAttrib3fNV)(GLuint index, GLfloat x, GLfloat y, GLfloat z); /* 700 */
+   void (GLAPIENTRYP VertexAttrib3fvNV)(GLuint index, const GLfloat * v); /* 701 */
+   void (GLAPIENTRYP VertexAttrib3sNV)(GLuint index, GLshort x, GLshort y, GLshort z); /* 702 */
+   void (GLAPIENTRYP VertexAttrib3svNV)(GLuint index, const GLshort * v); /* 703 */
+   void (GLAPIENTRYP VertexAttrib4dNV)(GLuint index, GLdouble x, GLdouble y, GLdouble z, GLdouble w); /* 704 */
+   void (GLAPIENTRYP VertexAttrib4dvNV)(GLuint index, const GLdouble * v); /* 705 */
+   void (GLAPIENTRYP VertexAttrib4fNV)(GLuint index, GLfloat x, GLfloat y, GLfloat z, GLfloat w); /* 706 */
+   void (GLAPIENTRYP VertexAttrib4fvNV)(GLuint index, const GLfloat * v); /* 707 */
+   void (GLAPIENTRYP VertexAttrib4sNV)(GLuint index, GLshort x, GLshort y, GLshort z, GLshort w); /* 708 */
+   void (GLAPIENTRYP VertexAttrib4svNV)(GLuint index, const GLshort * v); /* 709 */
+   void (GLAPIENTRYP VertexAttrib4ubNV)(GLuint index, GLubyte x, GLubyte y, GLubyte z, GLubyte w); /* 710 */
+   void (GLAPIENTRYP VertexAttrib4ubvNV)(GLuint index, const GLubyte * v); /* 711 */
+   void (GLAPIENTRYP VertexAttribPointerNV)(GLuint index, GLint size, GLenum type, GLsizei stride, const GLvoid * pointer); /* 712 */
+   void (GLAPIENTRYP VertexAttribs1dvNV)(GLuint index, GLsizei n, const GLdouble * v); /* 713 */
+   void (GLAPIENTRYP VertexAttribs1fvNV)(GLuint index, GLsizei n, const GLfloat * v); /* 714 */
+   void (GLAPIENTRYP VertexAttribs1svNV)(GLuint index, GLsizei n, const GLshort * v); /* 715 */
+   void (GLAPIENTRYP VertexAttribs2dvNV)(GLuint index, GLsizei n, const GLdouble * v); /* 716 */
+   void (GLAPIENTRYP VertexAttribs2fvNV)(GLuint index, GLsizei n, const GLfloat * v); /* 717 */
+   void (GLAPIENTRYP VertexAttribs2svNV)(GLuint index, GLsizei n, const GLshort * v); /* 718 */
+   void (GLAPIENTRYP VertexAttribs3dvNV)(GLuint index, GLsizei n, const GLdouble * v); /* 719 */
+   void (GLAPIENTRYP VertexAttribs3fvNV)(GLuint index, GLsizei n, const GLfloat * v); /* 720 */
+   void (GLAPIENTRYP VertexAttribs3svNV)(GLuint index, GLsizei n, const GLshort * v); /* 721 */
+   void (GLAPIENTRYP VertexAttribs4dvNV)(GLuint index, GLsizei n, const GLdouble * v); /* 722 */
+   void (GLAPIENTRYP VertexAttribs4fvNV)(GLuint index, GLsizei n, const GLfloat * v); /* 723 */
+   void (GLAPIENTRYP VertexAttribs4svNV)(GLuint index, GLsizei n, const GLshort * v); /* 724 */
+   void (GLAPIENTRYP VertexAttribs4ubvNV)(GLuint index, GLsizei n, const GLubyte * v); /* 725 */
+   void (GLAPIENTRYP GetTexBumpParameterfvATI)(GLenum pname, GLfloat * param); /* 726 */
+   void (GLAPIENTRYP GetTexBumpParameterivATI)(GLenum pname, GLint * param); /* 727 */
+   void (GLAPIENTRYP TexBumpParameterfvATI)(GLenum pname, const GLfloat * param); /* 728 */
+   void (GLAPIENTRYP TexBumpParameterivATI)(GLenum pname, const GLint * param); /* 729 */
+   void (GLAPIENTRYP AlphaFragmentOp1ATI)(GLenum op, GLuint dst, GLuint dstMod, GLuint arg1, GLuint arg1Rep, GLuint arg1Mod); /* 730 */
+   void (GLAPIENTRYP AlphaFragmentOp2ATI)(GLenum op, GLuint dst, GLuint dstMod, GLuint arg1, GLuint arg1Rep, GLuint arg1Mod, GLuint arg2, GLuint arg2Rep, GLuint arg2Mod); /* 731 */
+   void (GLAPIENTRYP AlphaFragmentOp3ATI)(GLenum op, GLuint dst, GLuint dstMod, GLuint arg1, GLuint arg1Rep, GLuint arg1Mod, GLuint arg2, GLuint arg2Rep, GLuint arg2Mod, GLuint arg3, GLuint arg3Rep, GLuint arg3Mod); /* 732 */
+   void (GLAPIENTRYP BeginFragmentShaderATI)(void); /* 733 */
+   void (GLAPIENTRYP BindFragmentShaderATI)(GLuint id); /* 734 */
+   void (GLAPIENTRYP ColorFragmentOp1ATI)(GLenum op, GLuint dst, GLuint dstMask, GLuint dstMod, GLuint arg1, GLuint arg1Rep, GLuint arg1Mod); /* 735 */
+   void (GLAPIENTRYP ColorFragmentOp2ATI)(GLenum op, GLuint dst, GLuint dstMask, GLuint dstMod, GLuint arg1, GLuint arg1Rep, GLuint arg1Mod, GLuint arg2, GLuint arg2Rep, GLuint arg2Mod); /* 736 */
+   void (GLAPIENTRYP ColorFragmentOp3ATI)(GLenum op, GLuint dst, GLuint dstMask, GLuint dstMod, GLuint arg1, GLuint arg1Rep, GLuint arg1Mod, GLuint arg2, GLuint arg2Rep, GLuint arg2Mod, GLuint arg3, GLuint arg3Rep, GLuint arg3Mod); /* 737 */
+   void (GLAPIENTRYP DeleteFragmentShaderATI)(GLuint id); /* 738 */
+   void (GLAPIENTRYP EndFragmentShaderATI)(void); /* 739 */
+   GLuint (GLAPIENTRYP GenFragmentShadersATI)(GLuint range); /* 740 */
+   void (GLAPIENTRYP PassTexCoordATI)(GLuint dst, GLuint coord, GLenum swizzle); /* 741 */
+   void (GLAPIENTRYP SampleMapATI)(GLuint dst, GLuint interp, GLenum swizzle); /* 742 */
+   void (GLAPIENTRYP SetFragmentShaderConstantATI)(GLuint dst, const GLfloat * value); /* 743 */
+   void (GLAPIENTRYP PointParameteriNV)(GLenum pname, GLint param); /* 744 */
+   void (GLAPIENTRYP PointParameterivNV)(GLenum pname, const GLint * params); /* 745 */
+   void (GLAPIENTRYP ActiveStencilFaceEXT)(GLenum face); /* 746 */
+   void (GLAPIENTRYP BindVertexArrayAPPLE)(GLuint array); /* 747 */
+   void (GLAPIENTRYP DeleteVertexArraysAPPLE)(GLsizei n, const GLuint * arrays); /* 748 */
+   void (GLAPIENTRYP GenVertexArraysAPPLE)(GLsizei n, GLuint * arrays); /* 749 */
+   GLboolean (GLAPIENTRYP IsVertexArrayAPPLE)(GLuint array); /* 750 */
+   void (GLAPIENTRYP GetProgramNamedParameterdvNV)(GLuint id, GLsizei len, const GLubyte * name, GLdouble * params); /* 751 */
+   void (GLAPIENTRYP GetProgramNamedParameterfvNV)(GLuint id, GLsizei len, const GLubyte * name, GLfloat * params); /* 752 */
+   void (GLAPIENTRYP ProgramNamedParameter4dNV)(GLuint id, GLsizei len, const GLubyte * name, GLdouble x, GLdouble y, GLdouble z, GLdouble w); /* 753 */
+   void (GLAPIENTRYP ProgramNamedParameter4dvNV)(GLuint id, GLsizei len, const GLubyte * name, const GLdouble * v); /* 754 */
+   void (GLAPIENTRYP ProgramNamedParameter4fNV)(GLuint id, GLsizei len, const GLubyte * name, GLfloat x, GLfloat y, GLfloat z, GLfloat w); /* 755 */
+   void (GLAPIENTRYP ProgramNamedParameter4fvNV)(GLuint id, GLsizei len, const GLubyte * name, const GLfloat * v); /* 756 */
+   void (GLAPIENTRYP DepthBoundsEXT)(GLclampd zmin, GLclampd zmax); /* 757 */
+   void (GLAPIENTRYP BlendEquationSeparateEXT)(GLenum modeRGB, GLenum modeA); /* 758 */
+   void (GLAPIENTRYP BindFramebufferEXT)(GLenum target, GLuint framebuffer); /* 759 */
+   void (GLAPIENTRYP BindRenderbufferEXT)(GLenum target, GLuint renderbuffer); /* 760 */
+   GLenum (GLAPIENTRYP CheckFramebufferStatusEXT)(GLenum target); /* 761 */
+   void (GLAPIENTRYP DeleteFramebuffersEXT)(GLsizei n, const GLuint * framebuffers); /* 762 */
+   void (GLAPIENTRYP DeleteRenderbuffersEXT)(GLsizei n, const GLuint * renderbuffers); /* 763 */
+   void (GLAPIENTRYP FramebufferRenderbufferEXT)(GLenum target, GLenum attachment, GLenum renderbuffertarget, GLuint renderbuffer); /* 764 */
+   void (GLAPIENTRYP FramebufferTexture1DEXT)(GLenum target, GLenum attachment, GLenum textarget, GLuint texture, GLint level); /* 765 */
+   void (GLAPIENTRYP FramebufferTexture2DEXT)(GLenum target, GLenum attachment, GLenum textarget, GLuint texture, GLint level); /* 766 */
+   void (GLAPIENTRYP FramebufferTexture3DEXT)(GLenum target, GLenum attachment, GLenum textarget, GLuint texture, GLint level, GLint zoffset); /* 767 */
+   void (GLAPIENTRYP GenFramebuffersEXT)(GLsizei n, GLuint * framebuffers); /* 768 */
+   void (GLAPIENTRYP GenRenderbuffersEXT)(GLsizei n, GLuint * renderbuffers); /* 769 */
+   void (GLAPIENTRYP GenerateMipmapEXT)(GLenum target); /* 770 */
+   void (GLAPIENTRYP GetFramebufferAttachmentParameterivEXT)(GLenum target, GLenum attachment, GLenum pname, GLint * params); /* 771 */
+   void (GLAPIENTRYP GetRenderbufferParameterivEXT)(GLenum target, GLenum pname, GLint * params); /* 772 */
+   GLboolean (GLAPIENTRYP IsFramebufferEXT)(GLuint framebuffer); /* 773 */
+   GLboolean (GLAPIENTRYP IsRenderbufferEXT)(GLuint renderbuffer); /* 774 */
+   void (GLAPIENTRYP RenderbufferStorageEXT)(GLenum target, GLenum internalformat, GLsizei width, GLsizei height); /* 775 */
+   void (GLAPIENTRYP BlitFramebufferEXT)(GLint srcX0, GLint srcY0, GLint srcX1, GLint srcY1, GLint dstX0, GLint dstY0, GLint dstX1, GLint dstY1, GLbitfield mask, GLenum filter); /* 776 */
+   void (GLAPIENTRYP FramebufferTextureLayerEXT)(GLenum target, GLenum attachment, GLuint texture, GLint level, GLint layer); /* 777 */
+   void (GLAPIENTRYP ProvokingVertexEXT)(GLenum mode); /* 778 */
+   void (GLAPIENTRYP StencilFuncSeparateATI)(GLenum frontfunc, GLenum backfunc, GLint ref, GLuint mask); /* 779 */
+   void (GLAPIENTRYP ProgramEnvParameters4fvEXT)(GLenum target, GLuint index, GLsizei count, const GLfloat * params); /* 780 */
+   void (GLAPIENTRYP ProgramLocalParameters4fvEXT)(GLenum target, GLuint index, GLsizei count, const GLfloat * params); /* 781 */
+   void (GLAPIENTRYP GetQueryObjecti64vEXT)(GLuint id, GLenum pname, GLint64EXT * params); /* 782 */
+   void (GLAPIENTRYP GetQueryObjectui64vEXT)(GLuint id, GLenum pname, GLuint64EXT * params); /* 783 */
 };
 
 #endif /* !defined( _GLAPI_TABLE_H_ ) */