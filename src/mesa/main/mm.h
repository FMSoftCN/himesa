/*
 * GLX Hardware Device Driver common code
 * Copyright (C) 1999 Wittawat Yamwong
 *
 * Permission is hereby granted, free of charge, to any person obtaining a
 * copy of this software and associated documentation files (the "Software"),
 * to deal in the Software without restriction, including without limitation
 * the rights to use, copy, modify, merge, publish, distribute, sublicense,
 * and/or sell copies of the Software, and to permit persons to whom the
 * Software is furnished to do so, subject to the following conditions:
 *
 * The above copyright notice and this permission notice shall be included
 * in all copies or substantial portions of the Software.
 *
 * THE SOFTWARE IS PROVIDED "AS IS", WITHOUT WARRANTY OF ANY KIND, EXPRESS
 * OR IMPLIED, INCLUDING BUT NOT LIMITED TO THE WARRANTIES OF MERCHANTABILITY,
 * FITNESS FOR A PARTICULAR PURPOSE AND NONINFRINGEMENT.  IN NO EVENT SHALL
 * KEITH WHITWELL, OR ANY OTHER CONTRIBUTORS BE LIABLE FOR ANY CLAIM, 
 * DAMAGES OR OTHER LIABILITY, WHETHER IN AN ACTION OF CONTRACT, TORT OR 
 * OTHERWISE, ARISING FROM, OUT OF OR IN CONNECTION WITH THE SOFTWARE 
 * OR THE USE OR OTHER DEALINGS IN THE SOFTWARE.
 */


/**
 * Memory manager code.  Primarily used by device drivers to manage texture
 * heaps, etc.
 */


#ifndef MM_H
#define MM_H


#include "imports.h"


struct mem_block {
   struct mem_block *next, *prev;
   struct mem_block *next_free, *prev_free;
   struct mem_block *heap;
<<<<<<< HEAD
   unsigned int ofs;
   int size;
   unsigned int free:1;
   unsigned int reserved:1;
=======
   unsigned ofs;
   unsigned size;
   unsigned free:1;
   unsigned reserved:1;
>>>>>>> e6887a57
};



/** 
 * input: total size in bytes
 * return: a heap pointer if OK, NULL if error
 */
<<<<<<< HEAD
extern struct mem_block *mmInit(unsigned int ofs, int size);
=======
extern struct mem_block *mmInit(unsigned ofs, unsigned size);
>>>>>>> e6887a57

/**
 * Allocate 'size' bytes with 2^align2 bytes alignment,
 * restrict the search to free memory after 'startSearch'
 * depth and back buffers should be in different 4mb banks
 * to get better page hits if possible
 * input:	size = size of block
 *       	align2 = 2^align2 bytes alignment
 *		startSearch = linear offset from start of heap to begin search
 * return: pointer to the allocated block, 0 if error
 */
extern struct mem_block *mmAllocMem(struct mem_block *heap, unsigned size, 
                                    unsigned align2, unsigned startSearch);

/**
 * Free block starts at offset
 * input: pointer to a block
 * return: 0 if OK, -1 if error
 */
extern int mmFreeMem(struct mem_block *b);

/**
 * Free block starts at offset
 * input: pointer to a heap, start offset
 * return: pointer to a block
 */
extern struct mem_block *mmFindBlock(struct mem_block *heap, unsigned start);

/**
 * destroy MM
 */
extern void mmDestroy(struct mem_block *mmInit);

/**
 * For debuging purpose.
 */
extern void mmDumpMemInfo(const struct mem_block *mmInit);

#endif<|MERGE_RESOLUTION|>--- conflicted
+++ resolved
@@ -39,17 +39,10 @@
    struct mem_block *next, *prev;
    struct mem_block *next_free, *prev_free;
    struct mem_block *heap;
-<<<<<<< HEAD
-   unsigned int ofs;
-   int size;
-   unsigned int free:1;
-   unsigned int reserved:1;
-=======
    unsigned ofs;
    unsigned size;
    unsigned free:1;
    unsigned reserved:1;
->>>>>>> e6887a57
 };
 
 
@@ -58,11 +51,7 @@
  * input: total size in bytes
  * return: a heap pointer if OK, NULL if error
  */
-<<<<<<< HEAD
-extern struct mem_block *mmInit(unsigned int ofs, int size);
-=======
 extern struct mem_block *mmInit(unsigned ofs, unsigned size);
->>>>>>> e6887a57
 
 /**
  * Allocate 'size' bytes with 2^align2 bytes alignment,
