--- conflicted
+++ resolved
@@ -70,28 +70,6 @@
     FREE(r300);
 }
 
-<<<<<<< HEAD
-=======
-static unsigned int
-r300_is_texture_referenced(struct pipe_context *context,
-                           struct pipe_texture *texture,
-                           unsigned face, unsigned level)
-{
-    struct r300_context* r300 = r300_context(context);
-    struct r300_texture* tex = r300_texture(texture);
-
-    return r300->rws->is_buffer_referenced(r300->rws, tex->buffer);
-}
-
-static unsigned int
-r300_is_buffer_referenced(struct pipe_context *context,
-                          struct pipe_buffer *buf)
-{
-    struct r300_context* r300 = r300_context(context);
-
-    return r300_buffer_is_referenced(r300, buf);
-}
->>>>>>> 54526154
 
 static void r300_flush_cb(void *data)
 {
