--- conflicted
+++ resolved
@@ -59,11 +59,7 @@
 
 extern void
 util_gen_mipmap(struct gen_mipmap_state *ctx,
-<<<<<<< HEAD
-                struct pipe_resource *pt,
-=======
                 struct pipe_sampler_view *psv,
->>>>>>> e1ee3eaf
                 uint face, uint baseLevel, uint lastLevel, uint filter);
 
 
