--- conflicted
+++ resolved
@@ -612,15 +612,6 @@
 static void r300_tex_set_tiling_flags(struct r300_context *r300,
                                       struct r300_texture *tex, unsigned level)
 {
-<<<<<<< HEAD
-    struct r300_texture *tex;
-    unsigned i, level;
-
-    /* Set tiling flags for new surfaces. */
-    for (i = 0; i < new_state->nr_cbufs; i++) {
-        tex = r300_texture(new_state->cbufs[i]->texture);
-        level = new_state->cbufs[i]->u.tex.level;
-=======
     /* Check if the macrotile flag needs to be changed.
      * Skip changing the flags otherwise. */
     if (tex->mip_macrotile[tex->surface_level] != tex->mip_macrotile[level]) {
@@ -628,7 +619,6 @@
          * We must flush CS when changing it if the buffer is referenced. */
         if (r300->rws->is_buffer_referenced(r300->rws, tex->buffer, R300_REF_CS))
             r300->context.flush(&r300->context, 0, NULL);
->>>>>>> 0eaccb30
 
         r300->rws->buffer_set_tiling(r300->rws, tex->buffer,
                 tex->pitch[0] * util_format_get_blocksize(tex->b.b.format),
@@ -637,13 +627,7 @@
 
         tex->surface_level = level;
     }
-<<<<<<< HEAD
-    if (new_state->zsbuf) {
-        tex = r300_texture(new_state->zsbuf->texture);
-        level = new_state->zsbuf->u.tex.level;
-=======
-}
->>>>>>> 0eaccb30
+}
 
 /* This switcheroo is needed just because of goddamned MACRO_SWITCH. */
 static void r300_fb_set_tiling_flags(struct r300_context *r300,
@@ -655,12 +639,12 @@
     for (i = 0; i < state->nr_cbufs; i++) {
         r300_tex_set_tiling_flags(r300,
                                   r300_texture(state->cbufs[i]->texture),
-                                  state->cbufs[i]->level);
+                                  state->cbufs[i]->u.tex.level);
     }
     if (state->zsbuf) {
         r300_tex_set_tiling_flags(r300,
                                   r300_texture(state->zsbuf->texture),
-                                  state->zsbuf->level);
+                                  state->zsbuf->u.tex.level);
     }
 }
 
