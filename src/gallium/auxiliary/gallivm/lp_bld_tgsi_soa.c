--- conflicted
+++ resolved
@@ -485,6 +485,7 @@
                   struct lp_exec_mask *mask,
                   LLVMValueRef pred)
 {
+   struct gallivm_state *gallivm = bld->base.gallivm;
    LLVMBuilderRef builder = bld->base.builder;
    unsigned i;
 
@@ -502,7 +503,7 @@
     * Loop over elements of index_vec, store scalar value.
     */
    for (i = 0; i < bld->base.type.length; i++) {
-      LLVMValueRef ii = LLVMConstInt(LLVMInt32Type(), i, 0);
+      LLVMValueRef ii = lp_build_const_int32(gallivm, i);
       LLVMValueRef index = LLVMBuildExtractElement(builder, indexes, ii, "");
       LLVMValueRef scalar_ptr = LLVMBuildGEP(builder, base_ptr, &index, 1, "scatter_ptr");
       LLVMValueRef val = LLVMBuildExtractElement(builder, values, ii, "scatter_val");
@@ -510,7 +511,7 @@
          LLVMBuildExtractElement(builder, pred, ii, "scatter_pred") : NULL;
 
       if (0)
-         lp_build_printf(builder, "scatter %d: val %f at %d %p\n",
+         lp_build_printf(gallivm, "scatter %d: val %f at %d %p\n",
                          ii, val, index, scalar_ptr);
 
       if (scalar_pred) {
@@ -809,6 +810,7 @@
    LLVMValueRef pred,
    LLVMValueRef value)
 {
+   struct gallivm_state *gallivm = bld->base.gallivm;
    const struct tgsi_full_dst_register *reg = &inst->Dst[index];
    struct lp_build_context *uint_bld = &bld->uint_bld;
    LLVMValueRef indirect_index = NULL;
@@ -850,9 +852,10 @@
       if (reg->Register.Indirect) {
          LLVMBuilderRef builder = bld->base.builder;
          LLVMValueRef chan_vec =
-            lp_build_const_int_vec(uint_bld->type, chan_index);
+            lp_build_const_int_vec(gallivm, uint_bld->type, chan_index);
          LLVMValueRef length_vec =
-            lp_build_const_int_vec(uint_bld->type, bld->base.type.length);
+            lp_build_const_int_vec(gallivm, uint_bld->type,
+                                   bld->base.type.length);
          LLVMValueRef index_vec;  /* indexes into the temp registers */
          LLVMValueRef temps_array;
          LLVMValueRef pixel_offsets;
@@ -862,7 +865,7 @@
          /* build pixel offset vector: {0, 1, 2, 3, ...} */
          pixel_offsets = uint_bld->undef; 
          for (i = 0; i < bld->base.type.length; i++) {
-            LLVMValueRef ii = lp_build_const_int32(i);
+            LLVMValueRef ii = lp_build_const_int32(gallivm, i);
             pixel_offsets = LLVMBuildInsertElement(builder, pixel_offsets,
                                                    ii, ii, "");
          }
@@ -873,7 +876,8 @@
          index_vec = lp_build_mul(uint_bld, index_vec, length_vec);
          index_vec = lp_build_add(uint_bld, index_vec, pixel_offsets);
 
-         float_ptr_type = LLVMPointerType(LLVMFloatType(), 0);
+         float_ptr_type =
+            LLVMPointerType(LLVMFloatTypeInContext(gallivm->context), 0);
          temps_array = LLVMBuildBitCast(builder, bld->temps_array,
                                         float_ptr_type, "");
 
@@ -1139,21 +1143,22 @@
 static void
 emit_dump_temps(struct lp_build_tgsi_soa_context *bld)
 {
-   LLVMBuilderRef builder = bld->base.builder;
+   struct gallivm_state *gallivm = bld->base.gallivm;
+   LLVMBuilderRef builder = gallivm->builder;
    LLVMValueRef temp_ptr;
-   LLVMValueRef i0 = lp_build_const_int32(0);
-   LLVMValueRef i1 = lp_build_const_int32(1);
-   LLVMValueRef i2 = lp_build_const_int32(2);
-   LLVMValueRef i3 = lp_build_const_int32(3);
+   LLVMValueRef i0 = lp_build_const_int32(gallivm, 0);
+   LLVMValueRef i1 = lp_build_const_int32(gallivm, 1);
+   LLVMValueRef i2 = lp_build_const_int32(gallivm, 2);
+   LLVMValueRef i3 = lp_build_const_int32(gallivm, 3);
    int index;
    int n = bld->info->file_max[TGSI_FILE_TEMPORARY];
 
    for (index = 0; index < n; index++) {
-      LLVMValueRef idx = lp_build_const_int32(index);
+      LLVMValueRef idx = lp_build_const_int32(gallivm, index);
       LLVMValueRef v[4][4], res;
       int chan;
 
-      lp_build_printf(builder, "TEMP[%d]:\n", idx);
+      lp_build_printf(gallivm, "TEMP[%d]:\n", idx);
 
       for (chan = 0; chan < 4; chan++) {
          temp_ptr = get_temp_ptr(bld, index, chan);
@@ -1164,13 +1169,13 @@
          v[chan][3] = LLVMBuildExtractElement(builder, res, i3, "");
       }
 
-      lp_build_printf(builder, "  X: %f %f %f %f\n",
+      lp_build_printf(gallivm, "  X: %f %f %f %f\n",
                       v[0][0], v[0][1], v[0][2], v[0][3]);
-      lp_build_printf(builder, "  Y: %f %f %f %f\n",
+      lp_build_printf(gallivm, "  Y: %f %f %f %f\n",
                       v[1][0], v[1][1], v[1][2], v[1][3]);
-      lp_build_printf(builder, "  Z: %f %f %f %f\n",
+      lp_build_printf(gallivm, "  Z: %f %f %f %f\n",
                       v[2][0], v[2][1], v[2][2], v[2][3]);
-      lp_build_printf(builder, "  W: %f %f %f %f\n",
+      lp_build_printf(gallivm, "  W: %f %f %f %f\n",
                       v[3][0], v[3][1], v[3][2], v[3][3]);
    }
 }
@@ -1195,56 +1200,32 @@
       case TGSI_FILE_TEMPORARY:
          assert(idx < LP_MAX_TGSI_TEMPS);
          if (bld->indirect_files & (1 << TGSI_FILE_TEMPORARY)) {
-<<<<<<< HEAD
             LLVMValueRef array_size = lp_build_const_int32(gallivm, last * 4 + 4);
-            bld->temps_array = lp_build_array_alloca(gallivm,
-                                                     vec_type, array_size, "");
+            bld->temps_array = lp_build_array_alloca(gallivm, vec_type,
+                                                     array_size, "temparray");
          } else {
             for (i = 0; i < NUM_CHANNELS; i++)
-               bld->temps[idx][i] = lp_build_alloca(gallivm, vec_type, "");
-=======
-            LLVMValueRef array_size = LLVMConstInt(LLVMInt32Type(),
-                                                   last*4 + 4, 0);
-            bld->temps_array = lp_build_array_alloca(bld->base.builder,
-                                                     vec_type, array_size, "temparray");
-         } else {
-            for (i = 0; i < NUM_CHANNELS; i++)
-               bld->temps[idx][i] = lp_build_alloca(bld->base.builder,
-                                                    vec_type, "temp");
->>>>>>> 3168c6ff
+               bld->temps[idx][i] = lp_build_alloca(gallivm, vec_type, "temp");
          }
          break;
 
       case TGSI_FILE_OUTPUT:
          for (i = 0; i < NUM_CHANNELS; i++)
-<<<<<<< HEAD
-            bld->outputs[idx][i] = lp_build_alloca(gallivm, vec_type, "");
-=======
-            bld->outputs[idx][i] = lp_build_alloca(bld->base.builder,
-                                                   vec_type, "output");
->>>>>>> 3168c6ff
+            bld->outputs[idx][i] = lp_build_alloca(gallivm, vec_type,
+                                                   "output");
          break;
 
       case TGSI_FILE_ADDRESS:
          assert(idx < LP_MAX_TGSI_ADDRS);
          for (i = 0; i < NUM_CHANNELS; i++)
-<<<<<<< HEAD
-            bld->addr[idx][i] = lp_build_alloca(gallivm, vec_type, "");
-=======
-            bld->addr[idx][i] = lp_build_alloca(bld->base.builder,
-                                                vec_type, "addr");
->>>>>>> 3168c6ff
+            bld->addr[idx][i] = lp_build_alloca(gallivm, vec_type, "addr");
          break;
 
       case TGSI_FILE_PREDICATE:
          assert(idx < LP_MAX_TGSI_PREDS);
          for (i = 0; i < NUM_CHANNELS; i++)
-<<<<<<< HEAD
-            bld->preds[idx][i] = lp_build_alloca(gallivm, vec_type, "");
-=======
-            bld->preds[idx][i] = lp_build_alloca(bld->base.builder,
-                                                 vec_type, "predicate");
->>>>>>> 3168c6ff
+            bld->preds[idx][i] = lp_build_alloca(gallivm, vec_type,
+                                                 "predicate");
          break;
 
       default:
@@ -2243,14 +2224,9 @@
 
    /* Setup build context */
    memset(&bld, 0, sizeof bld);
-<<<<<<< HEAD
    lp_build_context_init(&bld.base, gallivm, type);
    lp_build_context_init(&bld.uint_bld, gallivm, lp_uint_type(type));
-=======
-   lp_build_context_init(&bld.base, builder, type);
-   lp_build_context_init(&bld.uint_bld, builder, lp_uint_type(type));
-   lp_build_context_init(&bld.elem_bld, builder, lp_elem_type(type));
->>>>>>> 3168c6ff
+   lp_build_context_init(&bld.elem_bld, gallivm, lp_elem_type(type));
    bld.mask = mask;
    bld.pos = pos;
    bld.inputs = inputs;
