/**************************************************************************
 *
 * Copyright 2009 VMware, Inc.  All Rights Reserved.
 *
 * Permission is hereby granted, free of charge, to any person obtaining a
 * copy of this software and associated documentation files (the
 * "Software"), to deal in the Software without restriction, including
 * without limitation the rights to use, copy, modify, merge, publish,
 * distribute, sub license, and/or sell copies of the Software, and to
 * permit persons to whom the Software is furnished to do so, subject to
 * the following conditions:
 *
 * The above copyright notice and this permission notice (including the
 * next paragraph) shall be included in all copies or substantial portions
 * of the Software.
 *
 * THE SOFTWARE IS PROVIDED "AS IS", WITHOUT WARRANTY OF ANY KIND, EXPRESS
 * OR IMPLIED, INCLUDING BUT NOT LIMITED TO THE WARRANTIES OF
 * MERCHANTABILITY, FITNESS FOR A PARTICULAR PURPOSE AND NON-INFRINGEMENT.
 * IN NO EVENT SHALL VMWARE AND/OR ITS SUPPLIERS BE LIABLE FOR
 * ANY CLAIM, DAMAGES OR OTHER LIABILITY, WHETHER IN AN ACTION OF CONTRACT,
 * TORT OR OTHERWISE, ARISING FROM, OUT OF OR IN CONNECTION WITH THE
 * SOFTWARE OR THE USE OR OTHER DEALINGS IN THE SOFTWARE.
 *
 **************************************************************************/

#ifndef MASK_H
#define MASK_H

#include "vg_context.h"

struct path;
struct vg_image;
struct pipe_resource;

struct vg_mask_layer *mask_layer_create(VGint width, VGint height);
void mask_layer_destroy(struct vg_mask_layer *layer);
void mask_layer_fill(struct vg_mask_layer *layer,
                     VGint x, VGint y,
                     VGint width, VGint height,
                     VGfloat value);
VGint mask_layer_width(struct vg_mask_layer *layer);
VGint mask_layer_height(struct vg_mask_layer *layer);
void mask_copy(struct vg_mask_layer *layer,
               VGint sx, VGint sy,
               VGint dx, VGint dy,
               VGint width, VGint height);

void mask_render_to(struct path *path,
                    VGbitfield paint_modes,
                    VGMaskOperation operation);

void mask_using_layer(struct vg_mask_layer *layer,
                      VGMaskOperation operation,
                      VGint x, VGint y,
                      VGint width, VGint height);
void mask_using_image(struct vg_image *image,
                      VGMaskOperation operation,
                      VGint x, VGint y,
                      VGint width, VGint height);
void mask_fill(VGint x, VGint y,
               VGint width, VGint height,
               VGfloat value);

VGint mask_bind_samplers(struct pipe_sampler_state **samplers,
<<<<<<< HEAD
                         struct pipe_resource **textures);
=======
                         struct pipe_sampler_view **sampler_views);
>>>>>>> 12deb9e6

#endif<|MERGE_RESOLUTION|>--- conflicted
+++ resolved
@@ -63,10 +63,6 @@
                VGfloat value);
 
 VGint mask_bind_samplers(struct pipe_sampler_state **samplers,
-<<<<<<< HEAD
-                         struct pipe_resource **textures);
-=======
                          struct pipe_sampler_view **sampler_views);
->>>>>>> 12deb9e6
 
 #endif