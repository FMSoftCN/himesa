--- conflicted
+++ resolved
@@ -939,24 +939,16 @@
 static void
 update_program(GLcontext *ctx)
 {
-<<<<<<< HEAD
    const struct gl_shader_program *shProg = ctx->Shader.CurrentProgram;
+   const struct gl_fragment_program *prev = ctx->FragmentProgram._Current;
 
    /* These _Enabled flags indicate if the program is enabled AND valid. */
-=======
-
-   /* For now, just set the _Enabled (really enabled) flags.
-    * In the future we may have to check other state to be sure we really
-    * have a runable program or shader.
-    */
->>>>>>> a8627ac1
    ctx->VertexProgram._Enabled = ctx->VertexProgram.Enabled
       && ctx->VertexProgram.Current->Base.Instructions;
    ctx->FragmentProgram._Enabled = ctx->FragmentProgram.Enabled
       && ctx->FragmentProgram.Current->Base.Instructions;
    ctx->ATIFragmentShader._Enabled = ctx->ATIFragmentShader.Enabled
       && ctx->ATIFragmentShader.Current->Instructions;
-<<<<<<< HEAD
 
    /*
     * Set the ctx->VertexProgram._Current and ctx->FragmentProgram._Current
@@ -1018,27 +1010,12 @@
        !ctx->FragmentProgram._Enabled) {
       if (ctx->FragmentProgram._UseTexEnvProgram)
 	 ctx->FragmentProgram._Active = GL_TRUE;
-=======
-      
-   if (ctx->_UseTexEnvProgram) {
-      const struct gl_fragment_program *prev = ctx->FragmentProgram._Current;
-
-      ctx->FragmentProgram._Active = GL_TRUE;
-
-      if (ctx->FragmentProgram._Enabled) 
-	 ctx->FragmentProgram._Current = ctx->FragmentProgram.Current;
-     
-      if (ctx->FragmentProgram._Current != prev && ctx->Driver.BindProgram) {
-	 ctx->Driver.BindProgram(ctx, GL_FRAGMENT_PROGRAM_ARB,
-				 (struct gl_program *) ctx->FragmentProgram._Current);
-      }
    } 
-   else {
-      ctx->FragmentProgram._Current = ctx->FragmentProgram.Current;
-      ctx->FragmentProgram._Active = ctx->FragmentProgram._Enabled;
->>>>>>> a8627ac1
-   }
-
+
+   if (ctx->FragmentProgram._Current != prev && ctx->Driver.BindProgram) {
+       ctx->Driver.BindProgram(ctx, GL_FRAGMENT_PROGRAM_ARB,
+			       (struct gl_program *) ctx->FragmentProgram._Current);
+   }
 }
 
 
