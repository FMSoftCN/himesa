#include "nvfx_context.h"
#include "nvfx_resource.h"
#include "util/u_format.h"

static inline boolean
nvfx_surface_linear_renderable(struct pipe_surface* surf)
{
	/* TODO: precompute this in nvfx_surface creation */
	return (surf->texture->flags & NVFX_RESOURCE_FLAG_LINEAR)
		&& !(surf->offset & 63)
		&& !(((struct nvfx_surface*)surf)->pitch & 63);
}

static inline boolean
nvfx_surface_swizzled_renderable(struct pipe_framebuffer_state* fb, struct pipe_surface* surf)
{
	/* TODO: precompute this in nvfx_surface creation */
	return !((struct nvfx_miptree*)surf->texture)->linear_pitch
		&& (surf->texture->target != PIPE_TEXTURE_3D || u_minify(surf->texture->depth0, surf->level) <= 1)
		&& !(surf->offset & 127)
		&& (surf->width == fb->width)
		&& (surf->height == fb->height)
		&& !((struct nvfx_surface*)surf)->temp
		&& (surf->format == PIPE_FORMAT_B8G8R8A8_UNORM || surf->format == PIPE_FORMAT_B8G8R8X8_UNORM || surf->format == PIPE_FORMAT_B5G6R5_UNORM);
}

static boolean
nvfx_surface_get_render_target(struct pipe_surface* surf, int all_swizzled, struct nvfx_render_target* target)
{
	struct nvfx_surface* ns = (struct nvfx_surface*)surf;
	if(!ns->temp)
	{
		target->bo = ((struct nvfx_miptree*)surf->texture)->base.bo;
		target->offset = surf->offset;
		target->pitch = align(ns->pitch, 64);
		assert(target->pitch);
		return FALSE;
	}
	else
	{
		target->offset = 0;
		target->pitch = ns->temp->linear_pitch;
		target->bo = ns->temp->base.bo;
		assert(target->pitch);
		return TRUE;
	}
}

int
nvfx_framebuffer_prepare(struct nvfx_context *nvfx)
{
	struct pipe_framebuffer_state *fb = &nvfx->framebuffer;
	int i, color_format = 0, zeta_format = 0;
	int all_swizzled = 1;

	if(!nvfx->is_nv4x)
		assert(fb->nr_cbufs <= 2);
	else
		assert(fb->nr_cbufs <= 4);

	for (i = 0; i < fb->nr_cbufs; i++) {
<<<<<<< HEAD
		if (colour_format)
			assert(colour_format == fb->cbufs[i]->format);
		else
			colour_format = fb->cbufs[i]->format;

		rt_enable |= (NV34TCL_RT_ENABLE_COLOR0 << i);
		nvfx->hw_rt[i].bo = nvfx_surface_buffer(fb->cbufs[i]);
		nvfx->hw_rt[i].offset = ((struct nv04_surface *)fb->cbufs[i])->offset;
		nvfx->hw_rt[i].pitch = ((struct nv04_surface *)fb->cbufs[i])->pitch;
=======
		if (color_format) {
			if(color_format != fb->cbufs[i]->format)
				return -1;
		} else
			color_format = fb->cbufs[i]->format;

		if(!nvfx_surface_swizzled_renderable(fb, fb->cbufs[i]))
			all_swizzled = 0;
	}

	if (fb->zsbuf) {
		/* TODO: return FALSE if we have a format not supporting a depth buffer (e.g. r8); currently those are not supported at all */
		if(!nvfx_surface_swizzled_renderable(fb, fb->zsbuf))
			all_swizzled = 0;

		if(all_swizzled && util_format_get_blocksize(color_format) != util_format_get_blocksize(zeta_format))
			all_swizzled = 0;
	}

	for (i = 0; i < fb->nr_cbufs; i++) {
		if(!((struct nvfx_surface*)fb->cbufs[i])->temp && !all_swizzled && !nvfx_surface_linear_renderable(fb->cbufs[i]))
			nvfx_surface_create_temp(&nvfx->pipe, fb->cbufs[i]);
>>>>>>> b6b91fa0
	}

	if(fb->zsbuf) {
		if(!((struct nvfx_surface*)fb->zsbuf)->temp && !all_swizzled && !nvfx_surface_linear_renderable(fb->zsbuf))
			nvfx_surface_create_temp(&nvfx->pipe, fb->zsbuf);
	}

	return all_swizzled;
}

void
nvfx_framebuffer_validate(struct nvfx_context *nvfx, unsigned prepare_result)
{
	struct pipe_framebuffer_state *fb = &nvfx->framebuffer;
	struct nouveau_channel *chan = nvfx->screen->base.channel;
	uint32_t rt_enable, rt_format;
	int i;
	unsigned rt_flags = NOUVEAU_BO_RDWR | NOUVEAU_BO_VRAM;
	unsigned w = fb->width;
	unsigned h = fb->height;

	rt_enable = (NV30_3D_RT_ENABLE_COLOR0 << fb->nr_cbufs) - 1;
	if (rt_enable & (NV30_3D_RT_ENABLE_COLOR1 |
			 NV40_3D_RT_ENABLE_COLOR2 | NV40_3D_RT_ENABLE_COLOR3))
		rt_enable |= NV30_3D_RT_ENABLE_MRT;

	nvfx->state.render_temps = 0;

	for (i = 0; i < fb->nr_cbufs; i++)
		nvfx->state.render_temps |= nvfx_surface_get_render_target(fb->cbufs[i], prepare_result, &nvfx->hw_rt[i]) << i;

	for(; i < 4; ++i)
		nvfx->hw_rt[i].bo = 0;

	if (fb->zsbuf) {
<<<<<<< HEAD
		zeta_format = fb->zsbuf->format;
		nvfx->hw_zeta.bo = nvfx_surface_buffer(fb->zsbuf);
		nvfx->hw_zeta.offset = ((struct nv04_surface *)fb->zsbuf)->offset;
		nvfx->hw_zeta.pitch = ((struct nv04_surface *)fb->zsbuf)->pitch;
=======
		nvfx->state.render_temps |= nvfx_surface_get_render_target(fb->zsbuf, prepare_result, &nvfx->hw_zeta) << 7;

		assert(util_format_get_stride(fb->zsbuf->format, fb->width) <= nvfx->hw_zeta.pitch);
		assert(nvfx->hw_zeta.offset + nvfx->hw_zeta.pitch * fb->height <= nvfx->hw_zeta.bo->size);
>>>>>>> b6b91fa0
	}

	if (prepare_result) {
		assert(!(fb->width & (fb->width - 1)) && !(fb->height & (fb->height - 1)));

		rt_format = NV30_3D_RT_FORMAT_TYPE_SWIZZLED |
			(util_logbase2(fb->width) << NV30_3D_RT_FORMAT_LOG2_WIDTH__SHIFT) |
			(util_logbase2(fb->height) << NV30_3D_RT_FORMAT_LOG2_HEIGHT__SHIFT);
	} else
		rt_format = NV30_3D_RT_FORMAT_TYPE_LINEAR;

	if(fb->nr_cbufs > 0) {
		switch (fb->cbufs[0]->format) {
		case PIPE_FORMAT_B8G8R8X8_UNORM:
			rt_format |= NV30_3D_RT_FORMAT_COLOR_X8R8G8B8;
			break;
		case PIPE_FORMAT_B8G8R8A8_UNORM:
		case 0:
			rt_format |= NV30_3D_RT_FORMAT_COLOR_A8R8G8B8;
			break;
		case PIPE_FORMAT_R8G8B8X8_UNORM:
			rt_format |= NV30_3D_RT_FORMAT_COLOR_X8B8G8R8;
			break;
		case PIPE_FORMAT_R8G8B8A8_UNORM:
			rt_format |= NV30_3D_RT_FORMAT_COLOR_A8B8G8R8;
			break;
		case PIPE_FORMAT_B5G6R5_UNORM:
			rt_format |= NV30_3D_RT_FORMAT_COLOR_R5G6B5;
			break;
		case PIPE_FORMAT_R32G32B32A32_FLOAT:
			rt_format |= NV30_3D_RT_FORMAT_COLOR_A32B32G32R32_FLOAT;
			break;
		case PIPE_FORMAT_R16G16B16A16_FLOAT:
			rt_format |= NV30_3D_RT_FORMAT_COLOR_A16B16G16R16_FLOAT;
			break;
		default:
			assert(0);
		}
	} else if(fb->zsbuf && util_format_get_blocksize(fb->zsbuf->format) == 2)
		rt_format |= NV30_3D_RT_FORMAT_COLOR_R5G6B5;
	else
		rt_format |= NV30_3D_RT_FORMAT_COLOR_A8R8G8B8;

	if(fb->zsbuf) {
		switch (fb->zsbuf->format) {
		case PIPE_FORMAT_Z16_UNORM:
			rt_format |= NV30_3D_RT_FORMAT_ZETA_Z16;
			break;
		case PIPE_FORMAT_S8_USCALED_Z24_UNORM:
		case PIPE_FORMAT_X8Z24_UNORM:
		case 0:
			rt_format |= NV30_3D_RT_FORMAT_ZETA_Z24S8;
			break;
		default:
			assert(0);
		}
	} else if(fb->nr_cbufs && util_format_get_blocksize(fb->cbufs[0]->format) == 2)
		rt_format |= NV30_3D_RT_FORMAT_ZETA_Z16;
	else
		rt_format |= NV30_3D_RT_FORMAT_ZETA_Z24S8;

	MARK_RING(chan, 42, 10);

	if ((rt_enable & NV30_3D_RT_ENABLE_COLOR0) || fb->zsbuf) {
		struct nvfx_render_target *rt0 = &nvfx->hw_rt[0];
		uint32_t pitch;

		if(!(rt_enable & NV30_3D_RT_ENABLE_COLOR0))
			rt0 = &nvfx->hw_zeta;

		pitch = rt0->pitch;

		if(!nvfx->is_nv4x)
		{
			if (nvfx->hw_zeta.bo)
				pitch |= (nvfx->hw_zeta.pitch << 16);
			else
				pitch |= (pitch << 16);
		}

		//printf("rendering to bo %p [%i] at offset %i with pitch %i\n", rt0->bo, rt0->bo->handle, rt0->offset, pitch);

		OUT_RING(chan, RING_3D(NV30_3D_DMA_COLOR0, 1));
		OUT_RELOC(chan, rt0->bo, 0,
			      rt_flags | NOUVEAU_BO_OR,
			      chan->vram->handle, chan->gart->handle);
		OUT_RING(chan, RING_3D(NV30_3D_COLOR0_PITCH, 2));
		OUT_RING(chan, pitch);
		OUT_RELOC(chan, rt0->bo,
			      rt0->offset, rt_flags | NOUVEAU_BO_LOW,
			      0, 0);
	}

	if (rt_enable & NV30_3D_RT_ENABLE_COLOR1) {
		OUT_RING(chan, RING_3D(NV30_3D_DMA_COLOR1, 1));
		OUT_RELOC(chan, nvfx->hw_rt[1].bo, 0,
			      rt_flags | NOUVEAU_BO_OR,
			      chan->vram->handle, chan->gart->handle);
		OUT_RING(chan, RING_3D(NV30_3D_COLOR1_OFFSET, 2));
		OUT_RELOC(chan, nvfx->hw_rt[1].bo,
				nvfx->hw_rt[1].offset, rt_flags | NOUVEAU_BO_LOW,
			      0, 0);
		OUT_RING(chan, nvfx->hw_rt[1].pitch);
	}

	if(nvfx->is_nv4x)
	{
		if (rt_enable & NV40_3D_RT_ENABLE_COLOR2) {
			OUT_RING(chan, RING_3D(NV40_3D_DMA_COLOR2, 1));
			OUT_RELOC(chan, nvfx->hw_rt[2].bo, 0,
				      rt_flags | NOUVEAU_BO_OR,
				      chan->vram->handle, chan->gart->handle);
			OUT_RING(chan, RING_3D(NV40_3D_COLOR2_OFFSET, 1));
			OUT_RELOC(chan, nvfx->hw_rt[2].bo,
				      nvfx->hw_rt[2].offset, rt_flags | NOUVEAU_BO_LOW,
				      0, 0);
			OUT_RING(chan, RING_3D(NV40_3D_COLOR2_PITCH, 1));
			OUT_RING(chan, nvfx->hw_rt[2].pitch);
		}

		if (rt_enable & NV40_3D_RT_ENABLE_COLOR3) {
			OUT_RING(chan, RING_3D(NV40_3D_DMA_COLOR3, 1));
			OUT_RELOC(chan, nvfx->hw_rt[3].bo, 0,
				      rt_flags | NOUVEAU_BO_OR,
				      chan->vram->handle, chan->gart->handle);
			OUT_RING(chan, RING_3D(NV40_3D_COLOR3_OFFSET, 1));
			OUT_RELOC(chan, nvfx->hw_rt[3].bo,
					nvfx->hw_rt[3].offset, rt_flags | NOUVEAU_BO_LOW,
				      0, 0);
			OUT_RING(chan, RING_3D(NV40_3D_COLOR3_PITCH, 1));
			OUT_RING(chan, nvfx->hw_rt[3].pitch);
		}
	}

	if (fb->zsbuf) {
		OUT_RING(chan, RING_3D(NV30_3D_DMA_ZETA, 1));
		OUT_RELOC(chan, nvfx->hw_zeta.bo, 0,
			      rt_flags | NOUVEAU_BO_OR,
			      chan->vram->handle, chan->gart->handle);
		OUT_RING(chan, RING_3D(NV30_3D_ZETA_OFFSET, 1));
		/* TODO: reverse engineer LMA */
		OUT_RELOC(chan, nvfx->hw_zeta.bo,
			     nvfx->hw_zeta.offset, rt_flags | NOUVEAU_BO_LOW, 0, 0);
	        if(nvfx->is_nv4x) {
			OUT_RING(chan, RING_3D(NV40_3D_ZETA_PITCH, 1));
			OUT_RING(chan, nvfx->hw_zeta.pitch);
		}
	}
	else if(nvfx->is_nv4x) {
		OUT_RING(chan, RING_3D(NV40_3D_ZETA_PITCH, 1));
		OUT_RING(chan, 64);
	}

	OUT_RING(chan, RING_3D(NV30_3D_RT_ENABLE, 1));
	OUT_RING(chan, rt_enable);
	OUT_RING(chan, RING_3D(NV30_3D_RT_HORIZ, 3));
	OUT_RING(chan, (w << 16) | 0);
	OUT_RING(chan, (h << 16) | 0);
	OUT_RING(chan, rt_format);
	OUT_RING(chan, RING_3D(NV30_3D_VIEWPORT_HORIZ, 2));
	OUT_RING(chan, (w << 16) | 0);
	OUT_RING(chan, (h << 16) | 0);
	OUT_RING(chan, RING_3D(NV30_3D_VIEWPORT_CLIP_HORIZ(0), 2));
	OUT_RING(chan, ((w - 1) << 16) | 0);
	OUT_RING(chan, ((h - 1) << 16) | 0);

	if(!nvfx->is_nv4x) {
		/* Wonder why this is needed, context should all be set to zero on init */
		/* TODO: we can most likely remove this, after putting it in context init */
		OUT_RING(chan, RING_3D(NV30_3D_VIEWPORT_TX_ORIGIN, 1));
		OUT_RING(chan, 0);
	}
	nvfx->relocs_needed &=~ NVFX_RELOCATE_FRAMEBUFFER;
}

void
nvfx_framebuffer_relocate(struct nvfx_context *nvfx)
{
	struct nouveau_channel *chan = nvfx->screen->base.channel;
	unsigned rt_flags = NOUVEAU_BO_RDWR | NOUVEAU_BO_VRAM;
	rt_flags |= NOUVEAU_BO_DUMMY;
	MARK_RING(chan, 20, 20);

#define DO_(var, pfx, name) \
	if(var.bo) { \
		OUT_RELOC(chan, var.bo, RING_3D(pfx##_3D_DMA_##name, 1), rt_flags, 0, 0); \
		OUT_RELOC(chan, var.bo, 0, \
			rt_flags | NOUVEAU_BO_OR, \
			chan->vram->handle, chan->gart->handle); \
		OUT_RELOC(chan, var.bo, RING_3D(pfx##_3D_##name##_OFFSET, 1), rt_flags, 0, 0); \
		OUT_RELOC(chan, var.bo, \
			var.offset, rt_flags | NOUVEAU_BO_LOW, \
			0, 0); \
	}

#define DO(pfx, num) DO_(nvfx->hw_rt[num], pfx, COLOR##num)
	DO(NV30, 0);
	DO(NV30, 1);
	DO(NV40, 2);
	DO(NV40, 3);

	DO_(nvfx->hw_zeta, NV30, ZETA);
	nvfx->relocs_needed &=~ NVFX_RELOCATE_FRAMEBUFFER;
}<|MERGE_RESOLUTION|>--- conflicted
+++ resolved
@@ -59,17 +59,6 @@
 		assert(fb->nr_cbufs <= 4);
 
 	for (i = 0; i < fb->nr_cbufs; i++) {
-<<<<<<< HEAD
-		if (colour_format)
-			assert(colour_format == fb->cbufs[i]->format);
-		else
-			colour_format = fb->cbufs[i]->format;
-
-		rt_enable |= (NV34TCL_RT_ENABLE_COLOR0 << i);
-		nvfx->hw_rt[i].bo = nvfx_surface_buffer(fb->cbufs[i]);
-		nvfx->hw_rt[i].offset = ((struct nv04_surface *)fb->cbufs[i])->offset;
-		nvfx->hw_rt[i].pitch = ((struct nv04_surface *)fb->cbufs[i])->pitch;
-=======
 		if (color_format) {
 			if(color_format != fb->cbufs[i]->format)
 				return -1;
@@ -92,7 +81,6 @@
 	for (i = 0; i < fb->nr_cbufs; i++) {
 		if(!((struct nvfx_surface*)fb->cbufs[i])->temp && !all_swizzled && !nvfx_surface_linear_renderable(fb->cbufs[i]))
 			nvfx_surface_create_temp(&nvfx->pipe, fb->cbufs[i]);
->>>>>>> b6b91fa0
 	}
 
 	if(fb->zsbuf) {
@@ -128,17 +116,10 @@
 		nvfx->hw_rt[i].bo = 0;
 
 	if (fb->zsbuf) {
-<<<<<<< HEAD
-		zeta_format = fb->zsbuf->format;
-		nvfx->hw_zeta.bo = nvfx_surface_buffer(fb->zsbuf);
-		nvfx->hw_zeta.offset = ((struct nv04_surface *)fb->zsbuf)->offset;
-		nvfx->hw_zeta.pitch = ((struct nv04_surface *)fb->zsbuf)->pitch;
-=======
 		nvfx->state.render_temps |= nvfx_surface_get_render_target(fb->zsbuf, prepare_result, &nvfx->hw_zeta) << 7;
 
 		assert(util_format_get_stride(fb->zsbuf->format, fb->width) <= nvfx->hw_zeta.pitch);
 		assert(nvfx->hw_zeta.offset + nvfx->hw_zeta.pitch * fb->height <= nvfx->hw_zeta.bo->size);
->>>>>>> b6b91fa0
 	}
 
 	if (prepare_result) {
