--- conflicted
+++ resolved
@@ -170,13 +170,8 @@
 		case PIPE_FORMAT_B8G8R8X8_UNORM:
 		case PIPE_FORMAT_R16_SNORM:
 		{
-<<<<<<< HEAD
-			if (debug_get_bool_option("NOUVEAU_NO_SWIZZLE", FALSE))
-				mt->base.base.flags |= NVFX_RESOURCE_FLAG_LINEAR;
-=======
 			if (no_swizzle)
-				mt->base.tex_usage |= NOUVEAU_TEXTURE_USAGE_LINEAR;
->>>>>>> d97f6963
+				mt->base.flags |= NVFX_RESOURCE_FLAG_LINEAR;
 			break;
 		}
 		default:
