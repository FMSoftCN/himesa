/**************************************************************************
 *
 * Copyright 2009-2010 VMware, Inc.
 * All Rights Reserved.
 *
 * Permission is hereby granted, free of charge, to any person obtaining a
 * copy of this software and associated documentation files (the
 * "Software"), to deal in the Software without restriction, including
 * without limitation the rights to use, copy, modify, merge, publish,
 * distribute, sub license, and/or sell copies of the Software, and to
 * permit persons to whom the Software is furnished to do so, subject to
 * the following conditions:
 *
 * The above copyright notice and this permission notice (including the
 * next paragraph) shall be included in all copies or substantial portions
 * of the Software.
 *
 * THE SOFTWARE IS PROVIDED "AS IS", WITHOUT WARRANTY OF ANY KIND, EXPRESS
 * OR IMPLIED, INCLUDING BUT NOT LIMITED TO THE WARRANTIES OF
 * MERCHANTABILITY, FITNESS FOR A PARTICULAR PURPOSE AND NON-INFRINGEMENT.
 * IN NO EVENT SHALL VMWARE AND/OR ITS SUPPLIERS BE LIABLE FOR
 * ANY CLAIM, DAMAGES OR OTHER LIABILITY, WHETHER IN AN ACTION OF CONTRACT,
 * TORT OR OTHERWISE, ARISING FROM, OUT OF OR IN CONNECTION WITH THE
 * SOFTWARE OR THE USE OR OTHER DEALINGS IN THE SOFTWARE.
 *
 **************************************************************************/

/**
 * @file
 * Depth/stencil testing to LLVM IR translation.
 *
 * To be done accurately/efficiently the depth/stencil test must be done with
 * the same type/format of the depth/stencil buffer, which implies massaging
 * the incoming depths to fit into place. Using a more straightforward
 * type/format for depth/stencil values internally and only convert when
 * flushing would avoid this, but it would most likely result in depth fighting
 * artifacts.
 *
 * We are free to use a different pixel layout though. Since our basic
 * processing unit is a quad (2x2 pixel block) we store the depth/stencil
 * values tiled, a quad at time. That is, a depth buffer containing 
 *
 *  Z11 Z12 Z13 Z14 ...
 *  Z21 Z22 Z23 Z24 ...
 *  Z31 Z32 Z33 Z34 ...
 *  Z41 Z42 Z43 Z44 ...
 *  ... ... ... ... ...
 *
 * will actually be stored in memory as
 *
 *  Z11 Z12 Z21 Z22 Z13 Z14 Z23 Z24 ...
 *  Z31 Z32 Z41 Z42 Z33 Z34 Z43 Z44 ...
 *  ... ... ... ... ... ... ... ... ...
 *
 *
 * @author Jose Fonseca <jfonseca@vmware.com>
 * @author Brian Paul <jfonseca@vmware.com>
 */

#include "pipe/p_state.h"
#include "util/u_format.h"

#include "gallivm/lp_bld_type.h"
#include "gallivm/lp_bld_arit.h"
#include "gallivm/lp_bld_bitarit.h"
#include "gallivm/lp_bld_const.h"
#include "gallivm/lp_bld_conv.h"
#include "gallivm/lp_bld_logic.h"
#include "gallivm/lp_bld_flow.h"
#include "gallivm/lp_bld_intr.h"
#include "gallivm/lp_bld_debug.h"
#include "gallivm/lp_bld_swizzle.h"

#include "lp_bld_depth.h"


/** Used to select fields from pipe_stencil_state */
enum stencil_op {
   S_FAIL_OP,
   Z_FAIL_OP,
   Z_PASS_OP
};



/**
 * Do the stencil test comparison (compare FB stencil values against ref value).
 * This will be used twice when generating two-sided stencil code.
 * \param stencil  the front/back stencil state
 * \param stencilRef  the stencil reference value, replicated as a vector
 * \param stencilVals  vector of stencil values from framebuffer
 * \return vector mask of pass/fail values (~0 or 0)
 */
static LLVMValueRef
lp_build_stencil_test_single(struct lp_build_context *bld,
                             const struct pipe_stencil_state *stencil,
                             LLVMValueRef stencilRef,
                             LLVMValueRef stencilVals)
{
   const unsigned stencilMax = 255; /* XXX fix */
   struct lp_type type = bld->type;
   LLVMValueRef res;

   assert(type.sign);

   assert(stencil->enabled);

   if (stencil->valuemask != stencilMax) {
      /* compute stencilRef = stencilRef & valuemask */
      LLVMValueRef valuemask = lp_build_const_int_vec(bld->gallivm, type, stencil->valuemask);
      stencilRef = LLVMBuildAnd(bld->builder, stencilRef, valuemask, "");
      /* compute stencilVals = stencilVals & valuemask */
      stencilVals = LLVMBuildAnd(bld->builder, stencilVals, valuemask, "");
   }

   res = lp_build_cmp(bld, stencil->func, stencilRef, stencilVals);

   return res;
}


/**
 * Do the one or two-sided stencil test comparison.
 * \sa lp_build_stencil_test_single
 * \param front_facing  an integer vector mask, indicating front (~0) or back
 *                      (0) facing polygon. If NULL, assume front-facing.
 */
static LLVMValueRef
lp_build_stencil_test(struct lp_build_context *bld,
                      const struct pipe_stencil_state stencil[2],
                      LLVMValueRef stencilRefs[2],
                      LLVMValueRef stencilVals,
                      LLVMValueRef front_facing)
{
   LLVMValueRef res;

   assert(stencil[0].enabled);

<<<<<<< HEAD
   if (stencil[1].enabled && face) {
      /* do two-sided test */
      struct lp_build_flow_context *flow_ctx;
      struct lp_build_if_state if_ctx;
      LLVMValueRef front_facing;
      LLVMValueRef zero = lp_build_const_float(bld->gallivm, 0.0);
      LLVMValueRef result = bld->undef;

      flow_ctx = lp_build_flow_create(bld->gallivm);
      lp_build_flow_scope_begin(flow_ctx);
=======
   /* do front face test */
   res = lp_build_stencil_test_single(bld, &stencil[0],
                                      stencilRefs[0], stencilVals);
>>>>>>> 34e8801b

   if (stencil[1].enabled && front_facing) {
      /* do back face test */
      LLVMValueRef back_res;

      back_res = lp_build_stencil_test_single(bld, &stencil[1],
                                              stencilRefs[1], stencilVals);

      res = lp_build_select(bld, front_facing, res, back_res);
   }

   return res;
}


/**
 * Apply the stencil operator (add/sub/keep/etc) to the given vector
 * of stencil values.
 * \return  new stencil values vector
 */
static LLVMValueRef
lp_build_stencil_op_single(struct lp_build_context *bld,
                           const struct pipe_stencil_state *stencil,
                           enum stencil_op op,
                           LLVMValueRef stencilRef,
                           LLVMValueRef stencilVals)

{
   struct lp_type type = bld->type;
   LLVMValueRef res;
<<<<<<< HEAD
   LLVMValueRef max = lp_build_const_int_vec(bld->gallivm, type, stencilMax);
=======
   LLVMValueRef max = lp_build_const_int_vec(type, 0xff);
>>>>>>> 34e8801b
   unsigned stencil_op;

   assert(type.sign);

   switch (op) {
   case S_FAIL_OP:
      stencil_op = stencil->fail_op;
      break;
   case Z_FAIL_OP:
      stencil_op = stencil->zfail_op;
      break;
   case Z_PASS_OP:
      stencil_op = stencil->zpass_op;
      break;
   default:
      assert(0 && "Invalid stencil_op mode");
      stencil_op = PIPE_STENCIL_OP_KEEP;
   }

   switch (stencil_op) {
   case PIPE_STENCIL_OP_KEEP:
      res = stencilVals;
      /* we can return early for this case */
      return res;
   case PIPE_STENCIL_OP_ZERO:
      res = bld->zero;
      break;
   case PIPE_STENCIL_OP_REPLACE:
      res = stencilRef;
      break;
   case PIPE_STENCIL_OP_INCR:
      res = lp_build_add(bld, stencilVals, bld->one);
      res = lp_build_min(bld, res, max);
      break;
   case PIPE_STENCIL_OP_DECR:
      res = lp_build_sub(bld, stencilVals, bld->one);
      res = lp_build_max(bld, res, bld->zero);
      break;
   case PIPE_STENCIL_OP_INCR_WRAP:
      res = lp_build_add(bld, stencilVals, bld->one);
      res = LLVMBuildAnd(bld->builder, res, max, "");
      break;
   case PIPE_STENCIL_OP_DECR_WRAP:
      res = lp_build_sub(bld, stencilVals, bld->one);
      res = LLVMBuildAnd(bld->builder, res, max, "");
      break;
   case PIPE_STENCIL_OP_INVERT:
      res = LLVMBuildNot(bld->builder, stencilVals, "");
      res = LLVMBuildAnd(bld->builder, res, max, "");
      break;
   default:
      assert(0 && "bad stencil op mode");
<<<<<<< HEAD
      res = NULL;
   }

   if (stencil->writemask != stencilMax) {
      /* mask &= stencil->writemask */
      LLVMValueRef writemask = lp_build_const_int_vec(bld->gallivm, type, stencil->writemask);
      mask = LLVMBuildAnd(bld->builder, mask, writemask, "");
      /* res = (res & mask) | (stencilVals & ~mask) */
      res = lp_build_select_bitwise(bld, writemask, res, stencilVals);
   }
   else {
      /* res = mask ? res : stencilVals */
      res = lp_build_select(bld, mask, res, stencilVals);
=======
      res = bld->undef;
>>>>>>> 34e8801b
   }

   return res;
}


/**
 * Do the one or two-sided stencil test op/update.
 */
static LLVMValueRef
lp_build_stencil_op(struct lp_build_context *bld,
                    const struct pipe_stencil_state stencil[2],
                    enum stencil_op op,
                    LLVMValueRef stencilRefs[2],
                    LLVMValueRef stencilVals,
                    LLVMValueRef mask,
                    LLVMValueRef front_facing)

{
<<<<<<< HEAD
   assert(stencil[0].enabled);

   if (stencil[1].enabled && face) {
      /* do two-sided op */
      struct lp_build_flow_context *flow_ctx;
      struct lp_build_if_state if_ctx;
      LLVMValueRef front_facing;
      LLVMValueRef zero = lp_build_const_float(bld->gallivm, 0.0);
      LLVMValueRef result = bld->undef;

      flow_ctx = lp_build_flow_create(bld->gallivm);
      lp_build_flow_scope_begin(flow_ctx);
=======
   LLVMValueRef res;

   assert(stencil[0].enabled);
>>>>>>> 34e8801b

   /* do front face op */
   res = lp_build_stencil_op_single(bld, &stencil[0], op,
                                     stencilRefs[0], stencilVals);

   if (stencil[1].enabled && front_facing) {
      /* do back face op */
      LLVMValueRef back_res;

      back_res = lp_build_stencil_op_single(bld, &stencil[1], op,
                                            stencilRefs[1], stencilVals);

      res = lp_build_select(bld, front_facing, res, back_res);
   }

   if (stencil->writemask != 0xff) {
      /* mask &= stencil->writemask */
      LLVMValueRef writemask = lp_build_const_int_vec(bld->type, stencil->writemask);
      mask = LLVMBuildAnd(bld->builder, mask, writemask, "");
      /* res = (res & mask) | (stencilVals & ~mask) */
      res = lp_build_select_bitwise(bld, writemask, res, stencilVals);
   }
   else {
      /* res = mask ? res : stencilVals */
      res = lp_build_select(bld, mask, res, stencilVals);
   }

   return res;
}



/**
 * Return a type appropriate for depth/stencil testing.
 */
struct lp_type
lp_depth_type(const struct util_format_description *format_desc,
              unsigned length)
{
   struct lp_type type;
   unsigned swizzle;

   assert(format_desc->colorspace == UTIL_FORMAT_COLORSPACE_ZS);
   assert(format_desc->block.width == 1);
   assert(format_desc->block.height == 1);

   swizzle = format_desc->swizzle[0];
   assert(swizzle < 4);

   memset(&type, 0, sizeof type);
   type.width = format_desc->block.bits;

   if(format_desc->channel[swizzle].type == UTIL_FORMAT_TYPE_FLOAT) {
      type.floating = TRUE;
      assert(swizzle == 0);
      assert(format_desc->channel[swizzle].size == format_desc->block.bits);
   }
   else if(format_desc->channel[swizzle].type == UTIL_FORMAT_TYPE_UNSIGNED) {
      assert(format_desc->block.bits <= 32);
      assert(format_desc->channel[swizzle].normalized);
      if (format_desc->channel[swizzle].size < format_desc->block.bits) {
         /* Prefer signed integers when possible, as SSE has less support
          * for unsigned comparison;
          */
         type.sign = TRUE;
      }
   }
   else
      assert(0);

   assert(type.width <= length);
   type.length = length / type.width;

   return type;
}


/**
 * Compute bitmask and bit shift to apply to the incoming fragment Z values
 * and the Z buffer values needed before doing the Z comparison.
 *
 * Note that we leave the Z bits in the position that we find them
 * in the Z buffer (typically 0xffffff00 or 0x00ffffff).  That lets us
 * get by with fewer bit twiddling steps.
 */
static boolean
get_z_shift_and_mask(const struct util_format_description *format_desc,
                     unsigned *shift, unsigned *width, unsigned *mask)
{
   const unsigned total_bits = format_desc->block.bits;
   unsigned z_swizzle;
   unsigned chan;
   unsigned padding_left, padding_right;
   
   assert(format_desc->colorspace == UTIL_FORMAT_COLORSPACE_ZS);
   assert(format_desc->block.width == 1);
   assert(format_desc->block.height == 1);

   z_swizzle = format_desc->swizzle[0];

   if (z_swizzle == UTIL_FORMAT_SWIZZLE_NONE)
      return FALSE;

   *width = format_desc->channel[z_swizzle].size;

   padding_right = 0;
   for (chan = 0; chan < z_swizzle; ++chan)
      padding_right += format_desc->channel[chan].size;

   padding_left =
      total_bits - (padding_right + *width);

   if (padding_left || padding_right) {
      unsigned long long mask_left = (1ULL << (total_bits - padding_left)) - 1;
      unsigned long long mask_right = (1ULL << (padding_right)) - 1;
      *mask = mask_left ^ mask_right;
   }
   else {
      *mask = 0xffffffff;
   }

   *shift = padding_right;

   return TRUE;
}


/**
 * Compute bitmask and bit shift to apply to the framebuffer pixel values
 * to put the stencil bits in the least significant position.
 * (i.e. 0x000000ff)
 */
static boolean
get_s_shift_and_mask(const struct util_format_description *format_desc,
                     unsigned *shift, unsigned *mask)
{
   unsigned s_swizzle;
   unsigned chan, sz;

   s_swizzle = format_desc->swizzle[1];

   if (s_swizzle == UTIL_FORMAT_SWIZZLE_NONE)
      return FALSE;

   *shift = 0;
   for (chan = 0; chan < s_swizzle; chan++)
      *shift += format_desc->channel[chan].size;

   sz = format_desc->channel[s_swizzle].size;
   *mask = (1U << sz) - 1U;

   return TRUE;
}


/**
 * Perform the occlusion test and increase the counter.
 * Test the depth mask. Add the number of channel which has none zero mask
 * into the occlusion counter. e.g. maskvalue is {-1, -1, -1, -1}.
 * The counter will add 4.
 *
 * \param type holds element type of the mask vector.
 * \param maskvalue is the depth test mask.
 * \param counter is a pointer of the uint32 counter.
 */
<<<<<<< HEAD
static void
lp_build_occlusion_count(struct gallivm_state *gallivm,
=======
void
lp_build_occlusion_count(LLVMBuilderRef builder,
>>>>>>> 34e8801b
                         struct lp_type type,
                         LLVMValueRef maskvalue,
                         LLVMValueRef counter)
{
   LLVMBuilderRef builder = gallivm->builder;
   LLVMContextRef context = gallivm->context;
   LLVMValueRef countmask = lp_build_const_int_vec(gallivm, type, 1);
   LLVMValueRef countv = LLVMBuildAnd(builder, maskvalue, countmask, "countv");
   LLVMTypeRef i8v16 = LLVMVectorType(LLVMInt8TypeInContext(context), 16);
   LLVMValueRef counti = LLVMBuildBitCast(builder, countv, i8v16, "counti");
   LLVMValueRef maskarray[4] = {
      lp_build_const_int32(gallivm, 0),
      lp_build_const_int32(gallivm, 4),
      lp_build_const_int32(gallivm, 8),
      lp_build_const_int32(gallivm, 12)
   };
   LLVMValueRef shufflemask = LLVMConstVector(maskarray, 4);
   LLVMValueRef shufflev =  LLVMBuildShuffleVector(builder, counti, LLVMGetUndef(i8v16), shufflemask, "shufflev");
   LLVMValueRef shuffle = LLVMBuildBitCast(builder, shufflev, LLVMInt32TypeInContext(context), "shuffle");
   LLVMValueRef count = lp_build_intrinsic_unary(builder, "llvm.ctpop.i32", LLVMInt32TypeInContext(context), shuffle);
   LLVMValueRef orig = LLVMBuildLoad(builder, counter, "orig");
   LLVMValueRef incr = LLVMBuildAdd(builder, orig, count, "incr");
   LLVMBuildStore(builder, incr, counter);
}



/**
 * Generate code for performing depth and/or stencil tests.
 * We operate on a vector of values (typically a 2x2 quad).
 *
 * \param depth  the depth test state
 * \param stencil  the front/back stencil state
 * \param type  the data type of the fragment depth/stencil values
 * \param format_desc  description of the depth/stencil surface
 * \param mask  the alive/dead pixel mask for the quad (vector)
 * \param stencil_refs  the front/back stencil ref values (scalar)
 * \param z_src  the incoming depth/stencil values (a 2x2 quad, float32)
 * \param zs_dst_ptr  pointer to depth/stencil values in framebuffer
 * \param facing  contains boolean value indicating front/back facing polygon
 */
void
lp_build_depth_stencil_test(struct gallivm_state *gallivm,
                            const struct pipe_depth_state *depth,
                            const struct pipe_stencil_state stencil[2],
                            struct lp_type z_src_type,
                            const struct util_format_description *format_desc,
                            struct lp_build_mask_context *mask,
                            LLVMValueRef stencil_refs[2],
                            LLVMValueRef z_src,
                            LLVMValueRef zs_dst_ptr,
                            LLVMValueRef face,
                            LLVMValueRef *zs_value,
                            boolean do_branch)
{
<<<<<<< HEAD
   LLVMBuilderRef builder = gallivm->builder;
   struct lp_build_context bld;
   struct lp_build_context sbld;
=======
   struct lp_type z_type;
   struct lp_build_context z_bld;
   struct lp_build_context s_bld;
>>>>>>> 34e8801b
   struct lp_type s_type;
   unsigned z_shift = 0, z_width = 0, z_mask = 0;
   LLVMValueRef zs_dst, z_dst = NULL;
   LLVMValueRef stencil_vals = NULL;
   LLVMValueRef z_bitmask = NULL, stencil_shift = NULL;
   LLVMValueRef z_pass = NULL, s_pass_mask = NULL;
   LLVMValueRef orig_mask = lp_build_mask_value(mask);
   LLVMValueRef front_facing = NULL;


   /*
    * Depths are expected to be between 0 and 1, even if they are stored in
    * floats. Setting these bits here will ensure that the lp_build_conv() call
    * below won't try to unnecessarily clamp the incoming values.
    */
   if(z_src_type.floating) {
      z_src_type.sign = FALSE;
      z_src_type.norm = TRUE;
   }
   else {
      assert(!z_src_type.sign);
      assert(z_src_type.norm);
   }

   /* Pick the depth type. */
   z_type = lp_depth_type(format_desc, z_src_type.width*z_src_type.length);

   /* FIXME: Cope with a depth test type with a different bit width. */
   assert(z_type.width == z_src_type.width);
   assert(z_type.length == z_src_type.length);

   /* Sanity checking */
   {
      const unsigned z_swizzle = format_desc->swizzle[0];
      const unsigned s_swizzle = format_desc->swizzle[1];

      assert(z_swizzle != UTIL_FORMAT_SWIZZLE_NONE ||
             s_swizzle != UTIL_FORMAT_SWIZZLE_NONE);

      assert(depth->enabled || stencil[0].enabled);

      assert(format_desc->colorspace == UTIL_FORMAT_COLORSPACE_ZS);
      assert(format_desc->block.width == 1);
      assert(format_desc->block.height == 1);

      if (stencil[0].enabled) {
         assert(format_desc->format == PIPE_FORMAT_Z24_UNORM_S8_USCALED ||
                format_desc->format == PIPE_FORMAT_S8_USCALED_Z24_UNORM);
      }

      assert(z_swizzle < 4);
      assert(format_desc->block.bits == z_type.width);
      if (z_type.floating) {
         assert(z_swizzle == 0);
         assert(format_desc->channel[z_swizzle].type ==
                UTIL_FORMAT_TYPE_FLOAT);
         assert(format_desc->channel[z_swizzle].size ==
                format_desc->block.bits);
      }
      else {
         assert(format_desc->channel[z_swizzle].type ==
                UTIL_FORMAT_TYPE_UNSIGNED);
         assert(format_desc->channel[z_swizzle].normalized);
         assert(!z_type.fixed);
      }
   }


   /* Setup build context for Z vals */
<<<<<<< HEAD
   lp_build_context_init(&bld, gallivm, type);

   /* Setup build context for stencil vals */
   s_type = lp_type_int_vec(type.width);
   lp_build_context_init(&sbld, gallivm, s_type);
=======
   lp_build_context_init(&z_bld, builder, z_type);

   /* Setup build context for stencil vals */
   s_type = lp_type_int_vec(z_type.width);
   lp_build_context_init(&s_bld, builder, s_type);
>>>>>>> 34e8801b

   /* Load current z/stencil value from z/stencil buffer */
   zs_dst_ptr = LLVMBuildBitCast(builder,
                                 zs_dst_ptr,
                                 LLVMPointerType(z_bld.vec_type, 0), "");
   zs_dst = LLVMBuildLoad(builder, zs_dst_ptr, "");

   lp_build_name(zs_dst, "zs_dst");


   /* Compute and apply the Z/stencil bitmasks and shifts.
    */
   {
      unsigned s_shift, s_mask;

<<<<<<< HEAD
      if (get_z_shift_and_mask(format_desc, &z_shift, &z_mask)) {
         if (z_shift) {
            LLVMValueRef shift = lp_build_const_int_vec(gallivm, type, z_shift);
            z_src = LLVMBuildLShr(builder, z_src, shift, "");
         }

         if (z_mask != 0xffffffff) {
            LLVMValueRef mask = lp_build_const_int_vec(gallivm, type, z_mask);
            z_src = LLVMBuildAnd(builder, z_src, mask, "");
            z_dst = LLVMBuildAnd(builder, zs_dst, mask, "");
            z_bitmask = mask;  /* used below */
=======
      if (get_z_shift_and_mask(format_desc, &z_shift, &z_width, &z_mask)) {
         if (z_mask != 0xffffffff) {
            z_bitmask = lp_build_const_int_vec(z_type, z_mask);
>>>>>>> 34e8801b
         }

         /*
          * Align the framebuffer Z 's LSB to the right.
          */
         if (z_shift) {
            LLVMValueRef shift = lp_build_const_int_vec(z_type, z_shift);
            z_dst = LLVMBuildLShr(builder, zs_dst, shift, "z_dst");
         } else if (z_bitmask) {
	    /* TODO: Instead of loading a mask from memory and ANDing, it's
	     * probably faster to just shake the bits with two shifts. */
            z_dst = LLVMBuildAnd(builder, zs_dst, z_bitmask, "z_dst");
         } else {
            z_dst = zs_dst;
            lp_build_name(z_dst, "z_dst");
         }
      }

      if (get_s_shift_and_mask(format_desc, &s_shift, &s_mask)) {
         if (s_shift) {
<<<<<<< HEAD
            LLVMValueRef shift = lp_build_const_int_vec(gallivm, type, s_shift);
=======
            LLVMValueRef shift = lp_build_const_int_vec(s_type, s_shift);
>>>>>>> 34e8801b
            stencil_vals = LLVMBuildLShr(builder, zs_dst, shift, "");
            stencil_shift = shift;  /* used below */
         }
         else {
            stencil_vals = zs_dst;
         }

         if (s_mask != 0xffffffff) {
<<<<<<< HEAD
            LLVMValueRef mask = lp_build_const_int_vec(gallivm, type, s_mask);
=======
            LLVMValueRef mask = lp_build_const_int_vec(s_type, s_mask);
>>>>>>> 34e8801b
            stencil_vals = LLVMBuildAnd(builder, stencil_vals, mask, "");
         }

         lp_build_name(stencil_vals, "s_dst");
      }
   }

   if (stencil[0].enabled) {

      if (face) {
         LLVMValueRef zero = LLVMConstInt(LLVMInt32Type(), 0, 0);

         /* front_facing = face != 0 ? ~0 : 0 */
         front_facing = LLVMBuildICmp(builder, LLVMIntNE, face, zero, "");
         front_facing = LLVMBuildSExt(builder, front_facing,
                                      LLVMIntType(s_bld.type.length*s_bld.type.width),
                                      "");
         front_facing = LLVMBuildBitCast(builder, front_facing,
                                         s_bld.int_vec_type, "");
      }

      /* convert scalar stencil refs into vectors */
      stencil_refs[0] = lp_build_broadcast_scalar(&s_bld, stencil_refs[0]);
      stencil_refs[1] = lp_build_broadcast_scalar(&s_bld, stencil_refs[1]);

      s_pass_mask = lp_build_stencil_test(&s_bld, stencil,
                                          stencil_refs, stencil_vals,
                                          front_facing);

      /* apply stencil-fail operator */
      {
         LLVMValueRef s_fail_mask = lp_build_andnot(&s_bld, orig_mask, s_pass_mask);
         stencil_vals = lp_build_stencil_op(&s_bld, stencil, S_FAIL_OP,
                                            stencil_refs, stencil_vals,
                                            s_fail_mask, front_facing);
      }
   }

   if (depth->enabled) {
      /*
       * Convert fragment Z to the desired type, aligning the LSB to the right.
       */

      assert(z_type.width == z_src_type.width);
      assert(z_type.length == z_src_type.length);
      assert(lp_check_value(z_src_type, z_src));
      if (z_src_type.floating) {
         /*
          * Convert from floating point values
          */

         if (!z_type.floating) {
            z_src = lp_build_clamped_float_to_unsigned_norm(builder,
                                                            z_src_type,
                                                            z_width,
                                                            z_src);
         }
      } else {
         /*
          * Convert from unsigned normalized values.
          */

         assert(!z_src_type.sign);
         assert(!z_src_type.fixed);
         assert(z_src_type.norm);
         assert(!z_type.floating);
         if (z_src_type.width > z_width) {
            LLVMValueRef shift = lp_build_const_int_vec(z_src_type,
                                                        z_src_type.width - z_width);
            z_src = LLVMBuildLShr(builder, z_src, shift, "");
         }
      }
      assert(lp_check_value(z_type, z_src));

      lp_build_name(z_src, "z_src");

      /* compare src Z to dst Z, returning 'pass' mask */
      z_pass = lp_build_cmp(&z_bld, depth->func, z_src, z_dst);

      if (!stencil[0].enabled) {
         /* We can potentially skip all remaining operations here, but only
          * if stencil is disabled because we still need to update the stencil
          * buffer values.  Don't need to update Z buffer values.
          */
         lp_build_mask_update(mask, z_pass);

         if (do_branch) {
            lp_build_mask_check(mask);
            do_branch = FALSE;
         }
      }

      if (depth->writemask) {
         LLVMValueRef zselectmask;

         /* mask off bits that failed Z test */
         zselectmask = LLVMBuildAnd(builder, orig_mask, z_pass, "");

         /* mask off bits that failed stencil test */
         if (s_pass_mask) {
            zselectmask = LLVMBuildAnd(builder, zselectmask, s_pass_mask, "");
         }

         /* Mix the old and new Z buffer values.
          * z_dst[i] = zselectmask[i] ? z_src[i] : z_dst[i]
          */
         z_dst = lp_build_select(&z_bld, zselectmask, z_src, z_dst);
      }

      if (stencil[0].enabled) {
         /* update stencil buffer values according to z pass/fail result */
         LLVMValueRef z_fail_mask, z_pass_mask;

         /* apply Z-fail operator */
         z_fail_mask = lp_build_andnot(&z_bld, orig_mask, z_pass);
         stencil_vals = lp_build_stencil_op(&s_bld, stencil, Z_FAIL_OP,
                                            stencil_refs, stencil_vals,
                                            z_fail_mask, front_facing);

         /* apply Z-pass operator */
         z_pass_mask = LLVMBuildAnd(z_bld.builder, orig_mask, z_pass, "");
         stencil_vals = lp_build_stencil_op(&s_bld, stencil, Z_PASS_OP,
                                            stencil_refs, stencil_vals,
                                            z_pass_mask, front_facing);
      }
   }
   else {
      /* No depth test: apply Z-pass operator to stencil buffer values which
       * passed the stencil test.
       */
      s_pass_mask = LLVMBuildAnd(s_bld.builder, orig_mask, s_pass_mask, "");
      stencil_vals = lp_build_stencil_op(&s_bld, stencil, Z_PASS_OP,
                                         stencil_refs, stencil_vals,
                                         s_pass_mask, front_facing);
   }

   /* Put Z and ztencil bits in the right place */
   if (z_dst && z_shift) {
      LLVMValueRef shift = lp_build_const_int_vec(z_type, z_shift);
      z_dst = LLVMBuildShl(builder, z_dst, shift, "");
   }
   if (stencil_vals && stencil_shift)
      stencil_vals = LLVMBuildShl(s_bld.builder, stencil_vals,
                                  stencil_shift, "");

   /* Finally, merge/store the z/stencil values */
   if ((depth->enabled && depth->writemask) ||
       (stencil[0].enabled && stencil[0].writemask)) {

      if (z_dst && stencil_vals)
         zs_dst = LLVMBuildOr(z_bld.builder, z_dst, stencil_vals, "");
      else if (z_dst)
         zs_dst = z_dst;
      else
         zs_dst = stencil_vals;

      *zs_value = zs_dst;
   }

   if (s_pass_mask)
      lp_build_mask_update(mask, s_pass_mask);

   if (depth->enabled && stencil[0].enabled)
      lp_build_mask_update(mask, z_pass);

<<<<<<< HEAD
   if (counter)
      lp_build_occlusion_count(gallivm, type, mask->value, counter);
=======
   if (do_branch)
      lp_build_mask_check(mask);

}


void
lp_build_depth_write(LLVMBuilderRef builder,
                     const struct util_format_description *format_desc,
                     LLVMValueRef zs_dst_ptr,
                     LLVMValueRef zs_value)
{
   zs_dst_ptr = LLVMBuildBitCast(builder, zs_dst_ptr,
                                 LLVMPointerType(LLVMTypeOf(zs_value), 0), "");

   LLVMBuildStore(builder, zs_value, zs_dst_ptr);
}


void
lp_build_deferred_depth_write(LLVMBuilderRef builder,
                              struct lp_type z_src_type,
                              const struct util_format_description *format_desc,
                              struct lp_build_mask_context *mask,
                              LLVMValueRef zs_dst_ptr,
                              LLVMValueRef zs_value)
{
   struct lp_type z_type;
   struct lp_build_context z_bld;
   LLVMValueRef z_dst;

   /* XXX: pointlessly redo type logic:
    */
   z_type = lp_depth_type(format_desc, z_src_type.width*z_src_type.length);
   lp_build_context_init(&z_bld, builder, z_type);

   zs_dst_ptr = LLVMBuildBitCast(builder, zs_dst_ptr,
                                 LLVMPointerType(z_bld.vec_type, 0), "");

   z_dst = LLVMBuildLoad(builder, zs_dst_ptr, "zsbufval");
   z_dst = lp_build_select(&z_bld, lp_build_mask_value(mask), zs_value, z_dst);

   LLVMBuildStore(builder, z_dst, zs_dst_ptr);
>>>>>>> 34e8801b
}<|MERGE_RESOLUTION|>--- conflicted
+++ resolved
@@ -136,22 +136,9 @@
 
    assert(stencil[0].enabled);
 
-<<<<<<< HEAD
-   if (stencil[1].enabled && face) {
-      /* do two-sided test */
-      struct lp_build_flow_context *flow_ctx;
-      struct lp_build_if_state if_ctx;
-      LLVMValueRef front_facing;
-      LLVMValueRef zero = lp_build_const_float(bld->gallivm, 0.0);
-      LLVMValueRef result = bld->undef;
-
-      flow_ctx = lp_build_flow_create(bld->gallivm);
-      lp_build_flow_scope_begin(flow_ctx);
-=======
    /* do front face test */
    res = lp_build_stencil_test_single(bld, &stencil[0],
                                       stencilRefs[0], stencilVals);
->>>>>>> 34e8801b
 
    if (stencil[1].enabled && front_facing) {
       /* do back face test */
@@ -182,11 +169,7 @@
 {
    struct lp_type type = bld->type;
    LLVMValueRef res;
-<<<<<<< HEAD
-   LLVMValueRef max = lp_build_const_int_vec(bld->gallivm, type, stencilMax);
-=======
-   LLVMValueRef max = lp_build_const_int_vec(type, 0xff);
->>>>>>> 34e8801b
+   LLVMValueRef max = lp_build_const_int_vec(bld->gallivm, type, 0xff);
    unsigned stencil_op;
 
    assert(type.sign);
@@ -239,23 +222,7 @@
       break;
    default:
       assert(0 && "bad stencil op mode");
-<<<<<<< HEAD
-      res = NULL;
-   }
-
-   if (stencil->writemask != stencilMax) {
-      /* mask &= stencil->writemask */
-      LLVMValueRef writemask = lp_build_const_int_vec(bld->gallivm, type, stencil->writemask);
-      mask = LLVMBuildAnd(bld->builder, mask, writemask, "");
-      /* res = (res & mask) | (stencilVals & ~mask) */
-      res = lp_build_select_bitwise(bld, writemask, res, stencilVals);
-   }
-   else {
-      /* res = mask ? res : stencilVals */
-      res = lp_build_select(bld, mask, res, stencilVals);
-=======
       res = bld->undef;
->>>>>>> 34e8801b
    }
 
    return res;
@@ -275,24 +242,9 @@
                     LLVMValueRef front_facing)
 
 {
-<<<<<<< HEAD
+   LLVMValueRef res;
+
    assert(stencil[0].enabled);
-
-   if (stencil[1].enabled && face) {
-      /* do two-sided op */
-      struct lp_build_flow_context *flow_ctx;
-      struct lp_build_if_state if_ctx;
-      LLVMValueRef front_facing;
-      LLVMValueRef zero = lp_build_const_float(bld->gallivm, 0.0);
-      LLVMValueRef result = bld->undef;
-
-      flow_ctx = lp_build_flow_create(bld->gallivm);
-      lp_build_flow_scope_begin(flow_ctx);
-=======
-   LLVMValueRef res;
-
-   assert(stencil[0].enabled);
->>>>>>> 34e8801b
 
    /* do front face op */
    res = lp_build_stencil_op_single(bld, &stencil[0], op,
@@ -310,7 +262,8 @@
 
    if (stencil->writemask != 0xff) {
       /* mask &= stencil->writemask */
-      LLVMValueRef writemask = lp_build_const_int_vec(bld->type, stencil->writemask);
+      LLVMValueRef writemask = lp_build_const_int_vec(bld->gallivm, bld->type,
+                                                      stencil->writemask);
       mask = LLVMBuildAnd(bld->builder, mask, writemask, "");
       /* res = (res & mask) | (stencilVals & ~mask) */
       res = lp_build_select_bitwise(bld, writemask, res, stencilVals);
@@ -458,13 +411,8 @@
  * \param maskvalue is the depth test mask.
  * \param counter is a pointer of the uint32 counter.
  */
-<<<<<<< HEAD
-static void
+void
 lp_build_occlusion_count(struct gallivm_state *gallivm,
-=======
-void
-lp_build_occlusion_count(LLVMBuilderRef builder,
->>>>>>> 34e8801b
                          struct lp_type type,
                          LLVMValueRef maskvalue,
                          LLVMValueRef counter)
@@ -520,15 +468,10 @@
                             LLVMValueRef *zs_value,
                             boolean do_branch)
 {
-<<<<<<< HEAD
    LLVMBuilderRef builder = gallivm->builder;
-   struct lp_build_context bld;
-   struct lp_build_context sbld;
-=======
    struct lp_type z_type;
    struct lp_build_context z_bld;
    struct lp_build_context s_bld;
->>>>>>> 34e8801b
    struct lp_type s_type;
    unsigned z_shift = 0, z_width = 0, z_mask = 0;
    LLVMValueRef zs_dst, z_dst = NULL;
@@ -598,19 +541,11 @@
 
 
    /* Setup build context for Z vals */
-<<<<<<< HEAD
-   lp_build_context_init(&bld, gallivm, type);
-
-   /* Setup build context for stencil vals */
-   s_type = lp_type_int_vec(type.width);
-   lp_build_context_init(&sbld, gallivm, s_type);
-=======
-   lp_build_context_init(&z_bld, builder, z_type);
+   lp_build_context_init(&z_bld, gallivm, z_type);
 
    /* Setup build context for stencil vals */
    s_type = lp_type_int_vec(z_type.width);
-   lp_build_context_init(&s_bld, builder, s_type);
->>>>>>> 34e8801b
+   lp_build_context_init(&s_bld, gallivm, s_type);
 
    /* Load current z/stencil value from z/stencil buffer */
    zs_dst_ptr = LLVMBuildBitCast(builder,
@@ -626,30 +561,16 @@
    {
       unsigned s_shift, s_mask;
 
-<<<<<<< HEAD
-      if (get_z_shift_and_mask(format_desc, &z_shift, &z_mask)) {
-         if (z_shift) {
-            LLVMValueRef shift = lp_build_const_int_vec(gallivm, type, z_shift);
-            z_src = LLVMBuildLShr(builder, z_src, shift, "");
-         }
-
-         if (z_mask != 0xffffffff) {
-            LLVMValueRef mask = lp_build_const_int_vec(gallivm, type, z_mask);
-            z_src = LLVMBuildAnd(builder, z_src, mask, "");
-            z_dst = LLVMBuildAnd(builder, zs_dst, mask, "");
-            z_bitmask = mask;  /* used below */
-=======
       if (get_z_shift_and_mask(format_desc, &z_shift, &z_width, &z_mask)) {
          if (z_mask != 0xffffffff) {
-            z_bitmask = lp_build_const_int_vec(z_type, z_mask);
->>>>>>> 34e8801b
+            z_bitmask = lp_build_const_int_vec(gallivm, z_type, z_mask);
          }
 
          /*
           * Align the framebuffer Z 's LSB to the right.
           */
          if (z_shift) {
-            LLVMValueRef shift = lp_build_const_int_vec(z_type, z_shift);
+            LLVMValueRef shift = lp_build_const_int_vec(gallivm, z_type, z_shift);
             z_dst = LLVMBuildLShr(builder, zs_dst, shift, "z_dst");
          } else if (z_bitmask) {
 	    /* TODO: Instead of loading a mask from memory and ANDing, it's
@@ -663,11 +584,7 @@
 
       if (get_s_shift_and_mask(format_desc, &s_shift, &s_mask)) {
          if (s_shift) {
-<<<<<<< HEAD
-            LLVMValueRef shift = lp_build_const_int_vec(gallivm, type, s_shift);
-=======
-            LLVMValueRef shift = lp_build_const_int_vec(s_type, s_shift);
->>>>>>> 34e8801b
+            LLVMValueRef shift = lp_build_const_int_vec(gallivm, s_type, s_shift);
             stencil_vals = LLVMBuildLShr(builder, zs_dst, shift, "");
             stencil_shift = shift;  /* used below */
          }
@@ -676,11 +593,7 @@
          }
 
          if (s_mask != 0xffffffff) {
-<<<<<<< HEAD
-            LLVMValueRef mask = lp_build_const_int_vec(gallivm, type, s_mask);
-=======
-            LLVMValueRef mask = lp_build_const_int_vec(s_type, s_mask);
->>>>>>> 34e8801b
+            LLVMValueRef mask = lp_build_const_int_vec(gallivm, s_type, s_mask);
             stencil_vals = LLVMBuildAnd(builder, stencil_vals, mask, "");
          }
 
@@ -691,12 +604,13 @@
    if (stencil[0].enabled) {
 
       if (face) {
-         LLVMValueRef zero = LLVMConstInt(LLVMInt32Type(), 0, 0);
+         LLVMValueRef zero = lp_build_const_int32(gallivm, 0);
 
          /* front_facing = face != 0 ? ~0 : 0 */
          front_facing = LLVMBuildICmp(builder, LLVMIntNE, face, zero, "");
          front_facing = LLVMBuildSExt(builder, front_facing,
-                                      LLVMIntType(s_bld.type.length*s_bld.type.width),
+                                      LLVMIntTypeInContext(gallivm->context,
+                                             s_bld.type.length*s_bld.type.width),
                                       "");
          front_facing = LLVMBuildBitCast(builder, front_facing,
                                          s_bld.int_vec_type, "");
@@ -733,7 +647,7 @@
           */
 
          if (!z_type.floating) {
-            z_src = lp_build_clamped_float_to_unsigned_norm(builder,
+            z_src = lp_build_clamped_float_to_unsigned_norm(gallivm,
                                                             z_src_type,
                                                             z_width,
                                                             z_src);
@@ -748,7 +662,7 @@
          assert(z_src_type.norm);
          assert(!z_type.floating);
          if (z_src_type.width > z_width) {
-            LLVMValueRef shift = lp_build_const_int_vec(z_src_type,
+            LLVMValueRef shift = lp_build_const_int_vec(gallivm, z_src_type,
                                                         z_src_type.width - z_width);
             z_src = LLVMBuildLShr(builder, z_src, shift, "");
          }
@@ -819,7 +733,7 @@
 
    /* Put Z and ztencil bits in the right place */
    if (z_dst && z_shift) {
-      LLVMValueRef shift = lp_build_const_int_vec(z_type, z_shift);
+      LLVMValueRef shift = lp_build_const_int_vec(gallivm, z_type, z_shift);
       z_dst = LLVMBuildShl(builder, z_dst, shift, "");
    }
    if (stencil_vals && stencil_shift)
@@ -846,10 +760,6 @@
    if (depth->enabled && stencil[0].enabled)
       lp_build_mask_update(mask, z_pass);
 
-<<<<<<< HEAD
-   if (counter)
-      lp_build_occlusion_count(gallivm, type, mask->value, counter);
-=======
    if (do_branch)
       lp_build_mask_check(mask);
 
@@ -870,7 +780,7 @@
 
 
 void
-lp_build_deferred_depth_write(LLVMBuilderRef builder,
+lp_build_deferred_depth_write(struct gallivm_state *gallivm,
                               struct lp_type z_src_type,
                               const struct util_format_description *format_desc,
                               struct lp_build_mask_context *mask,
@@ -880,11 +790,12 @@
    struct lp_type z_type;
    struct lp_build_context z_bld;
    LLVMValueRef z_dst;
+   LLVMBuilderRef builder = gallivm->builder;
 
    /* XXX: pointlessly redo type logic:
     */
    z_type = lp_depth_type(format_desc, z_src_type.width*z_src_type.length);
-   lp_build_context_init(&z_bld, builder, z_type);
+   lp_build_context_init(&z_bld, gallivm, z_type);
 
    zs_dst_ptr = LLVMBuildBitCast(builder, zs_dst_ptr,
                                  LLVMPointerType(z_bld.vec_type, 0), "");
@@ -893,5 +804,4 @@
    z_dst = lp_build_select(&z_bld, lp_build_mask_value(mask), zs_value, z_dst);
 
    LLVMBuildStore(builder, z_dst, zs_dst_ptr);
->>>>>>> 34e8801b
 }