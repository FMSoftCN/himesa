--- conflicted
+++ resolved
@@ -4011,7 +4011,11 @@
    DISPATCH(RenderbufferStorageMultisample, (target, samples, internalformat, width, height), (F, "glRenderbufferStorageMultisample(0x%x, %d, 0x%x, %d, %d);\n", target, samples, internalformat, width, height));
 }
 
-<<<<<<< HEAD
+KEYWORD1 void KEYWORD2 NAME(RenderbufferStorageMultisampleEXT)(GLenum target, GLsizei samples, GLenum internalformat, GLsizei width, GLsizei height)
+{
+   DISPATCH(RenderbufferStorageMultisample, (target, samples, internalformat, width, height), (F, "glRenderbufferStorageMultisampleEXT(0x%x, %d, 0x%x, %d, %d);\n", target, samples, internalformat, width, height));
+}
+
 KEYWORD1 void KEYWORD2 NAME(FramebufferTextureARB)(GLenum target, GLenum attachment, GLuint texture, GLint level)
 {
    DISPATCH(FramebufferTextureARB, (target, attachment, texture, level), (F, "glFramebufferTextureARB(0x%x, 0x%x, %d, %d);\n", target, attachment, texture, level));
@@ -4025,11 +4029,6 @@
 KEYWORD1 void KEYWORD2 NAME(ProgramParameteriARB)(GLuint program, GLenum pname, GLint value)
 {
    DISPATCH(ProgramParameteriARB, (program, pname, value), (F, "glProgramParameteriARB(%d, 0x%x, %d);\n", program, pname, value));
-=======
-KEYWORD1 void KEYWORD2 NAME(RenderbufferStorageMultisampleEXT)(GLenum target, GLsizei samples, GLenum internalformat, GLsizei width, GLsizei height)
-{
-   DISPATCH(RenderbufferStorageMultisample, (target, samples, internalformat, width, height), (F, "glRenderbufferStorageMultisampleEXT(0x%x, %d, 0x%x, %d, %d);\n", target, samples, internalformat, width, height));
->>>>>>> cad14c25
 }
 
 KEYWORD1 void KEYWORD2 NAME(FlushMappedBufferRange)(GLenum target, GLintptr offset, GLsizeiptr length)
