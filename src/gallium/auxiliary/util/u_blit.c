--- conflicted
+++ resolved
@@ -555,15 +555,6 @@
  */
 void
 util_blit_pixels_tex(struct blit_state *ctx,
-<<<<<<< HEAD
-                 struct pipe_resource *tex,
-                 int srcX0, int srcY0,
-                 int srcX1, int srcY1,
-                 struct pipe_surface *dst,
-                 int dstX0, int dstY0,
-                 int dstX1, int dstY1,
-                 float z, uint filter)
-=======
                      struct pipe_sampler_view *src_sampler_view,
                      int srcX0, int srcY0,
                      int srcX1, int srcY1,
@@ -571,7 +562,6 @@
                      int dstX0, int dstY0,
                      int dstX1, int dstY1,
                      float z, uint filter)
->>>>>>> e1ee3eaf
 {
    struct pipe_framebuffer_state fb;
    float s0, t0, s1, t1;
