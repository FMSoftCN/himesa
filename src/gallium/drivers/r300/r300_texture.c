/*
 * Copyright 2008 Corbin Simpson <MostAwesomeDude@gmail.com>
 * Copyright 2010 Marek Olšák <maraeo@gmail.com>
 *
 * Permission is hereby granted, free of charge, to any person obtaining a
 * copy of this software and associated documentation files (the "Software"),
 * to deal in the Software without restriction, including without limitation
 * on the rights to use, copy, modify, merge, publish, distribute, sub
 * license, and/or sell copies of the Software, and to permit persons to whom
 * the Software is furnished to do so, subject to the following conditions:
 *
 * The above copyright notice and this permission notice (including the next
 * paragraph) shall be included in all copies or substantial portions of the
 * Software.
 *
 * THE SOFTWARE IS PROVIDED "AS IS", WITHOUT WARRANTY OF ANY KIND, EXPRESS OR
 * IMPLIED, INCLUDING BUT NOT LIMITED TO THE WARRANTIES OF MERCHANTABILITY,
 * FITNESS FOR A PARTICULAR PURPOSE AND NON-INFRINGEMENT. IN NO EVENT SHALL
 * THE AUTHOR(S) AND/OR THEIR SUPPLIERS BE LIABLE FOR ANY CLAIM,
 * DAMAGES OR OTHER LIABILITY, WHETHER IN AN ACTION OF CONTRACT, TORT OR
 * OTHERWISE, ARISING FROM, OUT OF OR IN CONNECTION WITH THE SOFTWARE OR THE
 * USE OR OTHER DEALINGS IN THE SOFTWARE. */

/* Always include headers in the reverse order!! ~ M. */
#include "r300_texture.h"

#include "r300_context.h"
#include "r300_reg.h"
#include "r300_texture_desc.h"
#include "r300_transfer.h"
#include "r300_screen.h"
#include "r300_winsys.h"

#include "util/u_format.h"
#include "util/u_format_s3tc.h"
#include "util/u_math.h"
#include "util/u_memory.h"

#include "pipe/p_screen.h"

unsigned r300_get_swizzle_combined(const unsigned char *swizzle_format,
                                   const unsigned char *swizzle_view)
{
    unsigned i;
    unsigned char swizzle[4];
    unsigned result = 0;
    const uint32_t swizzle_shift[4] = {
        R300_TX_FORMAT_R_SHIFT,
        R300_TX_FORMAT_G_SHIFT,
        R300_TX_FORMAT_B_SHIFT,
        R300_TX_FORMAT_A_SHIFT
    };
    const uint32_t swizzle_bit[4] = {
        R300_TX_FORMAT_X,
        R300_TX_FORMAT_Y,
        R300_TX_FORMAT_Z,
        R300_TX_FORMAT_W
    };

    if (swizzle_view) {
        /* Combine two sets of swizzles. */
        for (i = 0; i < 4; i++) {
            swizzle[i] = swizzle_view[i] <= UTIL_FORMAT_SWIZZLE_W ?
                         swizzle_format[swizzle_view[i]] : swizzle_view[i];
        }
    } else {
        memcpy(swizzle, swizzle_format, 4);
    }

    /* Get swizzle. */
    for (i = 0; i < 4; i++) {
        switch (swizzle[i]) {
            case UTIL_FORMAT_SWIZZLE_Y:
                result |= swizzle_bit[1] << swizzle_shift[i];
                break;
            case UTIL_FORMAT_SWIZZLE_Z:
                result |= swizzle_bit[2] << swizzle_shift[i];
                break;
            case UTIL_FORMAT_SWIZZLE_W:
                result |= swizzle_bit[3] << swizzle_shift[i];
                break;
            case UTIL_FORMAT_SWIZZLE_0:
                result |= R300_TX_FORMAT_ZERO << swizzle_shift[i];
                break;
            case UTIL_FORMAT_SWIZZLE_1:
                result |= R300_TX_FORMAT_ONE << swizzle_shift[i];
                break;
            default: /* UTIL_FORMAT_SWIZZLE_X */
                result |= swizzle_bit[0] << swizzle_shift[i];
        }
    }
    return result;
}

/* Translate a pipe_format into a useful texture format for sampling.
 *
 * Some special formats are translated directly using R300_EASY_TX_FORMAT,
 * but the majority of them is translated in a generic way, automatically
 * supporting all the formats hw can support.
 *
 * R300_EASY_TX_FORMAT swizzles the texture.
 * Note the signature of R300_EASY_TX_FORMAT:
 *   R300_EASY_TX_FORMAT(B, G, R, A, FORMAT);
 *
 * The FORMAT specifies how the texture sampler will treat the texture, and
 * makes available X, Y, Z, W, ZERO, and ONE for swizzling. */
uint32_t r300_translate_texformat(enum pipe_format format,
                                  const unsigned char *swizzle_view,
                                  boolean is_r500)
{
    uint32_t result = 0;
    const struct util_format_description *desc;
    unsigned i;
    boolean uniform = TRUE;
    const uint32_t sign_bit[4] = {
        R300_TX_FORMAT_SIGNED_X,
        R300_TX_FORMAT_SIGNED_Y,
        R300_TX_FORMAT_SIGNED_Z,
        R300_TX_FORMAT_SIGNED_W,
    };

    desc = util_format_description(format);

    /* Colorspace (return non-RGB formats directly). */
    switch (desc->colorspace) {
        /* Depth stencil formats.
         * Swizzles are added in r300_merge_textures_and_samplers. */
        case UTIL_FORMAT_COLORSPACE_ZS:
            switch (format) {
                case PIPE_FORMAT_Z16_UNORM:
                    return R300_TX_FORMAT_X16;
                case PIPE_FORMAT_X8Z24_UNORM:
                case PIPE_FORMAT_S8_USCALED_Z24_UNORM:
                    if (is_r500)
                        return R500_TX_FORMAT_Y8X24;
                    else
                        return R300_TX_FORMAT_Y16X16;
                default:
                    return ~0; /* Unsupported. */
            }

        /* YUV formats. */
        case UTIL_FORMAT_COLORSPACE_YUV:
            result |= R300_TX_FORMAT_YUV_TO_RGB;

            switch (format) {
                case PIPE_FORMAT_UYVY:
                    return R300_EASY_TX_FORMAT(X, Y, Z, ONE, YVYU422) | result;
                case PIPE_FORMAT_YUYV:
                    return R300_EASY_TX_FORMAT(X, Y, Z, ONE, VYUY422) | result;
                default:
                    return ~0; /* Unsupported/unknown. */
            }

        /* Add gamma correction. */
        case UTIL_FORMAT_COLORSPACE_SRGB:
            result |= R300_TX_FORMAT_GAMMA;
            break;

        default:
            switch (format) {
                /* Same as YUV but without the YUR->RGB conversion. */
                case PIPE_FORMAT_R8G8_B8G8_UNORM:
                    return R300_EASY_TX_FORMAT(X, Y, Z, ONE, YVYU422) | result;
                case PIPE_FORMAT_G8R8_G8B8_UNORM:
                    return R300_EASY_TX_FORMAT(X, Y, Z, ONE, VYUY422) | result;
                default:;
            }
    }

    result |= r300_get_swizzle_combined(desc->swizzle, swizzle_view);

    /* S3TC formats. */
    if (desc->layout == UTIL_FORMAT_LAYOUT_S3TC) {
        if (!util_format_s3tc_enabled) {
            return ~0; /* Unsupported. */
        }

        switch (format) {
            case PIPE_FORMAT_DXT1_RGB:
            case PIPE_FORMAT_DXT1_RGBA:
            case PIPE_FORMAT_DXT1_SRGB:
            case PIPE_FORMAT_DXT1_SRGBA:
                return R300_TX_FORMAT_DXT1 | result;
            case PIPE_FORMAT_DXT3_RGBA:
            case PIPE_FORMAT_DXT3_SRGBA:
                return R300_TX_FORMAT_DXT3 | result;
            case PIPE_FORMAT_DXT5_RGBA:
            case PIPE_FORMAT_DXT5_SRGBA:
                return R300_TX_FORMAT_DXT5 | result;
            default:
                return ~0; /* Unsupported/unknown. */
        }
    }

    /* Add sign. */
    for (i = 0; i < desc->nr_channels; i++) {
        if (desc->channel[i].type == UTIL_FORMAT_TYPE_SIGNED) {
            result |= sign_bit[i];
        }
    }

    /* This is truly a special format.
     * It stores R8G8 and B is computed using sqrt(1 - R^2 - G^2)
     * in the sampler unit. Also known as D3DFMT_CxV8U8. */
    if (format == PIPE_FORMAT_R8G8Bx_SNORM) {
        return R300_TX_FORMAT_CxV8U8 | result;
    }

    /* RGTC formats. */
    if (desc->layout == UTIL_FORMAT_LAYOUT_RGTC) {
        switch (format) {
            case PIPE_FORMAT_RGTC1_UNORM:
            case PIPE_FORMAT_RGTC1_SNORM:
                return R500_TX_FORMAT_ATI1N | result;
            case PIPE_FORMAT_RGTC2_UNORM:
            case PIPE_FORMAT_RGTC2_SNORM:
                return R400_TX_FORMAT_ATI2N | result;
            default:
                return ~0; /* Unsupported/unknown. */
        }
    }

    /* See whether the components are of the same size. */
    for (i = 1; i < desc->nr_channels; i++) {
        uniform = uniform && desc->channel[0].size == desc->channel[i].size;
    }

    /* Non-uniform formats. */
    if (!uniform) {
        switch (desc->nr_channels) {
            case 3:
                if (desc->channel[0].size == 5 &&
                    desc->channel[1].size == 6 &&
                    desc->channel[2].size == 5) {
                    return R300_TX_FORMAT_Z5Y6X5 | result;
                }
                if (desc->channel[0].size == 5 &&
                    desc->channel[1].size == 5 &&
                    desc->channel[2].size == 6) {
                    return R300_TX_FORMAT_Z6Y5X5 | result;
                }
                return ~0; /* Unsupported/unknown. */

            case 4:
                if (desc->channel[0].size == 5 &&
                    desc->channel[1].size == 5 &&
                    desc->channel[2].size == 5 &&
                    desc->channel[3].size == 1) {
                    return R300_TX_FORMAT_W1Z5Y5X5 | result;
                }
                if (desc->channel[0].size == 10 &&
                    desc->channel[1].size == 10 &&
                    desc->channel[2].size == 10 &&
                    desc->channel[3].size == 2) {
                    return R300_TX_FORMAT_W2Z10Y10X10 | result;
                }
        }
        return ~0; /* Unsupported/unknown. */
    }

    /* And finally, uniform formats. */
    switch (desc->channel[0].type) {
        case UTIL_FORMAT_TYPE_UNSIGNED:
        case UTIL_FORMAT_TYPE_SIGNED:
            if (!desc->channel[0].normalized &&
                desc->colorspace != UTIL_FORMAT_COLORSPACE_SRGB) {
                return ~0;
            }

            switch (desc->channel[0].size) {
                case 4:
                    switch (desc->nr_channels) {
                        case 2:
                            return R300_TX_FORMAT_Y4X4 | result;
                        case 4:
                            return R300_TX_FORMAT_W4Z4Y4X4 | result;
                    }
                    return ~0;

                case 8:
                    switch (desc->nr_channels) {
                        case 1:
                            return R300_TX_FORMAT_X8 | result;
                        case 2:
                            return R300_TX_FORMAT_Y8X8 | result;
                        case 4:
                            return R300_TX_FORMAT_W8Z8Y8X8 | result;
                    }
                    return ~0;

                case 16:
                    switch (desc->nr_channels) {
                        case 1:
                            return R300_TX_FORMAT_X16 | result;
                        case 2:
                            return R300_TX_FORMAT_Y16X16 | result;
                        case 4:
                            return R300_TX_FORMAT_W16Z16Y16X16 | result;
                    }
            }
            return ~0;

        case UTIL_FORMAT_TYPE_FLOAT:
            switch (desc->channel[0].size) {
                case 16:
                    switch (desc->nr_channels) {
                        case 1:
                            return R300_TX_FORMAT_16F | result;
                        case 2:
                            return R300_TX_FORMAT_16F_16F | result;
                        case 4:
                            return R300_TX_FORMAT_16F_16F_16F_16F | result;
                    }
                    return ~0;

                case 32:
                    switch (desc->nr_channels) {
                        case 1:
                            return R300_TX_FORMAT_32F | result;
                        case 2:
                            return R300_TX_FORMAT_32F_32F | result;
                        case 4:
                            return R300_TX_FORMAT_32F_32F_32F_32F | result;
                    }
            }
    }

    return ~0; /* Unsupported/unknown. */
}

uint32_t r500_tx_format_msb_bit(enum pipe_format format)
{
    switch (format) {
        case PIPE_FORMAT_RGTC1_UNORM:
        case PIPE_FORMAT_RGTC1_SNORM:
        case PIPE_FORMAT_X8Z24_UNORM:
        case PIPE_FORMAT_S8_USCALED_Z24_UNORM:
            return R500_TXFORMAT_MSB;
        default:
            return 0;
    }
}

/* Buffer formats. */

/* Colorbuffer formats. This is the unswizzled format of the RB3D block's
 * output. For the swizzling of the targets, check the shader's format. */
static uint32_t r300_translate_colorformat(enum pipe_format format)
{
    switch (format) {
        /* 8-bit buffers. */
        case PIPE_FORMAT_A8_UNORM:
        case PIPE_FORMAT_I8_UNORM:
        case PIPE_FORMAT_L8_UNORM:
        case PIPE_FORMAT_R8_UNORM:
        case PIPE_FORMAT_R8_SNORM:
            return R300_COLOR_FORMAT_I8;

        /* 16-bit buffers. */
        case PIPE_FORMAT_B5G6R5_UNORM:
            return R300_COLOR_FORMAT_RGB565;

        case PIPE_FORMAT_B5G5R5A1_UNORM:
        case PIPE_FORMAT_B5G5R5X1_UNORM:
            return R300_COLOR_FORMAT_ARGB1555;

        case PIPE_FORMAT_B4G4R4A4_UNORM:
        case PIPE_FORMAT_B4G4R4X4_UNORM:
            return R300_COLOR_FORMAT_ARGB4444;

        /* 32-bit buffers. */
        case PIPE_FORMAT_B8G8R8A8_UNORM:
        case PIPE_FORMAT_B8G8R8X8_UNORM:
        case PIPE_FORMAT_A8R8G8B8_UNORM:
        case PIPE_FORMAT_X8R8G8B8_UNORM:
        case PIPE_FORMAT_A8B8G8R8_UNORM:
        case PIPE_FORMAT_R8G8B8A8_SNORM:
        case PIPE_FORMAT_X8B8G8R8_UNORM:
        case PIPE_FORMAT_R8G8B8X8_UNORM:
        case PIPE_FORMAT_R8SG8SB8UX8U_NORM:
            return R300_COLOR_FORMAT_ARGB8888;

        case PIPE_FORMAT_R10G10B10A2_UNORM:
        case PIPE_FORMAT_R10G10B10X2_SNORM:
        case PIPE_FORMAT_B10G10R10A2_UNORM:
        case PIPE_FORMAT_R10SG10SB10SA2U_NORM:
            return R500_COLOR_FORMAT_ARGB2101010;  /* R5xx-only? */

        /* 64-bit buffers. */
        case PIPE_FORMAT_R16G16B16A16_UNORM:
        case PIPE_FORMAT_R16G16B16A16_SNORM:
        case PIPE_FORMAT_R16G16B16A16_FLOAT:
            return R300_COLOR_FORMAT_ARGB16161616;

        /* 128-bit buffers. */
        case PIPE_FORMAT_R32G32B32A32_FLOAT:
            return R300_COLOR_FORMAT_ARGB32323232;

        /* YUV buffers. */
        case PIPE_FORMAT_UYVY:
            return R300_COLOR_FORMAT_YVYU;
        case PIPE_FORMAT_YUYV:
            return R300_COLOR_FORMAT_VYUY;
        default:
            return ~0; /* Unsupported. */
    }
}

/* Depthbuffer and stencilbuffer. Thankfully, we only support two flavors. */
static uint32_t r300_translate_zsformat(enum pipe_format format)
{
    switch (format) {
        /* 16-bit depth, no stencil */
        case PIPE_FORMAT_Z16_UNORM:
            return R300_DEPTHFORMAT_16BIT_INT_Z;
        /* 24-bit depth, ignored stencil */
        case PIPE_FORMAT_X8Z24_UNORM:
        /* 24-bit depth, 8-bit stencil */
        case PIPE_FORMAT_S8_USCALED_Z24_UNORM:
            return R300_DEPTHFORMAT_24BIT_INT_Z_8BIT_STENCIL;
        default:
            return ~0; /* Unsupported. */
    }
}

/* Shader output formats. This is essentially the swizzle from the shader
 * to the RB3D block.
 *
 * Note that formats are stored from C3 to C0. */
static uint32_t r300_translate_out_fmt(enum pipe_format format)
{
    uint32_t modifier = 0;
    unsigned i;
    const struct util_format_description *desc;
    static const uint32_t sign_bit[4] = {
        R300_OUT_SIGN(0x1),
        R300_OUT_SIGN(0x2),
        R300_OUT_SIGN(0x4),
        R300_OUT_SIGN(0x8),
    };

    desc = util_format_description(format);

    /* Specifies how the shader output is written to the fog unit. */
    if (desc->channel[0].type == UTIL_FORMAT_TYPE_FLOAT) {
        if (desc->channel[0].size == 32) {
            modifier |= R300_US_OUT_FMT_C4_32_FP;
        } else {
            modifier |= R300_US_OUT_FMT_C4_16_FP;
        }
    } else {
        if (desc->channel[0].size == 16) {
            modifier |= R300_US_OUT_FMT_C4_16;
        } else {
            /* C4_8 seems to be used for the formats whose pixel size
             * is <= 32 bits. */
            modifier |= R300_US_OUT_FMT_C4_8;
        }
    }

    /* Add sign. */
    for (i = 0; i < 4; i++)
        if (desc->channel[i].type == UTIL_FORMAT_TYPE_SIGNED) {
            modifier |= sign_bit[i];
        }

    /* Add swizzles and return. */
    switch (format) {
        /* 8-bit outputs.
         * COLORFORMAT_I8 stores the C2 component. */
        case PIPE_FORMAT_A8_UNORM:
            return modifier | R300_C2_SEL_A;
        case PIPE_FORMAT_I8_UNORM:
        case PIPE_FORMAT_L8_UNORM:
        case PIPE_FORMAT_R8_UNORM:
        case PIPE_FORMAT_R8_SNORM:
            return modifier | R300_C2_SEL_R;

        /* BGRA outputs. */
        case PIPE_FORMAT_B5G6R5_UNORM:
        case PIPE_FORMAT_B5G5R5A1_UNORM:
        case PIPE_FORMAT_B5G5R5X1_UNORM:
        case PIPE_FORMAT_B4G4R4A4_UNORM:
        case PIPE_FORMAT_B4G4R4X4_UNORM:
        case PIPE_FORMAT_B8G8R8A8_UNORM:
        case PIPE_FORMAT_B8G8R8X8_UNORM:
        case PIPE_FORMAT_B10G10R10A2_UNORM:
            return modifier |
                R300_C0_SEL_B | R300_C1_SEL_G |
                R300_C2_SEL_R | R300_C3_SEL_A;

        /* ARGB outputs. */
        case PIPE_FORMAT_A8R8G8B8_UNORM:
        case PIPE_FORMAT_X8R8G8B8_UNORM:
            return modifier |
                R300_C0_SEL_A | R300_C1_SEL_R |
                R300_C2_SEL_G | R300_C3_SEL_B;

        /* ABGR outputs. */
        case PIPE_FORMAT_A8B8G8R8_UNORM:
        case PIPE_FORMAT_X8B8G8R8_UNORM:
            return modifier |
                R300_C0_SEL_A | R300_C1_SEL_B |
                R300_C2_SEL_G | R300_C3_SEL_R;

        /* RGBA outputs. */
        case PIPE_FORMAT_R8G8B8X8_UNORM:
        case PIPE_FORMAT_R8G8B8A8_SNORM:
        case PIPE_FORMAT_R8SG8SB8UX8U_NORM:
        case PIPE_FORMAT_R10G10B10A2_UNORM:
        case PIPE_FORMAT_R10G10B10X2_SNORM:
        case PIPE_FORMAT_R10SG10SB10SA2U_NORM:
        case PIPE_FORMAT_R16G16B16A16_UNORM:
        case PIPE_FORMAT_R16G16B16A16_SNORM:
        case PIPE_FORMAT_R16G16B16A16_FLOAT:
        case PIPE_FORMAT_R32G32B32A32_FLOAT:
            return modifier |
                R300_C0_SEL_R | R300_C1_SEL_G |
                R300_C2_SEL_B | R300_C3_SEL_A;

        default:
            return ~0; /* Unsupported. */
    }
}

boolean r300_is_colorbuffer_format_supported(enum pipe_format format)
{
    return r300_translate_colorformat(format) != ~0 &&
           r300_translate_out_fmt(format) != ~0;
}

boolean r300_is_zs_format_supported(enum pipe_format format)
{
    return r300_translate_zsformat(format) != ~0;
}

boolean r300_is_sampler_format_supported(enum pipe_format format)
{
    return r300_translate_texformat(format, 0, TRUE) != ~0;
}

static void r300_texture_setup_immutable_state(struct r300_screen* screen,
                                               struct r300_texture* tex)
{
    struct r300_texture_format_state* f = &tex->tx_format;
    struct pipe_resource *pt = &tex->desc.b.b;
    boolean is_r500 = screen->caps.is_r500;

    /* Set sampler state. */
    f->format0 = R300_TX_WIDTH((pt->width0 - 1) & 0x7ff) |
                 R300_TX_HEIGHT((pt->height0 - 1) & 0x7ff);

    if (tex->desc.uses_stride_addressing) {
        /* rectangles love this */
        f->format0 |= R300_TX_PITCH_EN;
        f->format2 = (tex->desc.stride_in_pixels[0] - 1) & 0x1fff;
    } else {
        /* Power of two textures (3D, mipmaps, and no pitch),
         * also NPOT textures with a width being POT. */
        f->format0 |= R300_TX_DEPTH(util_logbase2(pt->depth0) & 0xf);
    }

    f->format1 = 0;
    if (pt->target == PIPE_TEXTURE_CUBE) {
        f->format1 |= R300_TX_FORMAT_CUBIC_MAP;
    }
    if (pt->target == PIPE_TEXTURE_3D) {
        f->format1 |= R300_TX_FORMAT_3D;
    }

    /* large textures on r500 */
    if (is_r500)
    {
        if (pt->width0 > 2048) {
            f->format2 |= R500_TXWIDTH_BIT11;
        }
        if (pt->height0 > 2048) {
            f->format2 |= R500_TXHEIGHT_BIT11;
        }
    }

    f->tile_config = R300_TXO_MACRO_TILE(tex->desc.macrotile[0]) |
                     R300_TXO_MICRO_TILE(tex->desc.microtile);
}

static void r300_texture_setup_fb_state(struct r300_screen* screen,
                                        struct r300_texture* tex)
{
    unsigned i;

    /* Set framebuffer state. */
    if (util_format_is_depth_or_stencil(tex->desc.b.b.format)) {
        for (i = 0; i <= tex->desc.b.b.last_level; i++) {
            tex->fb_state.pitch[i] =
                tex->desc.stride_in_pixels[i] |
                R300_DEPTHMACROTILE(tex->desc.macrotile[i]) |
                R300_DEPTHMICROTILE(tex->desc.microtile);
        }
        tex->fb_state.format = r300_translate_zsformat(tex->desc.b.b.format);
    } else {
        for (i = 0; i <= tex->desc.b.b.last_level; i++) {
            tex->fb_state.pitch[i] =
                tex->desc.stride_in_pixels[i] |
                r300_translate_colorformat(tex->desc.b.b.format) |
                R300_COLOR_TILE(tex->desc.macrotile[i]) |
                R300_COLOR_MICROTILE(tex->desc.microtile);
        }
        tex->fb_state.format = r300_translate_out_fmt(tex->desc.b.b.format);
    }
}

void r300_texture_reinterpret_format(struct pipe_screen *screen,
                                     struct pipe_resource *tex,
                                     enum pipe_format new_format)
{
    struct r300_screen *r300screen = r300_screen(screen);

    SCREEN_DBG(r300screen, DBG_TEX,
        "r300: texture_reinterpret_format: %s -> %s\n",
        util_format_short_name(tex->format),
        util_format_short_name(new_format));

    tex->format = new_format;

    r300_texture_setup_fb_state(r300_screen(screen), r300_texture(tex));
}

<<<<<<< HEAD
unsigned r300_texture_get_offset(struct r300_texture* tex, unsigned level,
                                 unsigned layer)
{
    unsigned offset = tex->offset[level];

    switch (tex->b.b.target) {
        case PIPE_TEXTURE_3D:
        case PIPE_TEXTURE_CUBE:
            return offset + layer * tex->layer_size[level];

        default:
            assert(layer == 0);
            return offset;
    }
}

/* Returns the number of pixels that the texture should be aligned to
 * in the given dimension. */
static unsigned r300_get_pixel_alignment(struct r300_texture *tex,
                                         enum r300_buffer_tiling macrotile,
                                         enum r300_dim dim)
{
    static const unsigned table[2][5][3][2] =
    {
        {
    /* Macro: linear    linear    linear
       Micro: linear    tiled  square-tiled */
            {{ 32, 1}, { 8,  4}, { 0,  0}}, /*   8 bits per pixel */
            {{ 16, 1}, { 8,  2}, { 4,  4}}, /*  16 bits per pixel */
            {{  8, 1}, { 4,  2}, { 0,  0}}, /*  32 bits per pixel */
            {{  4, 1}, { 0,  0}, { 2,  2}}, /*  64 bits per pixel */
            {{  2, 1}, { 0,  0}, { 0,  0}}  /* 128 bits per pixel */
        },
        {
    /* Macro: tiled     tiled     tiled
       Micro: linear    tiled  square-tiled */
            {{256, 8}, {64, 32}, { 0,  0}}, /*   8 bits per pixel */
            {{128, 8}, {64, 16}, {32, 32}}, /*  16 bits per pixel */
            {{ 64, 8}, {32, 16}, { 0,  0}}, /*  32 bits per pixel */
            {{ 32, 8}, { 0,  0}, {16, 16}}, /*  64 bits per pixel */
            {{ 16, 8}, { 0,  0}, { 0,  0}}  /* 128 bits per pixel */
        }
    };
    static const unsigned aa_block[2] = {4, 8};
    unsigned res = 0;
    unsigned pixsize = util_format_get_blocksize(tex->b.b.format);

    assert(macrotile <= R300_BUFFER_TILED);
    assert(tex->microtile <= R300_BUFFER_SQUARETILED);
    assert(pixsize <= 16);
    assert(dim <= DIM_HEIGHT);

    if (tex->b.b.nr_samples > 1) {
        /* Multisampled textures have their own alignment scheme. */
        if (pixsize == 4)
            res = aa_block[dim];
    } else {
        /* Standard alignment. */
        res = table[macrotile][util_logbase2(pixsize)][tex->microtile][dim];
    }

    assert(res);
    return res;
}

/* Return true if macrotiling should be enabled on the miplevel. */
static boolean r300_texture_macro_switch(struct r300_texture *tex,
                                         unsigned level,
                                         boolean rv350_mode,
                                         enum r300_dim dim)
{
    unsigned tile, texdim;

    tile = r300_get_pixel_alignment(tex, R300_BUFFER_TILED, dim);
    if (dim == DIM_WIDTH) {
        texdim = u_minify(tex->b.b.width0, level);
    } else {
        texdim = u_minify(tex->b.b.height0, level);
    }

    /* See TX_FILTER1_n.MACRO_SWITCH. */
    if (rv350_mode) {
        return texdim >= tile;
    } else {
        return texdim > tile;
    }
}

/**
 * Return the stride, in bytes, of the texture images of the given texture
 * at the given level.
 */
unsigned r300_texture_get_stride(struct r300_screen* screen,
                                 struct r300_texture* tex, unsigned level)
{
    unsigned tile_width, width, stride;

    if (tex->stride_override)
        return tex->stride_override;

    /* Check the level. */
    if (level > tex->b.b.last_level) {
        SCREEN_DBG(screen, DBG_TEX, "%s: level (%u) > last_level (%u)\n",
                   __FUNCTION__, level, tex->b.b.last_level);
        return 0;
    }

    width = u_minify(tex->b.b.width0, level);

    if (util_format_is_plain(tex->b.b.format)) {
        tile_width = r300_get_pixel_alignment(tex, tex->mip_macrotile[level],
                                              DIM_WIDTH);
        width = align(width, tile_width);

        stride = util_format_get_stride(tex->b.b.format, width);

        /* Some IGPs need a minimum stride of 64 bytes, hmm...
         * This doesn't seem to apply to tiled textures, according to r300c. */
        if (!tex->microtile && !tex->mip_macrotile[level] &&
            (screen->caps.family == CHIP_FAMILY_RS600 ||
             screen->caps.family == CHIP_FAMILY_RS690 ||
             screen->caps.family == CHIP_FAMILY_RS740)) {
            return stride < 64 ? 64 : stride;
        }

        /* The alignment to 32 bytes is sort of implied by the layout... */
        return stride;
    } else {
        return align(util_format_get_stride(tex->b.b.format, width), 32);
    }
}

static unsigned r300_texture_get_nblocksy(struct r300_texture* tex,
                                          unsigned level)
{
    unsigned height, tile_height;

    height = u_minify(tex->b.b.height0, level);

    if (util_format_is_plain(tex->b.b.format)) {
        tile_height = r300_get_pixel_alignment(tex, tex->mip_macrotile[level],
                                               DIM_HEIGHT);
        height = align(height, tile_height);

        /* This is needed for the kernel checker, unfortunately. */
        height = util_next_power_of_two(height);
    }

    return util_format_get_nblocksy(tex->b.b.format, height);
}

static void r300_texture_3d_fix_mipmapping(struct r300_screen *screen,
                                           struct r300_texture *tex)
{
    /* The kernels <= 2.6.34-rc4 compute the size of mipmapped 3D textures
     * incorrectly. This is a workaround to prevent CS from being rejected. */

    unsigned i, size;

    if (!screen->rws->get_value(screen->rws, R300_VID_DRM_2_3_0) &&
        tex->b.b.target == PIPE_TEXTURE_3D &&
        tex->b.b.last_level > 0) {
        size = 0;

        for (i = 0; i <= tex->b.b.last_level; i++) {
            size += r300_texture_get_stride(screen, tex, i) *
                    r300_texture_get_nblocksy(tex, i);
        }

        size *= tex->b.b.depth0;
        tex->size = size;
    }
}

static void r300_setup_miptree(struct r300_screen* screen,
                               struct r300_texture* tex)
{
    struct pipe_resource* base = &tex->b.b;
    unsigned stride, size, layer_size, nblocksy, i;
    boolean rv350_mode = screen->caps.is_rv350;

    SCREEN_DBG(screen, DBG_TEXALLOC,
        "r300: Making miptree for texture, format %s\n",
        util_format_short_name(base->format));

    for (i = 0; i <= base->last_level; i++) {
        /* Let's see if this miplevel can be macrotiled. */
        tex->mip_macrotile[i] =
            (tex->macrotile == R300_BUFFER_TILED &&
             r300_texture_macro_switch(tex, i, rv350_mode, DIM_WIDTH) &&
             r300_texture_macro_switch(tex, i, rv350_mode, DIM_HEIGHT)) ?
             R300_BUFFER_TILED : R300_BUFFER_LINEAR;

        stride = r300_texture_get_stride(screen, tex, i);
        nblocksy = r300_texture_get_nblocksy(tex, i);
        layer_size = stride * nblocksy;

        if (base->nr_samples) {
            layer_size *= base->nr_samples;
        }

        if (base->target == PIPE_TEXTURE_CUBE)
            size = layer_size * 6;
        else
            size = layer_size * u_minify(base->depth0, i);

        tex->offset[i] = tex->size;
        tex->size = tex->offset[i] + size;
        tex->layer_size[i] = layer_size;
        tex->pitch[i] = stride / util_format_get_blocksize(base->format);
        tex->hwpitch[i] =
                tex->pitch[i] * util_format_get_blockwidth(base->format);

        SCREEN_DBG(screen, DBG_TEXALLOC, "r300: Texture miptree: Level %d "
                "(%dx%dx%d px, pitch %d bytes) %d bytes total, macrotiled %s\n",
                i, u_minify(base->width0, i), u_minify(base->height0, i),
                u_minify(base->depth0, i), stride, tex->size,
                tex->mip_macrotile[i] ? "TRUE" : "FALSE");
    }
}

static void r300_setup_flags(struct r300_texture* tex)
{
    tex->uses_pitch = !util_is_power_of_two(tex->b.b.width0) ||
                      !util_is_power_of_two(tex->b.b.height0) ||
                      tex->stride_override;
}

static void r300_setup_tiling(struct pipe_screen *screen,
                              struct r300_texture *tex)
{
    struct r300_winsys_screen *rws = (struct r300_winsys_screen *)screen->winsys;
    enum pipe_format format = tex->b.b.format;
    boolean rv350_mode = r300_screen(screen)->caps.is_rv350;
    boolean is_zb = util_format_is_depth_or_stencil(format);
    boolean dbg_no_tiling = SCREEN_DBG_ON(r300_screen(screen), DBG_NO_TILING);

    if (!util_format_is_plain(format)) {
        return;
    }

    /* If height == 1, disable microtiling except for zbuffer. */
    if (!is_zb && (tex->b.b.height0 == 1 || dbg_no_tiling)) {
        return;
    }

    /* Set microtiling. */
    switch (util_format_get_blocksize(format)) {
        case 1:
        case 4:
            tex->microtile = R300_BUFFER_TILED;
            break;

        case 2:
        case 8:
            if (rws->get_value(rws, R300_VID_SQUARE_TILING_SUPPORT)) {
                tex->microtile = R300_BUFFER_SQUARETILED;
            }
            break;
    }

    if (dbg_no_tiling) {
        return;
    }

    /* Set macrotiling. */
    if (r300_texture_macro_switch(tex, 0, rv350_mode, DIM_WIDTH) &&
        r300_texture_macro_switch(tex, 0, rv350_mode, DIM_HEIGHT)) {
        tex->macrotile = R300_BUFFER_TILED;
    }
}

=======
>>>>>>> 1f1928db
static unsigned r300_texture_is_referenced(struct pipe_context *context,
                                           struct pipe_resource *texture,
                                           unsigned level, int layer)
{
    struct r300_context *r300 = r300_context(context);
    struct r300_texture *rtex = (struct r300_texture *)texture;

    if (r300->rws->cs_is_buffer_referenced(r300->cs,
                                           rtex->buffer, R300_REF_CS))
        return PIPE_REFERENCED_FOR_READ | PIPE_REFERENCED_FOR_WRITE;

    return PIPE_UNREFERENCED;
}

static void r300_texture_destroy(struct pipe_screen *screen,
                                 struct pipe_resource* texture)
{
    struct r300_texture* tex = (struct r300_texture*)texture;
    struct r300_winsys_screen *rws = (struct r300_winsys_screen *)texture->screen->winsys;

    rws->buffer_reference(rws, &tex->buffer, NULL);
    FREE(tex);
}

static boolean r300_texture_get_handle(struct pipe_screen* screen,
                                       struct pipe_resource *texture,
                                       struct winsys_handle *whandle)
{
    struct r300_winsys_screen *rws = (struct r300_winsys_screen *)screen->winsys;
    struct r300_texture* tex = (struct r300_texture*)texture;

    if (!tex) {
        return FALSE;
    }

    return rws->buffer_get_handle(rws, tex->buffer,
                                  tex->desc.stride_in_bytes[0], whandle);
}

struct u_resource_vtbl r300_texture_vtbl =
{
   r300_texture_get_handle,	      /* get_handle */
   r300_texture_destroy,	      /* resource_destroy */
   r300_texture_is_referenced,	      /* is_resource_referenced */
   r300_texture_get_transfer,	      /* get_transfer */
   r300_texture_transfer_destroy,     /* transfer_destroy */
   r300_texture_transfer_map,	      /* transfer_map */
   u_default_transfer_flush_region,   /* transfer_flush_region */
   r300_texture_transfer_unmap,	      /* transfer_unmap */
   u_default_transfer_inline_write    /* transfer_inline_write */
};

/* The common texture constructor. */
static struct r300_texture*
r300_texture_create_object(struct r300_screen *rscreen,
                           const struct pipe_resource *base,
                           enum r300_buffer_tiling microtile,
                           enum r300_buffer_tiling macrotile,
                           unsigned stride_in_bytes_override,
                           unsigned max_buffer_size,
                           struct r300_winsys_buffer *buffer)
{
    struct r300_winsys_screen *rws = rscreen->rws;
    struct r300_texture *tex = CALLOC_STRUCT(r300_texture);
    if (!tex) {
        if (buffer)
            rws->buffer_reference(rws, &buffer, NULL);
        return NULL;
    }

    /* Initialize the descriptor. */
    if (!r300_texture_desc_init(rscreen, &tex->desc, base,
                                microtile, macrotile,
                                stride_in_bytes_override,
                                max_buffer_size)) {
        if (buffer)
            rws->buffer_reference(rws, &buffer, NULL);
        FREE(tex);
        return NULL;
    }
    /* Initialize the hardware state. */
    r300_texture_setup_immutable_state(rscreen, tex);
    r300_texture_setup_fb_state(rscreen, tex);

    tex->desc.b.vtbl = &r300_texture_vtbl;
    pipe_reference_init(&tex->desc.b.b.reference, 1);
    tex->domain = base->flags & R300_RESOURCE_FLAG_TRANSFER ?
                  R300_DOMAIN_GTT :
                  R300_DOMAIN_VRAM | R300_DOMAIN_GTT;
    tex->buffer = buffer;

    /* Create the backing buffer if needed. */
    if (!tex->buffer) {
        tex->buffer = rws->buffer_create(rws, tex->desc.size_in_bytes, 2048,
                                         base->bind, base->usage, tex->domain);

        if (!tex->buffer) {
            FREE(tex);
            return NULL;
        }
    }

    rws->buffer_set_tiling(rws, tex->buffer,
            tex->desc.microtile, tex->desc.macrotile[0],
            tex->desc.stride_in_bytes[0]);

    return tex;
}

/* Create a new texture. */
struct pipe_resource *r300_texture_create(struct pipe_screen *screen,
                                          const struct pipe_resource *base)
{
    struct r300_screen *rscreen = r300_screen(screen);
    enum r300_buffer_tiling microtile, macrotile;

    /* Refuse to create a texture with size 0. */
    if (!base->width0 ||
        (!base->height0 && (base->target == PIPE_TEXTURE_2D ||
                            base->target == PIPE_TEXTURE_CUBE)) ||
        (!base->depth0 && base->target == PIPE_TEXTURE_3D)) {
        fprintf(stderr, "r300: texture_create: "
                "Got invalid texture dimensions: %ix%ix%i\n",
                base->width0, base->height0, base->depth0);
        return NULL;
    }

    if ((base->flags & R300_RESOURCE_FLAG_TRANSFER) ||
        (base->bind & PIPE_BIND_SCANOUT)) {
        microtile = R300_BUFFER_LINEAR;
        macrotile = R300_BUFFER_LINEAR;
    } else {
        microtile = R300_BUFFER_SELECT_LAYOUT;
        macrotile = R300_BUFFER_SELECT_LAYOUT;
    }

    return (struct pipe_resource*)
           r300_texture_create_object(rscreen, base, microtile, macrotile,
                                      0, 0, NULL);
}

struct pipe_resource *r300_texture_from_handle(struct pipe_screen *screen,
                                               const struct pipe_resource *base,
                                               struct winsys_handle *whandle)
{
    struct r300_winsys_screen *rws = (struct r300_winsys_screen*)screen->winsys;
    struct r300_screen *rscreen = r300_screen(screen);
    struct r300_winsys_buffer *buffer;
    enum r300_buffer_tiling microtile, macrotile;
    unsigned stride, size;

    /* Support only 2D textures without mipmaps */
    if (base->target != PIPE_TEXTURE_2D ||
        base->depth0 != 1 ||
        base->last_level != 0) {
        return NULL;
    }

    buffer = rws->buffer_from_handle(rws, whandle, &stride, &size);
    if (!buffer)
        return NULL;

    rws->buffer_get_tiling(rws, buffer, &microtile, &macrotile);

    /* Enforce a microtiled zbuffer. */
    if (util_format_is_depth_or_stencil(base->format) &&
        microtile == R300_BUFFER_LINEAR) {
        switch (util_format_get_blocksize(base->format)) {
            case 4:
                microtile = R300_BUFFER_TILED;
                break;

            case 2:
                if (rws->get_value(rws, R300_VID_SQUARE_TILING_SUPPORT))
                    microtile = R300_BUFFER_SQUARETILED;
                break;
        }
    }

    return (struct pipe_resource*)
           r300_texture_create_object(rscreen, base, microtile, macrotile,
                                      stride, size, buffer);
}

/* Not required to implement u_resource_vtbl, consider moving to another file:
 */
<<<<<<< HEAD
struct pipe_surface* r300_create_surface(struct pipe_context * ctx,
                                         struct pipe_resource* texture,
                                         const struct pipe_surface *surf_tmpl)
=======
struct pipe_surface* r300_get_tex_surface(struct pipe_screen* screen,
                                          struct pipe_resource* texture,
					  unsigned face,
					  unsigned level,
					  unsigned zslice,
					  unsigned flags)
>>>>>>> 1f1928db
{
    struct r300_texture* tex = r300_texture(texture);
    struct r300_surface* surface = CALLOC_STRUCT(r300_surface);
    unsigned level = surf_tmpl->u.tex.level;

    assert(surf_tmpl->u.tex.first_layer == surf_tmpl->u.tex.last_layer);

    if (surface) {
        uint32_t offset, tile_height;

        pipe_reference_init(&surface->base.reference, 1);
        pipe_resource_reference(&surface->base.texture, texture);
        surface->base.context = ctx;
        surface->base.format = surf_tmpl->format;
        surface->base.width = u_minify(texture->width0, level);
        surface->base.height = u_minify(texture->height0, level);
        surface->base.usage = surf_tmpl->usage;
        surface->base.u.tex.level = level;
        surface->base.u.tex.first_layer = surf_tmpl->u.tex.first_layer;
        surface->base.u.tex.last_layer = surf_tmpl->u.tex.last_layer;

        surface->buffer = tex->buffer;

        /* Prefer VRAM if there are multiple domains to choose from. */
        surface->domain = tex->domain;
        if (surface->domain & R300_DOMAIN_VRAM)
            surface->domain &= ~R300_DOMAIN_GTT;

<<<<<<< HEAD
        surface->offset = r300_texture_get_offset(tex, level,
                                                  surf_tmpl->u.tex.first_layer);
=======
        surface->offset = r300_texture_get_offset(&tex->desc,
                                                  level, zslice, face);
>>>>>>> 1f1928db
        surface->pitch = tex->fb_state.pitch[level];
        surface->format = tex->fb_state.format;

        /* Parameters for the CBZB clear. */
        surface->cbzb_allowed = tex->desc.cbzb_allowed[level];
        surface->cbzb_width = align(surface->base.width, 64);

        /* Height must be aligned to the size of a tile. */
        tile_height = r300_get_pixel_alignment(tex->desc.b.b.format,
                                               tex->desc.b.b.nr_samples,
                                               tex->desc.microtile,
                                               tex->desc.macrotile[level],
                                               DIM_HEIGHT);

        surface->cbzb_height = align((surface->base.height + 1) / 2,
                                     tile_height);

        /* Offset must be aligned to 2K and must point at the beginning
         * of a scanline. */
<<<<<<< HEAD
        stride = r300_texture_get_stride(r300_screen(ctx->screen), tex, level);
        offset = surface->offset + stride * surface->cbzb_height;
=======
        offset = surface->offset +
                 tex->desc.stride_in_bytes[level] * surface->cbzb_height;
>>>>>>> 1f1928db
        surface->cbzb_midpoint_offset = offset & ~2047;

        surface->cbzb_pitch = surface->pitch & 0x1ffffc;

        if (util_format_get_blocksizebits(surface->base.format) == 32)
            surface->cbzb_format = R300_DEPTHFORMAT_24BIT_INT_Z_8BIT_STENCIL;
        else
            surface->cbzb_format = R300_DEPTHFORMAT_16BIT_INT_Z;

<<<<<<< HEAD
        DBG(r300_context(ctx), DBG_TEX,
            "CBZB Dim: %ix%i, Misalignment: %i, Macro: %s\n",
            surface->cbzb_width, surface->cbzb_height,
            offset & 2047,
            tex->mip_macrotile[level] ? "YES" : " NO");
=======
        SCREEN_DBG(r300_screen(screen), DBG_CBZB,
                   "CBZB Dim: %ix%i, Misalignment: %i, Macro: %s\n",
                   surface->cbzb_width, surface->cbzb_height,
                   offset & 2047,
                   tex->desc.macrotile[level] ? "YES" : " NO");
>>>>>>> 1f1928db
    }

    return &surface->base;
}

/* Not required to implement u_resource_vtbl, consider moving to another file:
 */
void r300_surface_destroy(struct pipe_context *ctx, struct pipe_surface* s)
{
    pipe_resource_reference(&s->texture, NULL);
    FREE(s);
}<|MERGE_RESOLUTION|>--- conflicted
+++ resolved
@@ -626,281 +626,6 @@
     r300_texture_setup_fb_state(r300_screen(screen), r300_texture(tex));
 }
 
-<<<<<<< HEAD
-unsigned r300_texture_get_offset(struct r300_texture* tex, unsigned level,
-                                 unsigned layer)
-{
-    unsigned offset = tex->offset[level];
-
-    switch (tex->b.b.target) {
-        case PIPE_TEXTURE_3D:
-        case PIPE_TEXTURE_CUBE:
-            return offset + layer * tex->layer_size[level];
-
-        default:
-            assert(layer == 0);
-            return offset;
-    }
-}
-
-/* Returns the number of pixels that the texture should be aligned to
- * in the given dimension. */
-static unsigned r300_get_pixel_alignment(struct r300_texture *tex,
-                                         enum r300_buffer_tiling macrotile,
-                                         enum r300_dim dim)
-{
-    static const unsigned table[2][5][3][2] =
-    {
-        {
-    /* Macro: linear    linear    linear
-       Micro: linear    tiled  square-tiled */
-            {{ 32, 1}, { 8,  4}, { 0,  0}}, /*   8 bits per pixel */
-            {{ 16, 1}, { 8,  2}, { 4,  4}}, /*  16 bits per pixel */
-            {{  8, 1}, { 4,  2}, { 0,  0}}, /*  32 bits per pixel */
-            {{  4, 1}, { 0,  0}, { 2,  2}}, /*  64 bits per pixel */
-            {{  2, 1}, { 0,  0}, { 0,  0}}  /* 128 bits per pixel */
-        },
-        {
-    /* Macro: tiled     tiled     tiled
-       Micro: linear    tiled  square-tiled */
-            {{256, 8}, {64, 32}, { 0,  0}}, /*   8 bits per pixel */
-            {{128, 8}, {64, 16}, {32, 32}}, /*  16 bits per pixel */
-            {{ 64, 8}, {32, 16}, { 0,  0}}, /*  32 bits per pixel */
-            {{ 32, 8}, { 0,  0}, {16, 16}}, /*  64 bits per pixel */
-            {{ 16, 8}, { 0,  0}, { 0,  0}}  /* 128 bits per pixel */
-        }
-    };
-    static const unsigned aa_block[2] = {4, 8};
-    unsigned res = 0;
-    unsigned pixsize = util_format_get_blocksize(tex->b.b.format);
-
-    assert(macrotile <= R300_BUFFER_TILED);
-    assert(tex->microtile <= R300_BUFFER_SQUARETILED);
-    assert(pixsize <= 16);
-    assert(dim <= DIM_HEIGHT);
-
-    if (tex->b.b.nr_samples > 1) {
-        /* Multisampled textures have their own alignment scheme. */
-        if (pixsize == 4)
-            res = aa_block[dim];
-    } else {
-        /* Standard alignment. */
-        res = table[macrotile][util_logbase2(pixsize)][tex->microtile][dim];
-    }
-
-    assert(res);
-    return res;
-}
-
-/* Return true if macrotiling should be enabled on the miplevel. */
-static boolean r300_texture_macro_switch(struct r300_texture *tex,
-                                         unsigned level,
-                                         boolean rv350_mode,
-                                         enum r300_dim dim)
-{
-    unsigned tile, texdim;
-
-    tile = r300_get_pixel_alignment(tex, R300_BUFFER_TILED, dim);
-    if (dim == DIM_WIDTH) {
-        texdim = u_minify(tex->b.b.width0, level);
-    } else {
-        texdim = u_minify(tex->b.b.height0, level);
-    }
-
-    /* See TX_FILTER1_n.MACRO_SWITCH. */
-    if (rv350_mode) {
-        return texdim >= tile;
-    } else {
-        return texdim > tile;
-    }
-}
-
-/**
- * Return the stride, in bytes, of the texture images of the given texture
- * at the given level.
- */
-unsigned r300_texture_get_stride(struct r300_screen* screen,
-                                 struct r300_texture* tex, unsigned level)
-{
-    unsigned tile_width, width, stride;
-
-    if (tex->stride_override)
-        return tex->stride_override;
-
-    /* Check the level. */
-    if (level > tex->b.b.last_level) {
-        SCREEN_DBG(screen, DBG_TEX, "%s: level (%u) > last_level (%u)\n",
-                   __FUNCTION__, level, tex->b.b.last_level);
-        return 0;
-    }
-
-    width = u_minify(tex->b.b.width0, level);
-
-    if (util_format_is_plain(tex->b.b.format)) {
-        tile_width = r300_get_pixel_alignment(tex, tex->mip_macrotile[level],
-                                              DIM_WIDTH);
-        width = align(width, tile_width);
-
-        stride = util_format_get_stride(tex->b.b.format, width);
-
-        /* Some IGPs need a minimum stride of 64 bytes, hmm...
-         * This doesn't seem to apply to tiled textures, according to r300c. */
-        if (!tex->microtile && !tex->mip_macrotile[level] &&
-            (screen->caps.family == CHIP_FAMILY_RS600 ||
-             screen->caps.family == CHIP_FAMILY_RS690 ||
-             screen->caps.family == CHIP_FAMILY_RS740)) {
-            return stride < 64 ? 64 : stride;
-        }
-
-        /* The alignment to 32 bytes is sort of implied by the layout... */
-        return stride;
-    } else {
-        return align(util_format_get_stride(tex->b.b.format, width), 32);
-    }
-}
-
-static unsigned r300_texture_get_nblocksy(struct r300_texture* tex,
-                                          unsigned level)
-{
-    unsigned height, tile_height;
-
-    height = u_minify(tex->b.b.height0, level);
-
-    if (util_format_is_plain(tex->b.b.format)) {
-        tile_height = r300_get_pixel_alignment(tex, tex->mip_macrotile[level],
-                                               DIM_HEIGHT);
-        height = align(height, tile_height);
-
-        /* This is needed for the kernel checker, unfortunately. */
-        height = util_next_power_of_two(height);
-    }
-
-    return util_format_get_nblocksy(tex->b.b.format, height);
-}
-
-static void r300_texture_3d_fix_mipmapping(struct r300_screen *screen,
-                                           struct r300_texture *tex)
-{
-    /* The kernels <= 2.6.34-rc4 compute the size of mipmapped 3D textures
-     * incorrectly. This is a workaround to prevent CS from being rejected. */
-
-    unsigned i, size;
-
-    if (!screen->rws->get_value(screen->rws, R300_VID_DRM_2_3_0) &&
-        tex->b.b.target == PIPE_TEXTURE_3D &&
-        tex->b.b.last_level > 0) {
-        size = 0;
-
-        for (i = 0; i <= tex->b.b.last_level; i++) {
-            size += r300_texture_get_stride(screen, tex, i) *
-                    r300_texture_get_nblocksy(tex, i);
-        }
-
-        size *= tex->b.b.depth0;
-        tex->size = size;
-    }
-}
-
-static void r300_setup_miptree(struct r300_screen* screen,
-                               struct r300_texture* tex)
-{
-    struct pipe_resource* base = &tex->b.b;
-    unsigned stride, size, layer_size, nblocksy, i;
-    boolean rv350_mode = screen->caps.is_rv350;
-
-    SCREEN_DBG(screen, DBG_TEXALLOC,
-        "r300: Making miptree for texture, format %s\n",
-        util_format_short_name(base->format));
-
-    for (i = 0; i <= base->last_level; i++) {
-        /* Let's see if this miplevel can be macrotiled. */
-        tex->mip_macrotile[i] =
-            (tex->macrotile == R300_BUFFER_TILED &&
-             r300_texture_macro_switch(tex, i, rv350_mode, DIM_WIDTH) &&
-             r300_texture_macro_switch(tex, i, rv350_mode, DIM_HEIGHT)) ?
-             R300_BUFFER_TILED : R300_BUFFER_LINEAR;
-
-        stride = r300_texture_get_stride(screen, tex, i);
-        nblocksy = r300_texture_get_nblocksy(tex, i);
-        layer_size = stride * nblocksy;
-
-        if (base->nr_samples) {
-            layer_size *= base->nr_samples;
-        }
-
-        if (base->target == PIPE_TEXTURE_CUBE)
-            size = layer_size * 6;
-        else
-            size = layer_size * u_minify(base->depth0, i);
-
-        tex->offset[i] = tex->size;
-        tex->size = tex->offset[i] + size;
-        tex->layer_size[i] = layer_size;
-        tex->pitch[i] = stride / util_format_get_blocksize(base->format);
-        tex->hwpitch[i] =
-                tex->pitch[i] * util_format_get_blockwidth(base->format);
-
-        SCREEN_DBG(screen, DBG_TEXALLOC, "r300: Texture miptree: Level %d "
-                "(%dx%dx%d px, pitch %d bytes) %d bytes total, macrotiled %s\n",
-                i, u_minify(base->width0, i), u_minify(base->height0, i),
-                u_minify(base->depth0, i), stride, tex->size,
-                tex->mip_macrotile[i] ? "TRUE" : "FALSE");
-    }
-}
-
-static void r300_setup_flags(struct r300_texture* tex)
-{
-    tex->uses_pitch = !util_is_power_of_two(tex->b.b.width0) ||
-                      !util_is_power_of_two(tex->b.b.height0) ||
-                      tex->stride_override;
-}
-
-static void r300_setup_tiling(struct pipe_screen *screen,
-                              struct r300_texture *tex)
-{
-    struct r300_winsys_screen *rws = (struct r300_winsys_screen *)screen->winsys;
-    enum pipe_format format = tex->b.b.format;
-    boolean rv350_mode = r300_screen(screen)->caps.is_rv350;
-    boolean is_zb = util_format_is_depth_or_stencil(format);
-    boolean dbg_no_tiling = SCREEN_DBG_ON(r300_screen(screen), DBG_NO_TILING);
-
-    if (!util_format_is_plain(format)) {
-        return;
-    }
-
-    /* If height == 1, disable microtiling except for zbuffer. */
-    if (!is_zb && (tex->b.b.height0 == 1 || dbg_no_tiling)) {
-        return;
-    }
-
-    /* Set microtiling. */
-    switch (util_format_get_blocksize(format)) {
-        case 1:
-        case 4:
-            tex->microtile = R300_BUFFER_TILED;
-            break;
-
-        case 2:
-        case 8:
-            if (rws->get_value(rws, R300_VID_SQUARE_TILING_SUPPORT)) {
-                tex->microtile = R300_BUFFER_SQUARETILED;
-            }
-            break;
-    }
-
-    if (dbg_no_tiling) {
-        return;
-    }
-
-    /* Set macrotiling. */
-    if (r300_texture_macro_switch(tex, 0, rv350_mode, DIM_WIDTH) &&
-        r300_texture_macro_switch(tex, 0, rv350_mode, DIM_HEIGHT)) {
-        tex->macrotile = R300_BUFFER_TILED;
-    }
-}
-
-=======
->>>>>>> 1f1928db
 static unsigned r300_texture_is_referenced(struct pipe_context *context,
                                            struct pipe_resource *texture,
                                            unsigned level, int layer)
@@ -1087,18 +812,9 @@
 
 /* Not required to implement u_resource_vtbl, consider moving to another file:
  */
-<<<<<<< HEAD
 struct pipe_surface* r300_create_surface(struct pipe_context * ctx,
                                          struct pipe_resource* texture,
                                          const struct pipe_surface *surf_tmpl)
-=======
-struct pipe_surface* r300_get_tex_surface(struct pipe_screen* screen,
-                                          struct pipe_resource* texture,
-					  unsigned face,
-					  unsigned level,
-					  unsigned zslice,
-					  unsigned flags)
->>>>>>> 1f1928db
 {
     struct r300_texture* tex = r300_texture(texture);
     struct r300_surface* surface = CALLOC_STRUCT(r300_surface);
@@ -1127,13 +843,8 @@
         if (surface->domain & R300_DOMAIN_VRAM)
             surface->domain &= ~R300_DOMAIN_GTT;
 
-<<<<<<< HEAD
-        surface->offset = r300_texture_get_offset(tex, level,
+        surface->offset = r300_texture_get_offset(&tex->desc, level,
                                                   surf_tmpl->u.tex.first_layer);
-=======
-        surface->offset = r300_texture_get_offset(&tex->desc,
-                                                  level, zslice, face);
->>>>>>> 1f1928db
         surface->pitch = tex->fb_state.pitch[level];
         surface->format = tex->fb_state.format;
 
@@ -1153,13 +864,8 @@
 
         /* Offset must be aligned to 2K and must point at the beginning
          * of a scanline. */
-<<<<<<< HEAD
-        stride = r300_texture_get_stride(r300_screen(ctx->screen), tex, level);
-        offset = surface->offset + stride * surface->cbzb_height;
-=======
         offset = surface->offset +
                  tex->desc.stride_in_bytes[level] * surface->cbzb_height;
->>>>>>> 1f1928db
         surface->cbzb_midpoint_offset = offset & ~2047;
 
         surface->cbzb_pitch = surface->pitch & 0x1ffffc;
@@ -1169,19 +875,11 @@
         else
             surface->cbzb_format = R300_DEPTHFORMAT_16BIT_INT_Z;
 
-<<<<<<< HEAD
-        DBG(r300_context(ctx), DBG_TEX,
+        DBG(r300_context(ctx), DBG_CBZB,
             "CBZB Dim: %ix%i, Misalignment: %i, Macro: %s\n",
             surface->cbzb_width, surface->cbzb_height,
             offset & 2047,
-            tex->mip_macrotile[level] ? "YES" : " NO");
-=======
-        SCREEN_DBG(r300_screen(screen), DBG_CBZB,
-                   "CBZB Dim: %ix%i, Misalignment: %i, Macro: %s\n",
-                   surface->cbzb_width, surface->cbzb_height,
-                   offset & 2047,
-                   tex->desc.macrotile[level] ? "YES" : " NO");
->>>>>>> 1f1928db
+            tex->desc.macrotile[level] ? "YES" : " NO");
     }
 
     return &surface->base;
