/**************************************************************************
 *
 * Copyright 2008 Tungsten Graphics, Inc., Cedar Park, Texas.
 * All Rights Reserved.
 * Copyright 2008  VMware, Inc.  All rights reserved.
 *
 * Permission is hereby granted, free of charge, to any person obtaining a
 * copy of this software and associated documentation files (the
 * "Software"), to deal in the Software without restriction, including
 * without limitation the rights to use, copy, modify, merge, publish,
 * distribute, sub license, and/or sell copies of the Software, and to
 * permit persons to whom the Software is furnished to do so, subject to
 * the following conditions:
 *
 * The above copyright notice and this permission notice (including the
 * next paragraph) shall be included in all copies or substantial portions
 * of the Software.
 *
 * THE SOFTWARE IS PROVIDED "AS IS", WITHOUT WARRANTY OF ANY KIND, EXPRESS
 * OR IMPLIED, INCLUDING BUT NOT LIMITED TO THE WARRANTIES OF
 * MERCHANTABILITY, FITNESS FOR A PARTICULAR PURPOSE AND NON-INFRINGEMENT.
 * IN NO EVENT SHALL TUNGSTEN GRAPHICS AND/OR ITS SUPPLIERS BE LIABLE FOR
 * ANY CLAIM, DAMAGES OR OTHER LIABILITY, WHETHER IN AN ACTION OF CONTRACT,
 * TORT OR OTHERWISE, ARISING FROM, OUT OF OR IN CONNECTION WITH THE
 * SOFTWARE OR THE USE OR OTHER DEALINGS IN THE SOFTWARE.
 *
 **************************************************************************/

/**
 * @file
 * Mipmap generation utility
 *  
 * @author Brian Paul
 */


#include "pipe/p_context.h"
#include "util/u_debug.h"
#include "pipe/p_defines.h"
#include "util/u_inlines.h"
#include "pipe/p_shader_tokens.h"
#include "pipe/p_state.h"

#include "util/u_format.h"
#include "util/u_memory.h"
#include "util/u_draw_quad.h"
#include "util/u_gen_mipmap.h"
#include "util/u_simple_shaders.h"
#include "util/u_math.h"
#include "util/u_texture.h"

#include "cso_cache/cso_context.h"


struct gen_mipmap_state
{
   struct pipe_context *pipe;
   struct cso_context *cso;

   struct pipe_blend_state blend;
   struct pipe_depth_stencil_alpha_state depthstencil;
   struct pipe_rasterizer_state rasterizer;
   struct pipe_sampler_state sampler;
   struct pipe_clip_state clip;
   struct pipe_vertex_element velem[2];

   void *vs;
   void *fs2d, *fsCube;

   struct pipe_resource *vbuf;  /**< quad vertices */
   unsigned vbuf_slot;

   float vertices[4][2][4];   /**< vertex/texcoords for quad */
};



enum dtype
{
   DTYPE_UBYTE,
   DTYPE_UBYTE_3_3_2,
   DTYPE_USHORT,
   DTYPE_USHORT_4_4_4_4,
   DTYPE_USHORT_5_6_5,
   DTYPE_USHORT_1_5_5_5_REV,
   DTYPE_UINT,
   DTYPE_FLOAT,
   DTYPE_HALF_FLOAT
};


typedef ushort half_float;


static half_float
float_to_half(float f)
{
   /* XXX fix this */
   return 0;
}

static float
half_to_float(half_float h)
{
   /* XXX fix this */
   return 0.0f;
}




/**
 * \name Support macros for do_row and do_row_3d
 *
 * The macro madness is here for two reasons.  First, it compacts the code
 * slightly.  Second, it makes it much easier to adjust the specifics of the
 * filter to tune the rounding characteristics.
 */
/*@{*/
#define DECLARE_ROW_POINTERS(t, e) \
      const t(*rowA)[e] = (const t(*)[e]) srcRowA; \
      const t(*rowB)[e] = (const t(*)[e]) srcRowB; \
      const t(*rowC)[e] = (const t(*)[e]) srcRowC; \
      const t(*rowD)[e] = (const t(*)[e]) srcRowD; \
      t(*dst)[e] = (t(*)[e]) dstRow

#define DECLARE_ROW_POINTERS0(t) \
      const t *rowA = (const t *) srcRowA; \
      const t *rowB = (const t *) srcRowB; \
      const t *rowC = (const t *) srcRowC; \
      const t *rowD = (const t *) srcRowD; \
      t *dst = (t *) dstRow

#define FILTER_SUM_3D(Aj, Ak, Bj, Bk, Cj, Ck, Dj, Dk) \
   ((unsigned) Aj + (unsigned) Ak \
    + (unsigned) Bj + (unsigned) Bk \
    + (unsigned) Cj + (unsigned) Ck \
    + (unsigned) Dj + (unsigned) Dk \
    + 4) >> 3

#define FILTER_3D(e) \
   do { \
      dst[i][e] = FILTER_SUM_3D(rowA[j][e], rowA[k][e], \
                                rowB[j][e], rowB[k][e], \
                                rowC[j][e], rowC[k][e], \
                                rowD[j][e], rowD[k][e]); \
   } while(0)
   
#define FILTER_F_3D(e) \
   do { \
      dst[i][e] = (rowA[j][e] + rowA[k][e] \
                   + rowB[j][e] + rowB[k][e] \
                   + rowC[j][e] + rowC[k][e] \
                   + rowD[j][e] + rowD[k][e]) * 0.125F; \
   } while(0)

#define FILTER_HF_3D(e) \
   do { \
      const float aj = half_to_float(rowA[j][e]); \
      const float ak = half_to_float(rowA[k][e]); \
      const float bj = half_to_float(rowB[j][e]); \
      const float bk = half_to_float(rowB[k][e]); \
      const float cj = half_to_float(rowC[j][e]); \
      const float ck = half_to_float(rowC[k][e]); \
      const float dj = half_to_float(rowD[j][e]); \
      const float dk = half_to_float(rowD[k][e]); \
      dst[i][e] = float_to_half((aj + ak + bj + bk + cj + ck + dj + dk) \
                                      * 0.125F); \
   } while(0)
/*@}*/


/**
 * Average together two rows of a source image to produce a single new
 * row in the dest image.  It's legal for the two source rows to point
 * to the same data.  The source width must be equal to either the
 * dest width or two times the dest width.
 * \param datatype  GL_UNSIGNED_BYTE, GL_UNSIGNED_SHORT, GL_FLOAT, etc.
 * \param comps  number of components per pixel (1..4)
 */
static void
do_row(enum dtype datatype, uint comps, int srcWidth,
       const void *srcRowA, const void *srcRowB,
       int dstWidth, void *dstRow)
{
   const uint k0 = (srcWidth == dstWidth) ? 0 : 1;
   const uint colStride = (srcWidth == dstWidth) ? 1 : 2;

   assert(comps >= 1);
   assert(comps <= 4);

   /* This assertion is no longer valid with non-power-of-2 textures
   assert(srcWidth == dstWidth || srcWidth == 2 * dstWidth);
   */

   if (datatype == DTYPE_UBYTE && comps == 4) {
      uint i, j, k;
      const ubyte(*rowA)[4] = (const ubyte(*)[4]) srcRowA;
      const ubyte(*rowB)[4] = (const ubyte(*)[4]) srcRowB;
      ubyte(*dst)[4] = (ubyte(*)[4]) dstRow;
      for (i = j = 0, k = k0; i < (uint) dstWidth;
           i++, j += colStride, k += colStride) {
         dst[i][0] = (rowA[j][0] + rowA[k][0] + rowB[j][0] + rowB[k][0]) / 4;
         dst[i][1] = (rowA[j][1] + rowA[k][1] + rowB[j][1] + rowB[k][1]) / 4;
         dst[i][2] = (rowA[j][2] + rowA[k][2] + rowB[j][2] + rowB[k][2]) / 4;
         dst[i][3] = (rowA[j][3] + rowA[k][3] + rowB[j][3] + rowB[k][3]) / 4;
      }
   }
   else if (datatype == DTYPE_UBYTE && comps == 3) {
      uint i, j, k;
      const ubyte(*rowA)[3] = (const ubyte(*)[3]) srcRowA;
      const ubyte(*rowB)[3] = (const ubyte(*)[3]) srcRowB;
      ubyte(*dst)[3] = (ubyte(*)[3]) dstRow;
      for (i = j = 0, k = k0; i < (uint) dstWidth;
           i++, j += colStride, k += colStride) {
         dst[i][0] = (rowA[j][0] + rowA[k][0] + rowB[j][0] + rowB[k][0]) / 4;
         dst[i][1] = (rowA[j][1] + rowA[k][1] + rowB[j][1] + rowB[k][1]) / 4;
         dst[i][2] = (rowA[j][2] + rowA[k][2] + rowB[j][2] + rowB[k][2]) / 4;
      }
   }
   else if (datatype == DTYPE_UBYTE && comps == 2) {
      uint i, j, k;
      const ubyte(*rowA)[2] = (const ubyte(*)[2]) srcRowA;
      const ubyte(*rowB)[2] = (const ubyte(*)[2]) srcRowB;
      ubyte(*dst)[2] = (ubyte(*)[2]) dstRow;
      for (i = j = 0, k = k0; i < (uint) dstWidth;
           i++, j += colStride, k += colStride) {
         dst[i][0] = (rowA[j][0] + rowA[k][0] + rowB[j][0] + rowB[k][0]) >> 2;
         dst[i][1] = (rowA[j][1] + rowA[k][1] + rowB[j][1] + rowB[k][1]) >> 2;
      }
   }
   else if (datatype == DTYPE_UBYTE && comps == 1) {
      uint i, j, k;
      const ubyte *rowA = (const ubyte *) srcRowA;
      const ubyte *rowB = (const ubyte *) srcRowB;
      ubyte *dst = (ubyte *) dstRow;
      for (i = j = 0, k = k0; i < (uint) dstWidth;
           i++, j += colStride, k += colStride) {
         dst[i] = (rowA[j] + rowA[k] + rowB[j] + rowB[k]) >> 2;
      }
   }

   else if (datatype == DTYPE_USHORT && comps == 4) {
      uint i, j, k;
      const ushort(*rowA)[4] = (const ushort(*)[4]) srcRowA;
      const ushort(*rowB)[4] = (const ushort(*)[4]) srcRowB;
      ushort(*dst)[4] = (ushort(*)[4]) dstRow;
      for (i = j = 0, k = k0; i < (uint) dstWidth;
           i++, j += colStride, k += colStride) {
         dst[i][0] = (rowA[j][0] + rowA[k][0] + rowB[j][0] + rowB[k][0]) / 4;
         dst[i][1] = (rowA[j][1] + rowA[k][1] + rowB[j][1] + rowB[k][1]) / 4;
         dst[i][2] = (rowA[j][2] + rowA[k][2] + rowB[j][2] + rowB[k][2]) / 4;
         dst[i][3] = (rowA[j][3] + rowA[k][3] + rowB[j][3] + rowB[k][3]) / 4;
      }
   }
   else if (datatype == DTYPE_USHORT && comps == 3) {
      uint i, j, k;
      const ushort(*rowA)[3] = (const ushort(*)[3]) srcRowA;
      const ushort(*rowB)[3] = (const ushort(*)[3]) srcRowB;
      ushort(*dst)[3] = (ushort(*)[3]) dstRow;
      for (i = j = 0, k = k0; i < (uint) dstWidth;
           i++, j += colStride, k += colStride) {
         dst[i][0] = (rowA[j][0] + rowA[k][0] + rowB[j][0] + rowB[k][0]) / 4;
         dst[i][1] = (rowA[j][1] + rowA[k][1] + rowB[j][1] + rowB[k][1]) / 4;
         dst[i][2] = (rowA[j][2] + rowA[k][2] + rowB[j][2] + rowB[k][2]) / 4;
      }
   }
   else if (datatype == DTYPE_USHORT && comps == 2) {
      uint i, j, k;
      const ushort(*rowA)[2] = (const ushort(*)[2]) srcRowA;
      const ushort(*rowB)[2] = (const ushort(*)[2]) srcRowB;
      ushort(*dst)[2] = (ushort(*)[2]) dstRow;
      for (i = j = 0, k = k0; i < (uint) dstWidth;
           i++, j += colStride, k += colStride) {
         dst[i][0] = (rowA[j][0] + rowA[k][0] + rowB[j][0] + rowB[k][0]) / 4;
         dst[i][1] = (rowA[j][1] + rowA[k][1] + rowB[j][1] + rowB[k][1]) / 4;
      }
   }
   else if (datatype == DTYPE_USHORT && comps == 1) {
      uint i, j, k;
      const ushort *rowA = (const ushort *) srcRowA;
      const ushort *rowB = (const ushort *) srcRowB;
      ushort *dst = (ushort *) dstRow;
      for (i = j = 0, k = k0; i < (uint) dstWidth;
           i++, j += colStride, k += colStride) {
         dst[i] = (rowA[j] + rowA[k] + rowB[j] + rowB[k]) / 4;
      }
   }

   else if (datatype == DTYPE_FLOAT && comps == 4) {
      uint i, j, k;
      const float(*rowA)[4] = (const float(*)[4]) srcRowA;
      const float(*rowB)[4] = (const float(*)[4]) srcRowB;
      float(*dst)[4] = (float(*)[4]) dstRow;
      for (i = j = 0, k = k0; i < (uint) dstWidth;
           i++, j += colStride, k += colStride) {
         dst[i][0] = (rowA[j][0] + rowA[k][0] +
                      rowB[j][0] + rowB[k][0]) * 0.25F;
         dst[i][1] = (rowA[j][1] + rowA[k][1] +
                      rowB[j][1] + rowB[k][1]) * 0.25F;
         dst[i][2] = (rowA[j][2] + rowA[k][2] +
                      rowB[j][2] + rowB[k][2]) * 0.25F;
         dst[i][3] = (rowA[j][3] + rowA[k][3] +
                      rowB[j][3] + rowB[k][3]) * 0.25F;
      }
   }
   else if (datatype == DTYPE_FLOAT && comps == 3) {
      uint i, j, k;
      const float(*rowA)[3] = (const float(*)[3]) srcRowA;
      const float(*rowB)[3] = (const float(*)[3]) srcRowB;
      float(*dst)[3] = (float(*)[3]) dstRow;
      for (i = j = 0, k = k0; i < (uint) dstWidth;
           i++, j += colStride, k += colStride) {
         dst[i][0] = (rowA[j][0] + rowA[k][0] +
                      rowB[j][0] + rowB[k][0]) * 0.25F;
         dst[i][1] = (rowA[j][1] + rowA[k][1] +
                      rowB[j][1] + rowB[k][1]) * 0.25F;
         dst[i][2] = (rowA[j][2] + rowA[k][2] +
                      rowB[j][2] + rowB[k][2]) * 0.25F;
      }
   }
   else if (datatype == DTYPE_FLOAT && comps == 2) {
      uint i, j, k;
      const float(*rowA)[2] = (const float(*)[2]) srcRowA;
      const float(*rowB)[2] = (const float(*)[2]) srcRowB;
      float(*dst)[2] = (float(*)[2]) dstRow;
      for (i = j = 0, k = k0; i < (uint) dstWidth;
           i++, j += colStride, k += colStride) {
         dst[i][0] = (rowA[j][0] + rowA[k][0] +
                      rowB[j][0] + rowB[k][0]) * 0.25F;
         dst[i][1] = (rowA[j][1] + rowA[k][1] +
                      rowB[j][1] + rowB[k][1]) * 0.25F;
      }
   }
   else if (datatype == DTYPE_FLOAT && comps == 1) {
      uint i, j, k;
      const float *rowA = (const float *) srcRowA;
      const float *rowB = (const float *) srcRowB;
      float *dst = (float *) dstRow;
      for (i = j = 0, k = k0; i < (uint) dstWidth;
           i++, j += colStride, k += colStride) {
         dst[i] = (rowA[j] + rowA[k] + rowB[j] + rowB[k]) * 0.25F;
      }
   }

#if 0
   else if (datatype == HALF_DTYPE_FLOAT && comps == 4) {
      uint i, j, k, comp;
      const half_float(*rowA)[4] = (const half_float(*)[4]) srcRowA;
      const half_float(*rowB)[4] = (const half_float(*)[4]) srcRowB;
      half_float(*dst)[4] = (half_float(*)[4]) dstRow;
      for (i = j = 0, k = k0; i < (uint) dstWidth;
           i++, j += colStride, k += colStride) {
         for (comp = 0; comp < 4; comp++) {
            float aj, ak, bj, bk;
            aj = half_to_float(rowA[j][comp]);
            ak = half_to_float(rowA[k][comp]);
            bj = half_to_float(rowB[j][comp]);
            bk = half_to_float(rowB[k][comp]);
            dst[i][comp] = float_to_half((aj + ak + bj + bk) * 0.25F);
         }
      }
   }
   else if (datatype == DTYPE_HALF_FLOAT && comps == 3) {
      uint i, j, k, comp;
      const half_float(*rowA)[3] = (const half_float(*)[3]) srcRowA;
      const half_float(*rowB)[3] = (const half_float(*)[3]) srcRowB;
      half_float(*dst)[3] = (half_float(*)[3]) dstRow;
      for (i = j = 0, k = k0; i < (uint) dstWidth;
           i++, j += colStride, k += colStride) {
         for (comp = 0; comp < 3; comp++) {
            float aj, ak, bj, bk;
            aj = half_to_float(rowA[j][comp]);
            ak = half_to_float(rowA[k][comp]);
            bj = half_to_float(rowB[j][comp]);
            bk = half_to_float(rowB[k][comp]);
            dst[i][comp] = float_to_half((aj + ak + bj + bk) * 0.25F);
         }
      }
   }
   else if (datatype == DTYPE_HALF_FLOAT && comps == 2) {
      uint i, j, k, comp;
      const half_float(*rowA)[2] = (const half_float(*)[2]) srcRowA;
      const half_float(*rowB)[2] = (const half_float(*)[2]) srcRowB;
      half_float(*dst)[2] = (half_float(*)[2]) dstRow;
      for (i = j = 0, k = k0; i < (uint) dstWidth;
           i++, j += colStride, k += colStride) {
         for (comp = 0; comp < 2; comp++) {
            float aj, ak, bj, bk;
            aj = half_to_float(rowA[j][comp]);
            ak = half_to_float(rowA[k][comp]);
            bj = half_to_float(rowB[j][comp]);
            bk = half_to_float(rowB[k][comp]);
            dst[i][comp] = float_to_half((aj + ak + bj + bk) * 0.25F);
         }
      }
   }
   else if (datatype == DTYPE_HALF_FLOAT && comps == 1) {
      uint i, j, k;
      const half_float *rowA = (const half_float *) srcRowA;
      const half_float *rowB = (const half_float *) srcRowB;
      half_float *dst = (half_float *) dstRow;
      for (i = j = 0, k = k0; i < (uint) dstWidth;
           i++, j += colStride, k += colStride) {
         float aj, ak, bj, bk;
         aj = half_to_float(rowA[j]);
         ak = half_to_float(rowA[k]);
         bj = half_to_float(rowB[j]);
         bk = half_to_float(rowB[k]);
         dst[i] = float_to_half((aj + ak + bj + bk) * 0.25F);
      }
   }
#endif

   else if (datatype == DTYPE_UINT && comps == 1) {
      uint i, j, k;
      const uint *rowA = (const uint *) srcRowA;
      const uint *rowB = (const uint *) srcRowB;
      uint *dst = (uint *) dstRow;
      for (i = j = 0, k = k0; i < (uint) dstWidth;
           i++, j += colStride, k += colStride) {
         dst[i] = rowA[j] / 4 + rowA[k] / 4 + rowB[j] / 4 + rowB[k] / 4;
      }
   }

   else if (datatype == DTYPE_USHORT_5_6_5 && comps == 3) {
      uint i, j, k;
      const ushort *rowA = (const ushort *) srcRowA;
      const ushort *rowB = (const ushort *) srcRowB;
      ushort *dst = (ushort *) dstRow;
      for (i = j = 0, k = k0; i < (uint) dstWidth;
           i++, j += colStride, k += colStride) {
         const int rowAr0 = rowA[j] & 0x1f;
         const int rowAr1 = rowA[k] & 0x1f;
         const int rowBr0 = rowB[j] & 0x1f;
         const int rowBr1 = rowB[k] & 0x1f;
         const int rowAg0 = (rowA[j] >> 5) & 0x3f;
         const int rowAg1 = (rowA[k] >> 5) & 0x3f;
         const int rowBg0 = (rowB[j] >> 5) & 0x3f;
         const int rowBg1 = (rowB[k] >> 5) & 0x3f;
         const int rowAb0 = (rowA[j] >> 11) & 0x1f;
         const int rowAb1 = (rowA[k] >> 11) & 0x1f;
         const int rowBb0 = (rowB[j] >> 11) & 0x1f;
         const int rowBb1 = (rowB[k] >> 11) & 0x1f;
         const int red = (rowAr0 + rowAr1 + rowBr0 + rowBr1) >> 2;
         const int green = (rowAg0 + rowAg1 + rowBg0 + rowBg1) >> 2;
         const int blue = (rowAb0 + rowAb1 + rowBb0 + rowBb1) >> 2;
         dst[i] = (blue << 11) | (green << 5) | red;
      }
   }
   else if (datatype == DTYPE_USHORT_4_4_4_4 && comps == 4) {
      uint i, j, k;
      const ushort *rowA = (const ushort *) srcRowA;
      const ushort *rowB = (const ushort *) srcRowB;
      ushort *dst = (ushort *) dstRow;
      for (i = j = 0, k = k0; i < (uint) dstWidth;
           i++, j += colStride, k += colStride) {
         const int rowAr0 = rowA[j] & 0xf;
         const int rowAr1 = rowA[k] & 0xf;
         const int rowBr0 = rowB[j] & 0xf;
         const int rowBr1 = rowB[k] & 0xf;
         const int rowAg0 = (rowA[j] >> 4) & 0xf;
         const int rowAg1 = (rowA[k] >> 4) & 0xf;
         const int rowBg0 = (rowB[j] >> 4) & 0xf;
         const int rowBg1 = (rowB[k] >> 4) & 0xf;
         const int rowAb0 = (rowA[j] >> 8) & 0xf;
         const int rowAb1 = (rowA[k] >> 8) & 0xf;
         const int rowBb0 = (rowB[j] >> 8) & 0xf;
         const int rowBb1 = (rowB[k] >> 8) & 0xf;
         const int rowAa0 = (rowA[j] >> 12) & 0xf;
         const int rowAa1 = (rowA[k] >> 12) & 0xf;
         const int rowBa0 = (rowB[j] >> 12) & 0xf;
         const int rowBa1 = (rowB[k] >> 12) & 0xf;
         const int red = (rowAr0 + rowAr1 + rowBr0 + rowBr1) >> 2;
         const int green = (rowAg0 + rowAg1 + rowBg0 + rowBg1) >> 2;
         const int blue = (rowAb0 + rowAb1 + rowBb0 + rowBb1) >> 2;
         const int alpha = (rowAa0 + rowAa1 + rowBa0 + rowBa1) >> 2;
         dst[i] = (alpha << 12) | (blue << 8) | (green << 4) | red;
      }
   }
   else if (datatype == DTYPE_USHORT_1_5_5_5_REV && comps == 4) {
      uint i, j, k;
      const ushort *rowA = (const ushort *) srcRowA;
      const ushort *rowB = (const ushort *) srcRowB;
      ushort *dst = (ushort *) dstRow;
      for (i = j = 0, k = k0; i < (uint) dstWidth;
           i++, j += colStride, k += colStride) {
         const int rowAr0 = rowA[j] & 0x1f;
         const int rowAr1 = rowA[k] & 0x1f;
         const int rowBr0 = rowB[j] & 0x1f;
         const int rowBr1 = rowB[k] & 0x1f;
         const int rowAg0 = (rowA[j] >> 5) & 0x1f;
         const int rowAg1 = (rowA[k] >> 5) & 0x1f;
         const int rowBg0 = (rowB[j] >> 5) & 0x1f;
         const int rowBg1 = (rowB[k] >> 5) & 0x1f;
         const int rowAb0 = (rowA[j] >> 10) & 0x1f;
         const int rowAb1 = (rowA[k] >> 10) & 0x1f;
         const int rowBb0 = (rowB[j] >> 10) & 0x1f;
         const int rowBb1 = (rowB[k] >> 10) & 0x1f;
         const int rowAa0 = (rowA[j] >> 15) & 0x1;
         const int rowAa1 = (rowA[k] >> 15) & 0x1;
         const int rowBa0 = (rowB[j] >> 15) & 0x1;
         const int rowBa1 = (rowB[k] >> 15) & 0x1;
         const int red = (rowAr0 + rowAr1 + rowBr0 + rowBr1) >> 2;
         const int green = (rowAg0 + rowAg1 + rowBg0 + rowBg1) >> 2;
         const int blue = (rowAb0 + rowAb1 + rowBb0 + rowBb1) >> 2;
         const int alpha = (rowAa0 + rowAa1 + rowBa0 + rowBa1) >> 2;
         dst[i] = (alpha << 15) | (blue << 10) | (green << 5) | red;
      }
   }
   else if (datatype == DTYPE_UBYTE_3_3_2 && comps == 3) {
      uint i, j, k;
      const ubyte *rowA = (const ubyte *) srcRowA;
      const ubyte *rowB = (const ubyte *) srcRowB;
      ubyte *dst = (ubyte *) dstRow;
      for (i = j = 0, k = k0; i < (uint) dstWidth;
           i++, j += colStride, k += colStride) {
         const int rowAr0 = rowA[j] & 0x3;
         const int rowAr1 = rowA[k] & 0x3;
         const int rowBr0 = rowB[j] & 0x3;
         const int rowBr1 = rowB[k] & 0x3;
         const int rowAg0 = (rowA[j] >> 2) & 0x7;
         const int rowAg1 = (rowA[k] >> 2) & 0x7;
         const int rowBg0 = (rowB[j] >> 2) & 0x7;
         const int rowBg1 = (rowB[k] >> 2) & 0x7;
         const int rowAb0 = (rowA[j] >> 5) & 0x7;
         const int rowAb1 = (rowA[k] >> 5) & 0x7;
         const int rowBb0 = (rowB[j] >> 5) & 0x7;
         const int rowBb1 = (rowB[k] >> 5) & 0x7;
         const int red = (rowAr0 + rowAr1 + rowBr0 + rowBr1) >> 2;
         const int green = (rowAg0 + rowAg1 + rowBg0 + rowBg1) >> 2;
         const int blue = (rowAb0 + rowAb1 + rowBb0 + rowBb1) >> 2;
         dst[i] = (blue << 5) | (green << 2) | red;
      }
   }
   else {
      debug_printf("bad format in do_row()");
   }
}


/**
 * Average together four rows of a source image to produce a single new
 * row in the dest image.  It's legal for the two source rows to point
 * to the same data.  The source width must be equal to either the
 * dest width or two times the dest width.
 *
 * \param datatype  GL pixel type \c GL_UNSIGNED_BYTE, \c GL_UNSIGNED_SHORT,
 *                  \c GL_FLOAT, etc.
 * \param comps     number of components per pixel (1..4)
 * \param srcWidth  Width of a row in the source data
 * \param srcRowA   Pointer to one of the rows of source data
 * \param srcRowB   Pointer to one of the rows of source data
 * \param srcRowC   Pointer to one of the rows of source data
 * \param srcRowD   Pointer to one of the rows of source data
 * \param dstWidth  Width of a row in the destination data
 * \param srcRowA   Pointer to the row of destination data
 */
static void
do_row_3D(enum dtype datatype, uint comps, int srcWidth,
          const void *srcRowA, const void *srcRowB,
          const void *srcRowC, const void *srcRowD,
          int dstWidth, void *dstRow)
{
   const uint k0 = (srcWidth == dstWidth) ? 0 : 1;
   const uint colStride = (srcWidth == dstWidth) ? 1 : 2;
   uint i, j, k;

   assert(comps >= 1);
   assert(comps <= 4);

   if ((datatype == DTYPE_UBYTE) && (comps == 4)) {
      DECLARE_ROW_POINTERS(ubyte, 4);

      for (i = j = 0, k = k0; i < (uint) dstWidth;
           i++, j += colStride, k += colStride) {
         FILTER_3D(0);
         FILTER_3D(1);
         FILTER_3D(2);
         FILTER_3D(3);
      }
   }
   else if ((datatype == DTYPE_UBYTE) && (comps == 3)) {
      DECLARE_ROW_POINTERS(ubyte, 3);

      for (i = j = 0, k = k0; i < (uint) dstWidth;
           i++, j += colStride, k += colStride) {
         FILTER_3D(0);
         FILTER_3D(1);
         FILTER_3D(2);
      }
   }
   else if ((datatype == DTYPE_UBYTE) && (comps == 2)) {
      DECLARE_ROW_POINTERS(ubyte, 2);

      for (i = j = 0, k = k0; i < (uint) dstWidth;
           i++, j += colStride, k += colStride) {
         FILTER_3D(0);
         FILTER_3D(1);
      }
   }
   else if ((datatype == DTYPE_UBYTE) && (comps == 1)) {
      DECLARE_ROW_POINTERS(ubyte, 1);

      for (i = j = 0, k = k0; i < (uint) dstWidth;
           i++, j += colStride, k += colStride) {
         FILTER_3D(0);
      }
   }
   else if ((datatype == DTYPE_USHORT) && (comps == 4)) {
      DECLARE_ROW_POINTERS(ushort, 4);

      for (i = j = 0, k = k0; i < (uint) dstWidth;
           i++, j += colStride, k += colStride) {
         FILTER_3D(0);
         FILTER_3D(1);
         FILTER_3D(2);
         FILTER_3D(3);
      }
   }
   else if ((datatype == DTYPE_USHORT) && (comps == 3)) {
      DECLARE_ROW_POINTERS(ushort, 3);

      for (i = j = 0, k = k0; i < (uint) dstWidth;
           i++, j += colStride, k += colStride) {
         FILTER_3D(0);
         FILTER_3D(1);
         FILTER_3D(2);
      }
   }
   else if ((datatype == DTYPE_USHORT) && (comps == 2)) {
      DECLARE_ROW_POINTERS(ushort, 2);

      for (i = j = 0, k = k0; i < (uint) dstWidth;
           i++, j += colStride, k += colStride) {
         FILTER_3D(0);
         FILTER_3D(1);
      }
   }
   else if ((datatype == DTYPE_USHORT) && (comps == 1)) {
      DECLARE_ROW_POINTERS(ushort, 1);

      for (i = j = 0, k = k0; i < (uint) dstWidth;
           i++, j += colStride, k += colStride) {
         FILTER_3D(0);
      }
   }
   else if ((datatype == DTYPE_FLOAT) && (comps == 4)) {
      DECLARE_ROW_POINTERS(float, 4);

      for (i = j = 0, k = k0; i < (uint) dstWidth;
           i++, j += colStride, k += colStride) {
         FILTER_F_3D(0);
         FILTER_F_3D(1);
         FILTER_F_3D(2);
         FILTER_F_3D(3);
      }
   }
   else if ((datatype == DTYPE_FLOAT) && (comps == 3)) {
      DECLARE_ROW_POINTERS(float, 3);

      for (i = j = 0, k = k0; i < (uint) dstWidth;
           i++, j += colStride, k += colStride) {
         FILTER_F_3D(0);
         FILTER_F_3D(1);
         FILTER_F_3D(2);
      }
   }
   else if ((datatype == DTYPE_FLOAT) && (comps == 2)) {
      DECLARE_ROW_POINTERS(float, 2);

      for (i = j = 0, k = k0; i < (uint) dstWidth;
           i++, j += colStride, k += colStride) {
         FILTER_F_3D(0);
         FILTER_F_3D(1);
      }
   }
   else if ((datatype == DTYPE_FLOAT) && (comps == 1)) {
      DECLARE_ROW_POINTERS(float, 1);

      for (i = j = 0, k = k0; i < (uint) dstWidth;
           i++, j += colStride, k += colStride) {
         FILTER_F_3D(0);
      }
   }
   else if ((datatype == DTYPE_HALF_FLOAT) && (comps == 4)) {
      DECLARE_ROW_POINTERS(half_float, 4);

      for (i = j = 0, k = k0; i < (uint) dstWidth;
           i++, j += colStride, k += colStride) {
         FILTER_HF_3D(0);
         FILTER_HF_3D(1);
         FILTER_HF_3D(2);
         FILTER_HF_3D(3);
      }
   }
   else if ((datatype == DTYPE_HALF_FLOAT) && (comps == 3)) {
      DECLARE_ROW_POINTERS(half_float, 4);

      for (i = j = 0, k = k0; i < (uint) dstWidth;
           i++, j += colStride, k += colStride) {
         FILTER_HF_3D(0);
         FILTER_HF_3D(1);
         FILTER_HF_3D(2);
      }
   }
   else if ((datatype == DTYPE_HALF_FLOAT) && (comps == 2)) {
      DECLARE_ROW_POINTERS(half_float, 4);

      for (i = j = 0, k = k0; i < (uint) dstWidth;
           i++, j += colStride, k += colStride) {
         FILTER_HF_3D(0);
         FILTER_HF_3D(1);
      }
   }
   else if ((datatype == DTYPE_HALF_FLOAT) && (comps == 1)) {
      DECLARE_ROW_POINTERS(half_float, 4);

      for (i = j = 0, k = k0; i < (uint) dstWidth;
           i++, j += colStride, k += colStride) {
         FILTER_HF_3D(0);
      }
   }
   else if ((datatype == DTYPE_UINT) && (comps == 1)) {
      const uint *rowA = (const uint *) srcRowA;
      const uint *rowB = (const uint *) srcRowB;
      const uint *rowC = (const uint *) srcRowC;
      const uint *rowD = (const uint *) srcRowD;
      float *dst = (float *) dstRow;

      for (i = j = 0, k = k0; i < (uint) dstWidth;
           i++, j += colStride, k += colStride) {
         const uint64_t tmp = (((uint64_t) rowA[j] + (uint64_t) rowA[k])
                               + ((uint64_t) rowB[j] + (uint64_t) rowB[k])
                               + ((uint64_t) rowC[j] + (uint64_t) rowC[k])
                               + ((uint64_t) rowD[j] + (uint64_t) rowD[k]));
         dst[i] = (float)((double) tmp * 0.125);
      }
   }
   else if ((datatype == DTYPE_USHORT_5_6_5) && (comps == 3)) {
      DECLARE_ROW_POINTERS0(ushort);

      for (i = j = 0, k = k0; i < (uint) dstWidth;
           i++, j += colStride, k += colStride) {
         const int rowAr0 = rowA[j] & 0x1f;
         const int rowAr1 = rowA[k] & 0x1f;
         const int rowBr0 = rowB[j] & 0x1f;
         const int rowBr1 = rowB[k] & 0x1f;
         const int rowCr0 = rowC[j] & 0x1f;
         const int rowCr1 = rowC[k] & 0x1f;
         const int rowDr0 = rowD[j] & 0x1f;
         const int rowDr1 = rowD[k] & 0x1f;
         const int rowAg0 = (rowA[j] >> 5) & 0x3f;
         const int rowAg1 = (rowA[k] >> 5) & 0x3f;
         const int rowBg0 = (rowB[j] >> 5) & 0x3f;
         const int rowBg1 = (rowB[k] >> 5) & 0x3f;
         const int rowCg0 = (rowC[j] >> 5) & 0x3f;
         const int rowCg1 = (rowC[k] >> 5) & 0x3f;
         const int rowDg0 = (rowD[j] >> 5) & 0x3f;
         const int rowDg1 = (rowD[k] >> 5) & 0x3f;
         const int rowAb0 = (rowA[j] >> 11) & 0x1f;
         const int rowAb1 = (rowA[k] >> 11) & 0x1f;
         const int rowBb0 = (rowB[j] >> 11) & 0x1f;
         const int rowBb1 = (rowB[k] >> 11) & 0x1f;
         const int rowCb0 = (rowC[j] >> 11) & 0x1f;
         const int rowCb1 = (rowC[k] >> 11) & 0x1f;
         const int rowDb0 = (rowD[j] >> 11) & 0x1f;
         const int rowDb1 = (rowD[k] >> 11) & 0x1f;
         const int r = FILTER_SUM_3D(rowAr0, rowAr1, rowBr0, rowBr1,
                                       rowCr0, rowCr1, rowDr0, rowDr1);
         const int g = FILTER_SUM_3D(rowAg0, rowAg1, rowBg0, rowBg1,
                                       rowCg0, rowCg1, rowDg0, rowDg1);
         const int b = FILTER_SUM_3D(rowAb0, rowAb1, rowBb0, rowBb1,
                                       rowCb0, rowCb1, rowDb0, rowDb1);
         dst[i] = (b << 11) | (g << 5) | r;
      }
   }
   else if ((datatype == DTYPE_USHORT_4_4_4_4) && (comps == 4)) {
      DECLARE_ROW_POINTERS0(ushort);

      for (i = j = 0, k = k0; i < (uint) dstWidth;
           i++, j += colStride, k += colStride) {
         const int rowAr0 = rowA[j] & 0xf;
         const int rowAr1 = rowA[k] & 0xf;
         const int rowBr0 = rowB[j] & 0xf;
         const int rowBr1 = rowB[k] & 0xf;
         const int rowCr0 = rowC[j] & 0xf;
         const int rowCr1 = rowC[k] & 0xf;
         const int rowDr0 = rowD[j] & 0xf;
         const int rowDr1 = rowD[k] & 0xf;
         const int rowAg0 = (rowA[j] >> 4) & 0xf;
         const int rowAg1 = (rowA[k] >> 4) & 0xf;
         const int rowBg0 = (rowB[j] >> 4) & 0xf;
         const int rowBg1 = (rowB[k] >> 4) & 0xf;
         const int rowCg0 = (rowC[j] >> 4) & 0xf;
         const int rowCg1 = (rowC[k] >> 4) & 0xf;
         const int rowDg0 = (rowD[j] >> 4) & 0xf;
         const int rowDg1 = (rowD[k] >> 4) & 0xf;
         const int rowAb0 = (rowA[j] >> 8) & 0xf;
         const int rowAb1 = (rowA[k] >> 8) & 0xf;
         const int rowBb0 = (rowB[j] >> 8) & 0xf;
         const int rowBb1 = (rowB[k] >> 8) & 0xf;
         const int rowCb0 = (rowC[j] >> 8) & 0xf;
         const int rowCb1 = (rowC[k] >> 8) & 0xf;
         const int rowDb0 = (rowD[j] >> 8) & 0xf;
         const int rowDb1 = (rowD[k] >> 8) & 0xf;
         const int rowAa0 = (rowA[j] >> 12) & 0xf;
         const int rowAa1 = (rowA[k] >> 12) & 0xf;
         const int rowBa0 = (rowB[j] >> 12) & 0xf;
         const int rowBa1 = (rowB[k] >> 12) & 0xf;
         const int rowCa0 = (rowC[j] >> 12) & 0xf;
         const int rowCa1 = (rowC[k] >> 12) & 0xf;
         const int rowDa0 = (rowD[j] >> 12) & 0xf;
         const int rowDa1 = (rowD[k] >> 12) & 0xf;
         const int r = FILTER_SUM_3D(rowAr0, rowAr1, rowBr0, rowBr1,
                                       rowCr0, rowCr1, rowDr0, rowDr1);
         const int g = FILTER_SUM_3D(rowAg0, rowAg1, rowBg0, rowBg1,
                                       rowCg0, rowCg1, rowDg0, rowDg1);
         const int b = FILTER_SUM_3D(rowAb0, rowAb1, rowBb0, rowBb1,
                                       rowCb0, rowCb1, rowDb0, rowDb1);
         const int a = FILTER_SUM_3D(rowAa0, rowAa1, rowBa0, rowBa1,
                                       rowCa0, rowCa1, rowDa0, rowDa1);

         dst[i] = (a << 12) | (b << 8) | (g << 4) | r;
      }
   }
   else if ((datatype == DTYPE_USHORT_1_5_5_5_REV) && (comps == 4)) {
      DECLARE_ROW_POINTERS0(ushort);

      for (i = j = 0, k = k0; i < (uint) dstWidth;
           i++, j += colStride, k += colStride) {
         const int rowAr0 = rowA[j] & 0x1f;
         const int rowAr1 = rowA[k] & 0x1f;
         const int rowBr0 = rowB[j] & 0x1f;
         const int rowBr1 = rowB[k] & 0x1f;
         const int rowCr0 = rowC[j] & 0x1f;
         const int rowCr1 = rowC[k] & 0x1f;
         const int rowDr0 = rowD[j] & 0x1f;
         const int rowDr1 = rowD[k] & 0x1f;
         const int rowAg0 = (rowA[j] >> 5) & 0x1f;
         const int rowAg1 = (rowA[k] >> 5) & 0x1f;
         const int rowBg0 = (rowB[j] >> 5) & 0x1f;
         const int rowBg1 = (rowB[k] >> 5) & 0x1f;
         const int rowCg0 = (rowC[j] >> 5) & 0x1f;
         const int rowCg1 = (rowC[k] >> 5) & 0x1f;
         const int rowDg0 = (rowD[j] >> 5) & 0x1f;
         const int rowDg1 = (rowD[k] >> 5) & 0x1f;
         const int rowAb0 = (rowA[j] >> 10) & 0x1f;
         const int rowAb1 = (rowA[k] >> 10) & 0x1f;
         const int rowBb0 = (rowB[j] >> 10) & 0x1f;
         const int rowBb1 = (rowB[k] >> 10) & 0x1f;
         const int rowCb0 = (rowC[j] >> 10) & 0x1f;
         const int rowCb1 = (rowC[k] >> 10) & 0x1f;
         const int rowDb0 = (rowD[j] >> 10) & 0x1f;
         const int rowDb1 = (rowD[k] >> 10) & 0x1f;
         const int rowAa0 = (rowA[j] >> 15) & 0x1;
         const int rowAa1 = (rowA[k] >> 15) & 0x1;
         const int rowBa0 = (rowB[j] >> 15) & 0x1;
         const int rowBa1 = (rowB[k] >> 15) & 0x1;
         const int rowCa0 = (rowC[j] >> 15) & 0x1;
         const int rowCa1 = (rowC[k] >> 15) & 0x1;
         const int rowDa0 = (rowD[j] >> 15) & 0x1;
         const int rowDa1 = (rowD[k] >> 15) & 0x1;
         const int r = FILTER_SUM_3D(rowAr0, rowAr1, rowBr0, rowBr1,
                                       rowCr0, rowCr1, rowDr0, rowDr1);
         const int g = FILTER_SUM_3D(rowAg0, rowAg1, rowBg0, rowBg1,
                                       rowCg0, rowCg1, rowDg0, rowDg1);
         const int b = FILTER_SUM_3D(rowAb0, rowAb1, rowBb0, rowBb1,
                                       rowCb0, rowCb1, rowDb0, rowDb1);
         const int a = FILTER_SUM_3D(rowAa0, rowAa1, rowBa0, rowBa1,
                                       rowCa0, rowCa1, rowDa0, rowDa1);

         dst[i] = (a << 15) | (b << 10) | (g << 5) | r;
      }
   }
   else if ((datatype == DTYPE_UBYTE_3_3_2) && (comps == 3)) {
      DECLARE_ROW_POINTERS0(ushort);

      for (i = j = 0, k = k0; i < (uint) dstWidth;
           i++, j += colStride, k += colStride) {
         const int rowAr0 = rowA[j] & 0x3;
         const int rowAr1 = rowA[k] & 0x3;
         const int rowBr0 = rowB[j] & 0x3;
         const int rowBr1 = rowB[k] & 0x3;
         const int rowCr0 = rowC[j] & 0x3;
         const int rowCr1 = rowC[k] & 0x3;
         const int rowDr0 = rowD[j] & 0x3;
         const int rowDr1 = rowD[k] & 0x3;
         const int rowAg0 = (rowA[j] >> 2) & 0x7;
         const int rowAg1 = (rowA[k] >> 2) & 0x7;
         const int rowBg0 = (rowB[j] >> 2) & 0x7;
         const int rowBg1 = (rowB[k] >> 2) & 0x7;
         const int rowCg0 = (rowC[j] >> 2) & 0x7;
         const int rowCg1 = (rowC[k] >> 2) & 0x7;
         const int rowDg0 = (rowD[j] >> 2) & 0x7;
         const int rowDg1 = (rowD[k] >> 2) & 0x7;
         const int rowAb0 = (rowA[j] >> 5) & 0x7;
         const int rowAb1 = (rowA[k] >> 5) & 0x7;
         const int rowBb0 = (rowB[j] >> 5) & 0x7;
         const int rowBb1 = (rowB[k] >> 5) & 0x7;
         const int rowCb0 = (rowC[j] >> 5) & 0x7;
         const int rowCb1 = (rowC[k] >> 5) & 0x7;
         const int rowDb0 = (rowD[j] >> 5) & 0x7;
         const int rowDb1 = (rowD[k] >> 5) & 0x7;
         const int r = FILTER_SUM_3D(rowAr0, rowAr1, rowBr0, rowBr1,
                                       rowCr0, rowCr1, rowDr0, rowDr1);
         const int g = FILTER_SUM_3D(rowAg0, rowAg1, rowBg0, rowBg1,
                                       rowCg0, rowCg1, rowDg0, rowDg1);
         const int b = FILTER_SUM_3D(rowAb0, rowAb1, rowBb0, rowBb1,
                                       rowCb0, rowCb1, rowDb0, rowDb1);
         dst[i] = (b << 5) | (g << 2) | r;
      }
   }
   else {
      debug_printf("bad format in do_row_3D()");
   }
}



static void
format_to_type_comps(enum pipe_format pformat,
                     enum dtype *datatype, uint *comps)
{
   /* XXX I think this could be implemented in terms of the pf_*() functions */
   switch (pformat) {
   case PIPE_FORMAT_B8G8R8A8_UNORM:
   case PIPE_FORMAT_B8G8R8X8_UNORM:
   case PIPE_FORMAT_A8R8G8B8_UNORM:
   case PIPE_FORMAT_X8R8G8B8_UNORM:
   case PIPE_FORMAT_A8B8G8R8_SRGB:
   case PIPE_FORMAT_X8B8G8R8_SRGB:
   case PIPE_FORMAT_B8G8R8A8_SRGB:
   case PIPE_FORMAT_B8G8R8X8_SRGB:
   case PIPE_FORMAT_A8R8G8B8_SRGB:
   case PIPE_FORMAT_X8R8G8B8_SRGB:
   case PIPE_FORMAT_R8G8B8_SRGB:
      *datatype = DTYPE_UBYTE;
      *comps = 4;
      return;
   case PIPE_FORMAT_B5G5R5A1_UNORM:
      *datatype = DTYPE_USHORT_1_5_5_5_REV;
      *comps = 4;
      return;
   case PIPE_FORMAT_B4G4R4A4_UNORM:
      *datatype = DTYPE_USHORT_4_4_4_4;
      *comps = 4;
      return;
   case PIPE_FORMAT_B5G6R5_UNORM:
      *datatype = DTYPE_USHORT_5_6_5;
      *comps = 3;
      return;
   case PIPE_FORMAT_L8_UNORM:
   case PIPE_FORMAT_L8_SRGB:
   case PIPE_FORMAT_A8_UNORM:
   case PIPE_FORMAT_I8_UNORM:
      *datatype = DTYPE_UBYTE;
      *comps = 1;
      return;
   case PIPE_FORMAT_L8A8_UNORM:
   case PIPE_FORMAT_L8A8_SRGB:
      *datatype = DTYPE_UBYTE;
      *comps = 2;
      return;
   default:
      assert(0);
      *datatype = DTYPE_UBYTE;
      *comps = 0;
      break;
   }
}


static void
reduce_1d(enum pipe_format pformat,
          int srcWidth, const ubyte *srcPtr,
          int dstWidth, ubyte *dstPtr)
{
   enum dtype datatype;
   uint comps;

   format_to_type_comps(pformat, &datatype, &comps);

   /* we just duplicate the input row, kind of hack, saves code */
   do_row(datatype, comps,
          srcWidth, srcPtr, srcPtr,
          dstWidth, dstPtr);
}


/**
 * Strides are in bytes.  If zero, it'll be computed as width * bpp.
 */
static void
reduce_2d(enum pipe_format pformat,
          int srcWidth, int srcHeight,
          int srcRowStride, const ubyte *srcPtr,
          int dstWidth, int dstHeight,
          int dstRowStride, ubyte *dstPtr)
{
   enum dtype datatype;
   uint comps;
   const int bpt = util_format_get_blocksize(pformat);
   const ubyte *srcA, *srcB;
   ubyte *dst;
   int row;

   format_to_type_comps(pformat, &datatype, &comps);

   if (!srcRowStride)
      srcRowStride = bpt * srcWidth;

   if (!dstRowStride)
      dstRowStride = bpt * dstWidth;

   /* Compute src and dst pointers */
   srcA = srcPtr;
   if (srcHeight > 1) 
      srcB = srcA + srcRowStride;
   else
      srcB = srcA;
   dst = dstPtr;

   for (row = 0; row < dstHeight; row++) {
      do_row(datatype, comps,
             srcWidth, srcA, srcB,
             dstWidth, dst);
      srcA += 2 * srcRowStride;
      srcB += 2 * srcRowStride;
      dst += dstRowStride;
   }
}


static void
reduce_3d(enum pipe_format pformat,
          int srcWidth, int srcHeight, int srcDepth,
          int srcRowStride, const ubyte *srcPtr,
          int dstWidth, int dstHeight, int dstDepth,
          int dstRowStride, ubyte *dstPtr)
{
   const int bpt = util_format_get_blocksize(pformat);
   const int border = 0;
   int img, row;
   int bytesPerSrcImage, bytesPerDstImage;
   int bytesPerSrcRow, bytesPerDstRow;
   int srcImageOffset, srcRowOffset;
   enum dtype datatype;
   uint comps;

   format_to_type_comps(pformat, &datatype, &comps);

   bytesPerSrcImage = srcWidth * srcHeight * bpt;
   bytesPerDstImage = dstWidth * dstHeight * bpt;

   bytesPerSrcRow = srcWidth * bpt;
   bytesPerDstRow = dstWidth * bpt;

   /* Offset between adjacent src images to be averaged together */
   srcImageOffset = (srcDepth == dstDepth) ? 0 : bytesPerSrcImage;

   /* Offset between adjacent src rows to be averaged together */
   srcRowOffset = (srcHeight == dstHeight) ? 0 : srcWidth * bpt;

   /*
    * Need to average together up to 8 src pixels for each dest pixel.
    * Break that down into 3 operations:
    *   1. take two rows from source image and average them together.
    *   2. take two rows from next source image and average them together.
    *   3. take the two averaged rows and average them for the final dst row.
    */

   /*
   printf("mip3d %d x %d x %d  ->  %d x %d x %d\n",
          srcWidth, srcHeight, srcDepth, dstWidth, dstHeight, dstDepth);
   */

   for (img = 0; img < dstDepth; img++) {
      /* first source image pointer, skipping border */
      const ubyte *imgSrcA = srcPtr
         + (bytesPerSrcImage + bytesPerSrcRow + border) * bpt * border
         + img * (bytesPerSrcImage + srcImageOffset);
      /* second source image pointer, skipping border */
      const ubyte *imgSrcB = imgSrcA + srcImageOffset;
      /* address of the dest image, skipping border */
      ubyte *imgDst = dstPtr
         + (bytesPerDstImage + bytesPerDstRow + border) * bpt * border
         + img * bytesPerDstImage;

      /* setup the four source row pointers and the dest row pointer */
      const ubyte *srcImgARowA = imgSrcA;
      const ubyte *srcImgARowB = imgSrcA + srcRowOffset;
      const ubyte *srcImgBRowA = imgSrcB;
      const ubyte *srcImgBRowB = imgSrcB + srcRowOffset;
      ubyte *dstImgRow = imgDst;

      for (row = 0; row < dstHeight; row++) {
         do_row_3D(datatype, comps, srcWidth, 
                   srcImgARowA, srcImgARowB,
                   srcImgBRowA, srcImgBRowB,
                   dstWidth, dstImgRow);

         /* advance to next rows */
         srcImgARowA += bytesPerSrcRow + srcRowOffset;
         srcImgARowB += bytesPerSrcRow + srcRowOffset;
         srcImgBRowA += bytesPerSrcRow + srcRowOffset;
         srcImgBRowB += bytesPerSrcRow + srcRowOffset;
         dstImgRow += bytesPerDstRow;
      }
   }
}




static void
make_1d_mipmap(struct gen_mipmap_state *ctx,
               struct pipe_resource *pt,
               uint face, uint baseLevel, uint lastLevel)
{
   struct pipe_context *pipe = ctx->pipe;
   const uint zslice = 0;
   uint dstLevel;

   for (dstLevel = baseLevel + 1; dstLevel <= lastLevel; dstLevel++) {
      const uint srcLevel = dstLevel - 1;
      struct pipe_transfer *srcTrans, *dstTrans;
      void *srcMap, *dstMap;
      
      srcTrans = pipe_get_transfer(pipe, pt, face, srcLevel, zslice,
                                          PIPE_TRANSFER_READ, 0, 0,
                                          u_minify(pt->width0, srcLevel),
                                          u_minify(pt->height0, srcLevel));
      dstTrans = pipe_get_transfer(pipe, pt, face, dstLevel, zslice,
                                          PIPE_TRANSFER_WRITE, 0, 0,
                                          u_minify(pt->width0, dstLevel),
                                          u_minify(pt->height0, dstLevel));

      srcMap = (ubyte *) pipe->transfer_map(pipe, srcTrans);
      dstMap = (ubyte *) pipe->transfer_map(pipe, dstTrans);

      reduce_1d(pt->format,
                srcTrans->box.width, srcMap,
                dstTrans->box.width, dstMap);

      pipe->transfer_unmap(pipe, srcTrans);
      pipe->transfer_unmap(pipe, dstTrans);

      pipe->transfer_destroy(pipe, srcTrans);
      pipe->transfer_destroy(pipe, dstTrans);
   }
}


static void
make_2d_mipmap(struct gen_mipmap_state *ctx,
               struct pipe_resource *pt,
               uint face, uint baseLevel, uint lastLevel)
{
   struct pipe_context *pipe = ctx->pipe;
   const uint zslice = 0;
   uint dstLevel;
   
   assert(util_format_get_blockwidth(pt->format) == 1);
   assert(util_format_get_blockheight(pt->format) == 1);

   for (dstLevel = baseLevel + 1; dstLevel <= lastLevel; dstLevel++) {
      const uint srcLevel = dstLevel - 1;
      struct pipe_transfer *srcTrans, *dstTrans;
      ubyte *srcMap, *dstMap;
      
      srcTrans = pipe_get_transfer(pipe, pt, face, srcLevel, zslice,
				   PIPE_TRANSFER_READ, 0, 0,
				   u_minify(pt->width0, srcLevel),
				   u_minify(pt->height0, srcLevel));
      dstTrans = pipe_get_transfer(pipe, pt, face, dstLevel, zslice,
				   PIPE_TRANSFER_WRITE, 0, 0,
				   u_minify(pt->width0, dstLevel),
				   u_minify(pt->height0, dstLevel));

      srcMap = (ubyte *) pipe->transfer_map(pipe, srcTrans);
      dstMap = (ubyte *) pipe->transfer_map(pipe, dstTrans);

      reduce_2d(pt->format,
                srcTrans->box.width, srcTrans->box.height,
                srcTrans->stride, srcMap,
                dstTrans->box.width, dstTrans->box.height,
                dstTrans->stride, dstMap);

      pipe->transfer_unmap(pipe, srcTrans);
      pipe->transfer_unmap(pipe, dstTrans);

      pipe->transfer_destroy(pipe, srcTrans);
      pipe->transfer_destroy(pipe, dstTrans);
   }
}


static void
make_3d_mipmap(struct gen_mipmap_state *ctx,
               struct pipe_resource *pt,
               uint face, uint baseLevel, uint lastLevel)
{
#if 0
   struct pipe_context *pipe = ctx->pipe;
   struct pipe_screen *screen = pipe->screen;
   uint dstLevel, zslice = 0;

   assert(util_format_get_blockwidth(pt->format) == 1);
   assert(util_format_get_blockheight(pt->format) == 1);

   for (dstLevel = baseLevel + 1; dstLevel <= lastLevel; dstLevel++) {
      const uint srcLevel = dstLevel - 1;
      struct pipe_transfer *srcTrans, *dstTrans;
      ubyte *srcMap, *dstMap;
      
      srcTrans = pipe->get_transfer(pipe, pt, face, srcLevel, zslice,
                                          PIPE_TRANSFER_READ, 0, 0,
                                          u_minify(pt->width0, srcLevel),
                                          u_minify(pt->height0, srcLevel));
      dstTrans = pipe->get_transfer(pipe, pt, face, dstLevel, zslice,
                                          PIPE_TRANSFER_WRITE, 0, 0,
                                          u_minify(pt->width0, dstLevel),
                                          u_minify(pt->height0, dstLevel));

      srcMap = (ubyte *) pipe->transfer_map(pipe, srcTrans);
      dstMap = (ubyte *) pipe->transfer_map(pipe, dstTrans);

      reduce_3d(pt->format,
                srcTrans->width, srcTrans->height,
                srcTrans->stride, srcMap,
                dstTrans->width, dstTrans->height,
                dstTrans->stride, dstMap);

      pipe->transfer_unmap(pipe, srcTrans);
      pipe->transfer_unmap(pipe, dstTrans);

      pipe->transfer_destroy(pipe, srcTrans);
      pipe->transfer_destroy(pipe, dstTrans);
   }
#else
   (void) reduce_3d;
#endif
}


static void
fallback_gen_mipmap(struct gen_mipmap_state *ctx,
                    struct pipe_resource *pt,
                    uint face, uint baseLevel, uint lastLevel)
{
   switch (pt->target) {
   case PIPE_TEXTURE_1D:
      make_1d_mipmap(ctx, pt, face, baseLevel, lastLevel);
      break;
   case PIPE_TEXTURE_2D:
   case PIPE_TEXTURE_CUBE:
      make_2d_mipmap(ctx, pt, face, baseLevel, lastLevel);
      break;
   case PIPE_TEXTURE_3D:
      make_3d_mipmap(ctx, pt, face, baseLevel, lastLevel);
      break;
   default:
      assert(0);
   }
}


/**
 * Create a mipmap generation context.
 * The idea is to create one of these and re-use it each time we need to
 * generate a mipmap.
 */
struct gen_mipmap_state *
util_create_gen_mipmap(struct pipe_context *pipe,
                       struct cso_context *cso)
{
   struct gen_mipmap_state *ctx;
   uint i;

   ctx = CALLOC_STRUCT(gen_mipmap_state);
   if (!ctx)
      return NULL;

   ctx->pipe = pipe;
   ctx->cso = cso;

   /* disabled blending/masking */
   memset(&ctx->blend, 0, sizeof(ctx->blend));
   ctx->blend.rt[0].colormask = PIPE_MASK_RGBA;

   /* no-op depth/stencil/alpha */
   memset(&ctx->depthstencil, 0, sizeof(ctx->depthstencil));

   /* rasterizer */
   memset(&ctx->rasterizer, 0, sizeof(ctx->rasterizer));
   ctx->rasterizer.front_winding = PIPE_WINDING_CW;
   ctx->rasterizer.cull_mode = PIPE_WINDING_NONE;
   ctx->rasterizer.gl_rasterization_rules = 1;

   /* sampler state */
   memset(&ctx->sampler, 0, sizeof(ctx->sampler));
   ctx->sampler.wrap_s = PIPE_TEX_WRAP_CLAMP_TO_EDGE;
   ctx->sampler.wrap_t = PIPE_TEX_WRAP_CLAMP_TO_EDGE;
   ctx->sampler.wrap_r = PIPE_TEX_WRAP_CLAMP_TO_EDGE;
   ctx->sampler.min_mip_filter = PIPE_TEX_MIPFILTER_NEAREST;
   ctx->sampler.normalized_coords = 1;

   /* vertex elements state */
   memset(&ctx->velem[0], 0, sizeof(ctx->velem[0]) * 2);
   for (i = 0; i < 2; i++) {
      ctx->velem[i].src_offset = i * 4 * sizeof(float);
      ctx->velem[i].instance_divisor = 0;
      ctx->velem[i].vertex_buffer_index = 0;
      ctx->velem[i].src_format = PIPE_FORMAT_R32G32B32A32_FLOAT;
   }

   /* vertex shader - still needed to specify mapping from fragment
    * shader input semantics to vertex elements 
    */
   {
      const uint semantic_names[] = { TGSI_SEMANTIC_POSITION,
                                      TGSI_SEMANTIC_GENERIC };
      const uint semantic_indexes[] = { 0, 0 };
      ctx->vs = util_make_vertex_passthrough_shader(pipe, 2, semantic_names,
                                                    semantic_indexes);
   }

   /* fragment shader */
   ctx->fs2d = util_make_fragment_tex_shader(pipe, TGSI_TEXTURE_2D);
   ctx->fsCube = util_make_fragment_tex_shader(pipe, TGSI_TEXTURE_CUBE);

   /* vertex data that doesn't change */
   for (i = 0; i < 4; i++) {
      ctx->vertices[i][0][2] = 0.0f; /* z */
      ctx->vertices[i][0][3] = 1.0f; /* w */
      ctx->vertices[i][1][3] = 1.0f; /* q */
   }

   /* Note: the actual vertex buffer is allocated as needed below */

   return ctx;
}


/**
 * Get next "slot" of vertex space in the vertex buffer.
 * We're allocating one large vertex buffer and using it piece by piece.
 */
static unsigned
get_next_slot(struct gen_mipmap_state *ctx)
{
   const unsigned max_slots = 4096 / sizeof ctx->vertices;

   if (ctx->vbuf_slot >= max_slots) 
      util_gen_mipmap_flush( ctx );

   if (!ctx->vbuf) {
      ctx->vbuf = pipe_buffer_create(ctx->pipe->screen,
                                     32,
                                     PIPE_BUFFER_USAGE_VERTEX,
                                     max_slots * sizeof ctx->vertices);
   }
   
   return ctx->vbuf_slot++ * sizeof ctx->vertices;
}


static unsigned
set_vertex_data(struct gen_mipmap_state *ctx,
                enum pipe_texture_target tex_target,
                uint face)
{
   unsigned offset;

   /* vert[0].position */
   ctx->vertices[0][0][0] = -1.0f; /*x*/
   ctx->vertices[0][0][1] = -1.0f; /*y*/

   /* vert[1].position */
   ctx->vertices[1][0][0] = 1.0f;
   ctx->vertices[1][0][1] = -1.0f;

   /* vert[2].position */
   ctx->vertices[2][0][0] = 1.0f;
   ctx->vertices[2][0][1] = 1.0f;

   /* vert[3].position */
   ctx->vertices[3][0][0] = -1.0f;
   ctx->vertices[3][0][1] = 1.0f;

   /* Setup vertex texcoords.  This is a little tricky for cube maps. */
   if (tex_target == PIPE_TEXTURE_CUBE) {
      static const float st[4][2] = {
         {0.0f, 0.0f}, {1.0f, 0.0f}, {1.0f, 1.0f}, {0.0f, 1.0f}
      };

      util_map_texcoords2d_onto_cubemap(face, &st[0][0], 2,
                                        &ctx->vertices[0][1][0], 8);
   }
   else {
      /* 1D/2D */
      ctx->vertices[0][1][0] = 0.0f; /*s*/
      ctx->vertices[0][1][1] = 0.0f; /*t*/
      ctx->vertices[0][1][2] = 0.0f; /*r*/

      ctx->vertices[1][1][0] = 1.0f;
      ctx->vertices[1][1][1] = 0.0f;
      ctx->vertices[1][1][2] = 0.0f;

      ctx->vertices[2][1][0] = 1.0f;
      ctx->vertices[2][1][1] = 1.0f;
      ctx->vertices[2][1][2] = 0.0f;

      ctx->vertices[3][1][0] = 0.0f;
      ctx->vertices[3][1][1] = 1.0f;
      ctx->vertices[3][1][2] = 0.0f;
   }

   offset = get_next_slot( ctx );

   pipe_buffer_write_nooverlap(ctx->pipe, ctx->vbuf,
                               offset, sizeof(ctx->vertices), ctx->vertices);

   return offset;
}



/**
 * Destroy a mipmap generation context
 */
void
util_destroy_gen_mipmap(struct gen_mipmap_state *ctx)
{
   struct pipe_context *pipe = ctx->pipe;

   pipe->delete_vs_state(pipe, ctx->vs);
   pipe->delete_fs_state(pipe, ctx->fs2d);
   pipe->delete_fs_state(pipe, ctx->fsCube);

   pipe_resource_reference(&ctx->vbuf, NULL);

   FREE(ctx);
}



/* Release vertex buffer at end of frame to avoid synchronous
 * rendering.
 */
void util_gen_mipmap_flush( struct gen_mipmap_state *ctx )
{
   pipe_resource_reference(&ctx->vbuf, NULL);
   ctx->vbuf_slot = 0;
} 


/**
 * Generate mipmap images.  It's assumed all needed texture memory is
 * already allocated.
 *
 * \param psv  the sampler view to the texture to generate mipmap levels for
 * \param face  which cube face to generate mipmaps for (0 for non-cube maps)
 * \param baseLevel  the first mipmap level to use as a src
 * \param lastLevel  the last mipmap level to generate
 * \param filter  the minification filter used to generate mipmap levels with
 * \param filter  one of PIPE_TEX_FILTER_LINEAR, PIPE_TEX_FILTER_NEAREST
 */
void
util_gen_mipmap(struct gen_mipmap_state *ctx,
<<<<<<< HEAD
                struct pipe_resource *pt,
=======
                struct pipe_sampler_view *psv,
>>>>>>> e1ee3eaf
                uint face, uint baseLevel, uint lastLevel, uint filter)
{
   struct pipe_context *pipe = ctx->pipe;
   struct pipe_screen *screen = pipe->screen;
   struct pipe_framebuffer_state fb;
   struct pipe_texture *pt = psv->texture;
   void *fs = (pt->target == PIPE_TEXTURE_CUBE) ? ctx->fsCube : ctx->fs2d;
   uint dstLevel;
   uint zslice = 0;
   uint offset;

   /* The texture object should have room for the levels which we're
    * about to generate.
    */
   assert(lastLevel <= pt->last_level);

   /* If this fails, why are we here? */
   assert(lastLevel > baseLevel);

   assert(filter == PIPE_TEX_FILTER_LINEAR ||
          filter == PIPE_TEX_FILTER_NEAREST);

   /* check if we can render in the texture's format */
   if (!screen->is_format_supported(screen, psv->format, PIPE_TEXTURE_2D,
                                    PIPE_TEXTURE_USAGE_RENDER_TARGET, 0)) {
      fallback_gen_mipmap(ctx, pt, face, baseLevel, lastLevel);
      return;
   }

   /* save state (restored below) */
   cso_save_blend(ctx->cso);
   cso_save_depth_stencil_alpha(ctx->cso);
   cso_save_rasterizer(ctx->cso);
   cso_save_samplers(ctx->cso);
   cso_save_fragment_sampler_views(ctx->cso);
   cso_save_framebuffer(ctx->cso);
   cso_save_fragment_shader(ctx->cso);
   cso_save_vertex_shader(ctx->cso);
   cso_save_viewport(ctx->cso);
   cso_save_clip(ctx->cso);
   cso_save_vertex_elements(ctx->cso);

   /* bind our state */
   cso_set_blend(ctx->cso, &ctx->blend);
   cso_set_depth_stencil_alpha(ctx->cso, &ctx->depthstencil);
   cso_set_rasterizer(ctx->cso, &ctx->rasterizer);
   cso_set_clip(ctx->cso, &ctx->clip);
   cso_set_vertex_elements(ctx->cso, 2, ctx->velem);

   cso_set_fragment_shader_handle(ctx->cso, fs);
   cso_set_vertex_shader_handle(ctx->cso, ctx->vs);

   /* init framebuffer state */
   memset(&fb, 0, sizeof(fb));
   fb.nr_cbufs = 1;

   /* set min/mag to same filter for faster sw speed */
   ctx->sampler.mag_img_filter = filter;
   ctx->sampler.min_img_filter = filter;

   /*
    * XXX for small mipmap levels, it may be faster to use the software
    * fallback path...
    */
   for (dstLevel = baseLevel + 1; dstLevel <= lastLevel; dstLevel++) {
      const uint srcLevel = dstLevel - 1;
      struct pipe_viewport_state vp;

      struct pipe_surface *surf = 
         screen->get_tex_surface(screen, pt, face, dstLevel, zslice,
                                 PIPE_BUFFER_USAGE_GPU_WRITE);

      /*
       * Setup framebuffer / dest surface
       */
      fb.cbufs[0] = surf;
      fb.width = u_minify(pt->width0, dstLevel);
      fb.height = u_minify(pt->height0, dstLevel);
      cso_set_framebuffer(ctx->cso, &fb);

      /* viewport */
      vp.scale[0] = 0.5f * fb.width;
      vp.scale[1] = 0.5f * fb.height;
      vp.scale[2] = 1.0f;
      vp.scale[3] = 1.0f;
      vp.translate[0] = 0.5f * fb.width;
      vp.translate[1] = 0.5f * fb.height;
      vp.translate[2] = 0.0f;
      vp.translate[3] = 0.0f;
      cso_set_viewport(ctx->cso, &vp);

      /*
       * Setup sampler state
       * Note: we should only have to set the min/max LOD clamps to ensure
       * we grab texels from the right mipmap level.  But some hardware
       * has trouble with min clamping so we also set the lod_bias to
       * try to work around that.
       */
      ctx->sampler.min_lod = ctx->sampler.max_lod = (float) srcLevel;
      ctx->sampler.lod_bias = (float) srcLevel;
      cso_single_sampler(ctx->cso, 0, &ctx->sampler);
      cso_single_sampler_done(ctx->cso);

      cso_set_fragment_sampler_views(ctx->cso, 1, &psv);

      /* quad coords in clip coords */
      offset = set_vertex_data(ctx,
                               pt->target,
                               face);

      util_draw_vertex_buffer(ctx->pipe, 
                              ctx->vbuf,
                              offset,
                              PIPE_PRIM_TRIANGLE_FAN,
                              4,  /* verts */
                              2); /* attribs/vert */

      pipe->flush(pipe, PIPE_FLUSH_RENDER_CACHE, NULL);

      /* need to signal that the texture has changed _after_ rendering to it */
      pipe_surface_reference( &surf, NULL );
   }

   /* restore state we changed */
   cso_restore_blend(ctx->cso);
   cso_restore_depth_stencil_alpha(ctx->cso);
   cso_restore_rasterizer(ctx->cso);
   cso_restore_samplers(ctx->cso);
   cso_restore_fragment_sampler_views(ctx->cso);
   cso_restore_framebuffer(ctx->cso);
   cso_restore_fragment_shader(ctx->cso);
   cso_restore_vertex_shader(ctx->cso);
   cso_restore_viewport(ctx->cso);
   cso_restore_clip(ctx->cso);
   cso_restore_vertex_elements(ctx->cso);
}<|MERGE_RESOLUTION|>--- conflicted
+++ resolved
@@ -1469,11 +1469,7 @@
  */
 void
 util_gen_mipmap(struct gen_mipmap_state *ctx,
-<<<<<<< HEAD
-                struct pipe_resource *pt,
-=======
                 struct pipe_sampler_view *psv,
->>>>>>> e1ee3eaf
                 uint face, uint baseLevel, uint lastLevel, uint filter)
 {
    struct pipe_context *pipe = ctx->pipe;
