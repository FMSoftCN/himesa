/* DO NOT EDIT - This file generated automatically by gl_apitemp.py (from Mesa) script */

/*
 * Copyright (C) 1999-2001  Brian Paul   All Rights Reserved.
 * (C) Copyright IBM Corporation 2004
 * All Rights Reserved.
 * 
 * Permission is hereby granted, free of charge, to any person obtaining a
 * copy of this software and associated documentation files (the "Software"),
 * to deal in the Software without restriction, including without limitation
 * the rights to use, copy, modify, merge, publish, distribute, sub license,
 * and/or sell copies of the Software, and to permit persons to whom the
 * Software is furnished to do so, subject to the following conditions:
 * 
 * The above copyright notice and this permission notice (including the next
 * paragraph) shall be included in all copies or substantial portions of the
 * Software.
 * 
 * THE SOFTWARE IS PROVIDED "AS IS", WITHOUT WARRANTY OF ANY KIND, EXPRESS OR
 * IMPLIED, INCLUDING BUT NOT LIMITED TO THE WARRANTIES OF MERCHANTABILITY,
 * FITNESS FOR A PARTICULAR PURPOSE AND NON-INFRINGEMENT.  IN NO EVENT SHALL
 * BRIAN PAUL, IBM,
 * AND/OR THEIR SUPPLIERS BE LIABLE FOR ANY CLAIM, DAMAGES OR OTHER LIABILITY,
 * WHETHER IN AN ACTION OF CONTRACT, TORT OR OTHERWISE, ARISING FROM, OUT OF
 * OR IN CONNECTION WITH THE SOFTWARE OR THE USE OR OTHER DEALINGS IN THE
 * SOFTWARE.
 */


#  if (__GNUC__ > 3 || (__GNUC__ == 3 && __GNUC_MINOR__ >= 3)) && defined(__ELF__)
#    define HIDDEN  __attribute__((visibility("hidden")))
#  else
#    define HIDDEN
#  endif

/*
 * This file is a template which generates the OpenGL API entry point
 * functions.  It should be included by a .c file which first defines
 * the following macros:
 *   KEYWORD1 - usually nothing, but might be __declspec(dllexport) on Win32
 *   KEYWORD2 - usually nothing, but might be __stdcall on Win32
 *   NAME(n)  - builds the final function name (usually add "gl" prefix)
 *   DISPATCH(func, args, msg) - code to do dispatch of named function.
 *                               msg is a printf-style debug message.
 *   RETURN_DISPATCH(func, args, msg) - code to do dispatch with a return value
 *
 * Here is an example which generates the usual OpenGL functions:
 *   #define KEYWORD1
 *   #define KEYWORD2
 *   #define NAME(func)  gl##func
 *   #define DISPATCH(func, args, msg)                           \
 *          struct _glapi_table *dispatch = CurrentDispatch;     \
 *          (*dispatch->func) args
 *   #define RETURN DISPATCH(func, args, msg)                    \
 *          struct _glapi_table *dispatch = CurrentDispatch;     \
 *          return (*dispatch->func) args
 *
 */


#if defined( NAME )
#ifndef KEYWORD1
#define KEYWORD1
#endif

#ifndef KEYWORD1_ALT
#define KEYWORD1_ALT HIDDEN
#endif

#ifndef KEYWORD2
#define KEYWORD2
#endif

#ifndef DISPATCH
#error DISPATCH must be defined
#endif

#ifndef RETURN_DISPATCH
#error RETURN_DISPATCH must be defined
#endif


KEYWORD1 void KEYWORD2 NAME(NewList)(GLuint list, GLenum mode)
{
   DISPATCH(NewList, (list, mode), (F, "glNewList(%d, 0x%x);\n", list, mode));
}

KEYWORD1 void KEYWORD2 NAME(EndList)(void)
{
   DISPATCH(EndList, (), (F, "glEndList();\n"));
}

KEYWORD1 void KEYWORD2 NAME(CallList)(GLuint list)
{
   DISPATCH(CallList, (list), (F, "glCallList(%d);\n", list));
}

KEYWORD1 void KEYWORD2 NAME(CallLists)(GLsizei n, GLenum type, const GLvoid * lists)
{
   DISPATCH(CallLists, (n, type, lists), (F, "glCallLists(%d, 0x%x, %p);\n", n, type, (const void *) lists));
}

KEYWORD1 void KEYWORD2 NAME(DeleteLists)(GLuint list, GLsizei range)
{
   DISPATCH(DeleteLists, (list, range), (F, "glDeleteLists(%d, %d);\n", list, range));
}

KEYWORD1 GLuint KEYWORD2 NAME(GenLists)(GLsizei range)
{
   RETURN_DISPATCH(GenLists, (range), (F, "glGenLists(%d);\n", range));
}

KEYWORD1 void KEYWORD2 NAME(ListBase)(GLuint base)
{
   DISPATCH(ListBase, (base), (F, "glListBase(%d);\n", base));
}

KEYWORD1 void KEYWORD2 NAME(Begin)(GLenum mode)
{
   DISPATCH(Begin, (mode), (F, "glBegin(0x%x);\n", mode));
}

KEYWORD1 void KEYWORD2 NAME(Bitmap)(GLsizei width, GLsizei height, GLfloat xorig, GLfloat yorig, GLfloat xmove, GLfloat ymove, const GLubyte * bitmap)
{
   DISPATCH(Bitmap, (width, height, xorig, yorig, xmove, ymove, bitmap), (F, "glBitmap(%d, %d, %f, %f, %f, %f, %p);\n", width, height, xorig, yorig, xmove, ymove, (const void *) bitmap));
}

KEYWORD1 void KEYWORD2 NAME(Color3b)(GLbyte red, GLbyte green, GLbyte blue)
{
   DISPATCH(Color3b, (red, green, blue), (F, "glColor3b(%d, %d, %d);\n", red, green, blue));
}

KEYWORD1 void KEYWORD2 NAME(Color3bv)(const GLbyte * v)
{
   DISPATCH(Color3bv, (v), (F, "glColor3bv(%p);\n", (const void *) v));
}

KEYWORD1 void KEYWORD2 NAME(Color3d)(GLdouble red, GLdouble green, GLdouble blue)
{
   DISPATCH(Color3d, (red, green, blue), (F, "glColor3d(%f, %f, %f);\n", red, green, blue));
}

KEYWORD1 void KEYWORD2 NAME(Color3dv)(const GLdouble * v)
{
   DISPATCH(Color3dv, (v), (F, "glColor3dv(%p);\n", (const void *) v));
}

KEYWORD1 void KEYWORD2 NAME(Color3f)(GLfloat red, GLfloat green, GLfloat blue)
{
   DISPATCH(Color3f, (red, green, blue), (F, "glColor3f(%f, %f, %f);\n", red, green, blue));
}

KEYWORD1 void KEYWORD2 NAME(Color3fv)(const GLfloat * v)
{
   DISPATCH(Color3fv, (v), (F, "glColor3fv(%p);\n", (const void *) v));
}

KEYWORD1 void KEYWORD2 NAME(Color3i)(GLint red, GLint green, GLint blue)
{
   DISPATCH(Color3i, (red, green, blue), (F, "glColor3i(%d, %d, %d);\n", red, green, blue));
}

KEYWORD1 void KEYWORD2 NAME(Color3iv)(const GLint * v)
{
   DISPATCH(Color3iv, (v), (F, "glColor3iv(%p);\n", (const void *) v));
}

KEYWORD1 void KEYWORD2 NAME(Color3s)(GLshort red, GLshort green, GLshort blue)
{
   DISPATCH(Color3s, (red, green, blue), (F, "glColor3s(%d, %d, %d);\n", red, green, blue));
}

KEYWORD1 void KEYWORD2 NAME(Color3sv)(const GLshort * v)
{
   DISPATCH(Color3sv, (v), (F, "glColor3sv(%p);\n", (const void *) v));
}

KEYWORD1 void KEYWORD2 NAME(Color3ub)(GLubyte red, GLubyte green, GLubyte blue)
{
   DISPATCH(Color3ub, (red, green, blue), (F, "glColor3ub(%d, %d, %d);\n", red, green, blue));
}

KEYWORD1 void KEYWORD2 NAME(Color3ubv)(const GLubyte * v)
{
   DISPATCH(Color3ubv, (v), (F, "glColor3ubv(%p);\n", (const void *) v));
}

KEYWORD1 void KEYWORD2 NAME(Color3ui)(GLuint red, GLuint green, GLuint blue)
{
   DISPATCH(Color3ui, (red, green, blue), (F, "glColor3ui(%d, %d, %d);\n", red, green, blue));
}

KEYWORD1 void KEYWORD2 NAME(Color3uiv)(const GLuint * v)
{
   DISPATCH(Color3uiv, (v), (F, "glColor3uiv(%p);\n", (const void *) v));
}

KEYWORD1 void KEYWORD2 NAME(Color3us)(GLushort red, GLushort green, GLushort blue)
{
   DISPATCH(Color3us, (red, green, blue), (F, "glColor3us(%d, %d, %d);\n", red, green, blue));
}

KEYWORD1 void KEYWORD2 NAME(Color3usv)(const GLushort * v)
{
   DISPATCH(Color3usv, (v), (F, "glColor3usv(%p);\n", (const void *) v));
}

KEYWORD1 void KEYWORD2 NAME(Color4b)(GLbyte red, GLbyte green, GLbyte blue, GLbyte alpha)
{
   DISPATCH(Color4b, (red, green, blue, alpha), (F, "glColor4b(%d, %d, %d, %d);\n", red, green, blue, alpha));
}

KEYWORD1 void KEYWORD2 NAME(Color4bv)(const GLbyte * v)
{
   DISPATCH(Color4bv, (v), (F, "glColor4bv(%p);\n", (const void *) v));
}

KEYWORD1 void KEYWORD2 NAME(Color4d)(GLdouble red, GLdouble green, GLdouble blue, GLdouble alpha)
{
   DISPATCH(Color4d, (red, green, blue, alpha), (F, "glColor4d(%f, %f, %f, %f);\n", red, green, blue, alpha));
}

KEYWORD1 void KEYWORD2 NAME(Color4dv)(const GLdouble * v)
{
   DISPATCH(Color4dv, (v), (F, "glColor4dv(%p);\n", (const void *) v));
}

KEYWORD1 void KEYWORD2 NAME(Color4f)(GLfloat red, GLfloat green, GLfloat blue, GLfloat alpha)
{
   DISPATCH(Color4f, (red, green, blue, alpha), (F, "glColor4f(%f, %f, %f, %f);\n", red, green, blue, alpha));
}

KEYWORD1 void KEYWORD2 NAME(Color4fv)(const GLfloat * v)
{
   DISPATCH(Color4fv, (v), (F, "glColor4fv(%p);\n", (const void *) v));
}

KEYWORD1 void KEYWORD2 NAME(Color4i)(GLint red, GLint green, GLint blue, GLint alpha)
{
   DISPATCH(Color4i, (red, green, blue, alpha), (F, "glColor4i(%d, %d, %d, %d);\n", red, green, blue, alpha));
}

KEYWORD1 void KEYWORD2 NAME(Color4iv)(const GLint * v)
{
   DISPATCH(Color4iv, (v), (F, "glColor4iv(%p);\n", (const void *) v));
}

KEYWORD1 void KEYWORD2 NAME(Color4s)(GLshort red, GLshort green, GLshort blue, GLshort alpha)
{
   DISPATCH(Color4s, (red, green, blue, alpha), (F, "glColor4s(%d, %d, %d, %d);\n", red, green, blue, alpha));
}

KEYWORD1 void KEYWORD2 NAME(Color4sv)(const GLshort * v)
{
   DISPATCH(Color4sv, (v), (F, "glColor4sv(%p);\n", (const void *) v));
}

KEYWORD1 void KEYWORD2 NAME(Color4ub)(GLubyte red, GLubyte green, GLubyte blue, GLubyte alpha)
{
   DISPATCH(Color4ub, (red, green, blue, alpha), (F, "glColor4ub(%d, %d, %d, %d);\n", red, green, blue, alpha));
}

KEYWORD1 void KEYWORD2 NAME(Color4ubv)(const GLubyte * v)
{
   DISPATCH(Color4ubv, (v), (F, "glColor4ubv(%p);\n", (const void *) v));
}

KEYWORD1 void KEYWORD2 NAME(Color4ui)(GLuint red, GLuint green, GLuint blue, GLuint alpha)
{
   DISPATCH(Color4ui, (red, green, blue, alpha), (F, "glColor4ui(%d, %d, %d, %d);\n", red, green, blue, alpha));
}

KEYWORD1 void KEYWORD2 NAME(Color4uiv)(const GLuint * v)
{
   DISPATCH(Color4uiv, (v), (F, "glColor4uiv(%p);\n", (const void *) v));
}

KEYWORD1 void KEYWORD2 NAME(Color4us)(GLushort red, GLushort green, GLushort blue, GLushort alpha)
{
   DISPATCH(Color4us, (red, green, blue, alpha), (F, "glColor4us(%d, %d, %d, %d);\n", red, green, blue, alpha));
}

KEYWORD1 void KEYWORD2 NAME(Color4usv)(const GLushort * v)
{
   DISPATCH(Color4usv, (v), (F, "glColor4usv(%p);\n", (const void *) v));
}

KEYWORD1 void KEYWORD2 NAME(EdgeFlag)(GLboolean flag)
{
   DISPATCH(EdgeFlag, (flag), (F, "glEdgeFlag(%d);\n", flag));
}

KEYWORD1 void KEYWORD2 NAME(EdgeFlagv)(const GLboolean * flag)
{
   DISPATCH(EdgeFlagv, (flag), (F, "glEdgeFlagv(%p);\n", (const void *) flag));
}

KEYWORD1 void KEYWORD2 NAME(End)(void)
{
   DISPATCH(End, (), (F, "glEnd();\n"));
}

KEYWORD1 void KEYWORD2 NAME(Indexd)(GLdouble c)
{
   DISPATCH(Indexd, (c), (F, "glIndexd(%f);\n", c));
}

KEYWORD1 void KEYWORD2 NAME(Indexdv)(const GLdouble * c)
{
   DISPATCH(Indexdv, (c), (F, "glIndexdv(%p);\n", (const void *) c));
}

KEYWORD1 void KEYWORD2 NAME(Indexf)(GLfloat c)
{
   DISPATCH(Indexf, (c), (F, "glIndexf(%f);\n", c));
}

KEYWORD1 void KEYWORD2 NAME(Indexfv)(const GLfloat * c)
{
   DISPATCH(Indexfv, (c), (F, "glIndexfv(%p);\n", (const void *) c));
}

KEYWORD1 void KEYWORD2 NAME(Indexi)(GLint c)
{
   DISPATCH(Indexi, (c), (F, "glIndexi(%d);\n", c));
}

KEYWORD1 void KEYWORD2 NAME(Indexiv)(const GLint * c)
{
   DISPATCH(Indexiv, (c), (F, "glIndexiv(%p);\n", (const void *) c));
}

KEYWORD1 void KEYWORD2 NAME(Indexs)(GLshort c)
{
   DISPATCH(Indexs, (c), (F, "glIndexs(%d);\n", c));
}

KEYWORD1 void KEYWORD2 NAME(Indexsv)(const GLshort * c)
{
   DISPATCH(Indexsv, (c), (F, "glIndexsv(%p);\n", (const void *) c));
}

KEYWORD1 void KEYWORD2 NAME(Normal3b)(GLbyte nx, GLbyte ny, GLbyte nz)
{
   DISPATCH(Normal3b, (nx, ny, nz), (F, "glNormal3b(%d, %d, %d);\n", nx, ny, nz));
}

KEYWORD1 void KEYWORD2 NAME(Normal3bv)(const GLbyte * v)
{
   DISPATCH(Normal3bv, (v), (F, "glNormal3bv(%p);\n", (const void *) v));
}

KEYWORD1 void KEYWORD2 NAME(Normal3d)(GLdouble nx, GLdouble ny, GLdouble nz)
{
   DISPATCH(Normal3d, (nx, ny, nz), (F, "glNormal3d(%f, %f, %f);\n", nx, ny, nz));
}

KEYWORD1 void KEYWORD2 NAME(Normal3dv)(const GLdouble * v)
{
   DISPATCH(Normal3dv, (v), (F, "glNormal3dv(%p);\n", (const void *) v));
}

KEYWORD1 void KEYWORD2 NAME(Normal3f)(GLfloat nx, GLfloat ny, GLfloat nz)
{
   DISPATCH(Normal3f, (nx, ny, nz), (F, "glNormal3f(%f, %f, %f);\n", nx, ny, nz));
}

KEYWORD1 void KEYWORD2 NAME(Normal3fv)(const GLfloat * v)
{
   DISPATCH(Normal3fv, (v), (F, "glNormal3fv(%p);\n", (const void *) v));
}

KEYWORD1 void KEYWORD2 NAME(Normal3i)(GLint nx, GLint ny, GLint nz)
{
   DISPATCH(Normal3i, (nx, ny, nz), (F, "glNormal3i(%d, %d, %d);\n", nx, ny, nz));
}

KEYWORD1 void KEYWORD2 NAME(Normal3iv)(const GLint * v)
{
   DISPATCH(Normal3iv, (v), (F, "glNormal3iv(%p);\n", (const void *) v));
}

KEYWORD1 void KEYWORD2 NAME(Normal3s)(GLshort nx, GLshort ny, GLshort nz)
{
   DISPATCH(Normal3s, (nx, ny, nz), (F, "glNormal3s(%d, %d, %d);\n", nx, ny, nz));
}

KEYWORD1 void KEYWORD2 NAME(Normal3sv)(const GLshort * v)
{
   DISPATCH(Normal3sv, (v), (F, "glNormal3sv(%p);\n", (const void *) v));
}

KEYWORD1 void KEYWORD2 NAME(RasterPos2d)(GLdouble x, GLdouble y)
{
   DISPATCH(RasterPos2d, (x, y), (F, "glRasterPos2d(%f, %f);\n", x, y));
}

KEYWORD1 void KEYWORD2 NAME(RasterPos2dv)(const GLdouble * v)
{
   DISPATCH(RasterPos2dv, (v), (F, "glRasterPos2dv(%p);\n", (const void *) v));
}

KEYWORD1 void KEYWORD2 NAME(RasterPos2f)(GLfloat x, GLfloat y)
{
   DISPATCH(RasterPos2f, (x, y), (F, "glRasterPos2f(%f, %f);\n", x, y));
}

KEYWORD1 void KEYWORD2 NAME(RasterPos2fv)(const GLfloat * v)
{
   DISPATCH(RasterPos2fv, (v), (F, "glRasterPos2fv(%p);\n", (const void *) v));
}

KEYWORD1 void KEYWORD2 NAME(RasterPos2i)(GLint x, GLint y)
{
   DISPATCH(RasterPos2i, (x, y), (F, "glRasterPos2i(%d, %d);\n", x, y));
}

KEYWORD1 void KEYWORD2 NAME(RasterPos2iv)(const GLint * v)
{
   DISPATCH(RasterPos2iv, (v), (F, "glRasterPos2iv(%p);\n", (const void *) v));
}

KEYWORD1 void KEYWORD2 NAME(RasterPos2s)(GLshort x, GLshort y)
{
   DISPATCH(RasterPos2s, (x, y), (F, "glRasterPos2s(%d, %d);\n", x, y));
}

KEYWORD1 void KEYWORD2 NAME(RasterPos2sv)(const GLshort * v)
{
   DISPATCH(RasterPos2sv, (v), (F, "glRasterPos2sv(%p);\n", (const void *) v));
}

KEYWORD1 void KEYWORD2 NAME(RasterPos3d)(GLdouble x, GLdouble y, GLdouble z)
{
   DISPATCH(RasterPos3d, (x, y, z), (F, "glRasterPos3d(%f, %f, %f);\n", x, y, z));
}

KEYWORD1 void KEYWORD2 NAME(RasterPos3dv)(const GLdouble * v)
{
   DISPATCH(RasterPos3dv, (v), (F, "glRasterPos3dv(%p);\n", (const void *) v));
}

KEYWORD1 void KEYWORD2 NAME(RasterPos3f)(GLfloat x, GLfloat y, GLfloat z)
{
   DISPATCH(RasterPos3f, (x, y, z), (F, "glRasterPos3f(%f, %f, %f);\n", x, y, z));
}

KEYWORD1 void KEYWORD2 NAME(RasterPos3fv)(const GLfloat * v)
{
   DISPATCH(RasterPos3fv, (v), (F, "glRasterPos3fv(%p);\n", (const void *) v));
}

KEYWORD1 void KEYWORD2 NAME(RasterPos3i)(GLint x, GLint y, GLint z)
{
   DISPATCH(RasterPos3i, (x, y, z), (F, "glRasterPos3i(%d, %d, %d);\n", x, y, z));
}

KEYWORD1 void KEYWORD2 NAME(RasterPos3iv)(const GLint * v)
{
   DISPATCH(RasterPos3iv, (v), (F, "glRasterPos3iv(%p);\n", (const void *) v));
}

KEYWORD1 void KEYWORD2 NAME(RasterPos3s)(GLshort x, GLshort y, GLshort z)
{
   DISPATCH(RasterPos3s, (x, y, z), (F, "glRasterPos3s(%d, %d, %d);\n", x, y, z));
}

KEYWORD1 void KEYWORD2 NAME(RasterPos3sv)(const GLshort * v)
{
   DISPATCH(RasterPos3sv, (v), (F, "glRasterPos3sv(%p);\n", (const void *) v));
}

KEYWORD1 void KEYWORD2 NAME(RasterPos4d)(GLdouble x, GLdouble y, GLdouble z, GLdouble w)
{
   DISPATCH(RasterPos4d, (x, y, z, w), (F, "glRasterPos4d(%f, %f, %f, %f);\n", x, y, z, w));
}

KEYWORD1 void KEYWORD2 NAME(RasterPos4dv)(const GLdouble * v)
{
   DISPATCH(RasterPos4dv, (v), (F, "glRasterPos4dv(%p);\n", (const void *) v));
}

KEYWORD1 void KEYWORD2 NAME(RasterPos4f)(GLfloat x, GLfloat y, GLfloat z, GLfloat w)
{
   DISPATCH(RasterPos4f, (x, y, z, w), (F, "glRasterPos4f(%f, %f, %f, %f);\n", x, y, z, w));
}

KEYWORD1 void KEYWORD2 NAME(RasterPos4fv)(const GLfloat * v)
{
   DISPATCH(RasterPos4fv, (v), (F, "glRasterPos4fv(%p);\n", (const void *) v));
}

KEYWORD1 void KEYWORD2 NAME(RasterPos4i)(GLint x, GLint y, GLint z, GLint w)
{
   DISPATCH(RasterPos4i, (x, y, z, w), (F, "glRasterPos4i(%d, %d, %d, %d);\n", x, y, z, w));
}

KEYWORD1 void KEYWORD2 NAME(RasterPos4iv)(const GLint * v)
{
   DISPATCH(RasterPos4iv, (v), (F, "glRasterPos4iv(%p);\n", (const void *) v));
}

KEYWORD1 void KEYWORD2 NAME(RasterPos4s)(GLshort x, GLshort y, GLshort z, GLshort w)
{
   DISPATCH(RasterPos4s, (x, y, z, w), (F, "glRasterPos4s(%d, %d, %d, %d);\n", x, y, z, w));
}

KEYWORD1 void KEYWORD2 NAME(RasterPos4sv)(const GLshort * v)
{
   DISPATCH(RasterPos4sv, (v), (F, "glRasterPos4sv(%p);\n", (const void *) v));
}

KEYWORD1 void KEYWORD2 NAME(Rectd)(GLdouble x1, GLdouble y1, GLdouble x2, GLdouble y2)
{
   DISPATCH(Rectd, (x1, y1, x2, y2), (F, "glRectd(%f, %f, %f, %f);\n", x1, y1, x2, y2));
}

KEYWORD1 void KEYWORD2 NAME(Rectdv)(const GLdouble * v1, const GLdouble * v2)
{
   DISPATCH(Rectdv, (v1, v2), (F, "glRectdv(%p, %p);\n", (const void *) v1, (const void *) v2));
}

KEYWORD1 void KEYWORD2 NAME(Rectf)(GLfloat x1, GLfloat y1, GLfloat x2, GLfloat y2)
{
   DISPATCH(Rectf, (x1, y1, x2, y2), (F, "glRectf(%f, %f, %f, %f);\n", x1, y1, x2, y2));
}

KEYWORD1 void KEYWORD2 NAME(Rectfv)(const GLfloat * v1, const GLfloat * v2)
{
   DISPATCH(Rectfv, (v1, v2), (F, "glRectfv(%p, %p);\n", (const void *) v1, (const void *) v2));
}

KEYWORD1 void KEYWORD2 NAME(Recti)(GLint x1, GLint y1, GLint x2, GLint y2)
{
   DISPATCH(Recti, (x1, y1, x2, y2), (F, "glRecti(%d, %d, %d, %d);\n", x1, y1, x2, y2));
}

KEYWORD1 void KEYWORD2 NAME(Rectiv)(const GLint * v1, const GLint * v2)
{
   DISPATCH(Rectiv, (v1, v2), (F, "glRectiv(%p, %p);\n", (const void *) v1, (const void *) v2));
}

KEYWORD1 void KEYWORD2 NAME(Rects)(GLshort x1, GLshort y1, GLshort x2, GLshort y2)
{
   DISPATCH(Rects, (x1, y1, x2, y2), (F, "glRects(%d, %d, %d, %d);\n", x1, y1, x2, y2));
}

KEYWORD1 void KEYWORD2 NAME(Rectsv)(const GLshort * v1, const GLshort * v2)
{
   DISPATCH(Rectsv, (v1, v2), (F, "glRectsv(%p, %p);\n", (const void *) v1, (const void *) v2));
}

KEYWORD1 void KEYWORD2 NAME(TexCoord1d)(GLdouble s)
{
   DISPATCH(TexCoord1d, (s), (F, "glTexCoord1d(%f);\n", s));
}

KEYWORD1 void KEYWORD2 NAME(TexCoord1dv)(const GLdouble * v)
{
   DISPATCH(TexCoord1dv, (v), (F, "glTexCoord1dv(%p);\n", (const void *) v));
}

KEYWORD1 void KEYWORD2 NAME(TexCoord1f)(GLfloat s)
{
   DISPATCH(TexCoord1f, (s), (F, "glTexCoord1f(%f);\n", s));
}

KEYWORD1 void KEYWORD2 NAME(TexCoord1fv)(const GLfloat * v)
{
   DISPATCH(TexCoord1fv, (v), (F, "glTexCoord1fv(%p);\n", (const void *) v));
}

KEYWORD1 void KEYWORD2 NAME(TexCoord1i)(GLint s)
{
   DISPATCH(TexCoord1i, (s), (F, "glTexCoord1i(%d);\n", s));
}

KEYWORD1 void KEYWORD2 NAME(TexCoord1iv)(const GLint * v)
{
   DISPATCH(TexCoord1iv, (v), (F, "glTexCoord1iv(%p);\n", (const void *) v));
}

KEYWORD1 void KEYWORD2 NAME(TexCoord1s)(GLshort s)
{
   DISPATCH(TexCoord1s, (s), (F, "glTexCoord1s(%d);\n", s));
}

KEYWORD1 void KEYWORD2 NAME(TexCoord1sv)(const GLshort * v)
{
   DISPATCH(TexCoord1sv, (v), (F, "glTexCoord1sv(%p);\n", (const void *) v));
}

KEYWORD1 void KEYWORD2 NAME(TexCoord2d)(GLdouble s, GLdouble t)
{
   DISPATCH(TexCoord2d, (s, t), (F, "glTexCoord2d(%f, %f);\n", s, t));
}

KEYWORD1 void KEYWORD2 NAME(TexCoord2dv)(const GLdouble * v)
{
   DISPATCH(TexCoord2dv, (v), (F, "glTexCoord2dv(%p);\n", (const void *) v));
}

KEYWORD1 void KEYWORD2 NAME(TexCoord2f)(GLfloat s, GLfloat t)
{
   DISPATCH(TexCoord2f, (s, t), (F, "glTexCoord2f(%f, %f);\n", s, t));
}

KEYWORD1 void KEYWORD2 NAME(TexCoord2fv)(const GLfloat * v)
{
   DISPATCH(TexCoord2fv, (v), (F, "glTexCoord2fv(%p);\n", (const void *) v));
}

KEYWORD1 void KEYWORD2 NAME(TexCoord2i)(GLint s, GLint t)
{
   DISPATCH(TexCoord2i, (s, t), (F, "glTexCoord2i(%d, %d);\n", s, t));
}

KEYWORD1 void KEYWORD2 NAME(TexCoord2iv)(const GLint * v)
{
   DISPATCH(TexCoord2iv, (v), (F, "glTexCoord2iv(%p);\n", (const void *) v));
}

KEYWORD1 void KEYWORD2 NAME(TexCoord2s)(GLshort s, GLshort t)
{
   DISPATCH(TexCoord2s, (s, t), (F, "glTexCoord2s(%d, %d);\n", s, t));
}

KEYWORD1 void KEYWORD2 NAME(TexCoord2sv)(const GLshort * v)
{
   DISPATCH(TexCoord2sv, (v), (F, "glTexCoord2sv(%p);\n", (const void *) v));
}

KEYWORD1 void KEYWORD2 NAME(TexCoord3d)(GLdouble s, GLdouble t, GLdouble r)
{
   DISPATCH(TexCoord3d, (s, t, r), (F, "glTexCoord3d(%f, %f, %f);\n", s, t, r));
}

KEYWORD1 void KEYWORD2 NAME(TexCoord3dv)(const GLdouble * v)
{
   DISPATCH(TexCoord3dv, (v), (F, "glTexCoord3dv(%p);\n", (const void *) v));
}

KEYWORD1 void KEYWORD2 NAME(TexCoord3f)(GLfloat s, GLfloat t, GLfloat r)
{
   DISPATCH(TexCoord3f, (s, t, r), (F, "glTexCoord3f(%f, %f, %f);\n", s, t, r));
}

KEYWORD1 void KEYWORD2 NAME(TexCoord3fv)(const GLfloat * v)
{
   DISPATCH(TexCoord3fv, (v), (F, "glTexCoord3fv(%p);\n", (const void *) v));
}

KEYWORD1 void KEYWORD2 NAME(TexCoord3i)(GLint s, GLint t, GLint r)
{
   DISPATCH(TexCoord3i, (s, t, r), (F, "glTexCoord3i(%d, %d, %d);\n", s, t, r));
}

KEYWORD1 void KEYWORD2 NAME(TexCoord3iv)(const GLint * v)
{
   DISPATCH(TexCoord3iv, (v), (F, "glTexCoord3iv(%p);\n", (const void *) v));
}

KEYWORD1 void KEYWORD2 NAME(TexCoord3s)(GLshort s, GLshort t, GLshort r)
{
   DISPATCH(TexCoord3s, (s, t, r), (F, "glTexCoord3s(%d, %d, %d);\n", s, t, r));
}

KEYWORD1 void KEYWORD2 NAME(TexCoord3sv)(const GLshort * v)
{
   DISPATCH(TexCoord3sv, (v), (F, "glTexCoord3sv(%p);\n", (const void *) v));
}

KEYWORD1 void KEYWORD2 NAME(TexCoord4d)(GLdouble s, GLdouble t, GLdouble r, GLdouble q)
{
   DISPATCH(TexCoord4d, (s, t, r, q), (F, "glTexCoord4d(%f, %f, %f, %f);\n", s, t, r, q));
}

KEYWORD1 void KEYWORD2 NAME(TexCoord4dv)(const GLdouble * v)
{
   DISPATCH(TexCoord4dv, (v), (F, "glTexCoord4dv(%p);\n", (const void *) v));
}

KEYWORD1 void KEYWORD2 NAME(TexCoord4f)(GLfloat s, GLfloat t, GLfloat r, GLfloat q)
{
   DISPATCH(TexCoord4f, (s, t, r, q), (F, "glTexCoord4f(%f, %f, %f, %f);\n", s, t, r, q));
}

KEYWORD1 void KEYWORD2 NAME(TexCoord4fv)(const GLfloat * v)
{
   DISPATCH(TexCoord4fv, (v), (F, "glTexCoord4fv(%p);\n", (const void *) v));
}

KEYWORD1 void KEYWORD2 NAME(TexCoord4i)(GLint s, GLint t, GLint r, GLint q)
{
   DISPATCH(TexCoord4i, (s, t, r, q), (F, "glTexCoord4i(%d, %d, %d, %d);\n", s, t, r, q));
}

KEYWORD1 void KEYWORD2 NAME(TexCoord4iv)(const GLint * v)
{
   DISPATCH(TexCoord4iv, (v), (F, "glTexCoord4iv(%p);\n", (const void *) v));
}

KEYWORD1 void KEYWORD2 NAME(TexCoord4s)(GLshort s, GLshort t, GLshort r, GLshort q)
{
   DISPATCH(TexCoord4s, (s, t, r, q), (F, "glTexCoord4s(%d, %d, %d, %d);\n", s, t, r, q));
}

KEYWORD1 void KEYWORD2 NAME(TexCoord4sv)(const GLshort * v)
{
   DISPATCH(TexCoord4sv, (v), (F, "glTexCoord4sv(%p);\n", (const void *) v));
}

KEYWORD1 void KEYWORD2 NAME(Vertex2d)(GLdouble x, GLdouble y)
{
   DISPATCH(Vertex2d, (x, y), (F, "glVertex2d(%f, %f);\n", x, y));
}

KEYWORD1 void KEYWORD2 NAME(Vertex2dv)(const GLdouble * v)
{
   DISPATCH(Vertex2dv, (v), (F, "glVertex2dv(%p);\n", (const void *) v));
}

KEYWORD1 void KEYWORD2 NAME(Vertex2f)(GLfloat x, GLfloat y)
{
   DISPATCH(Vertex2f, (x, y), (F, "glVertex2f(%f, %f);\n", x, y));
}

KEYWORD1 void KEYWORD2 NAME(Vertex2fv)(const GLfloat * v)
{
   DISPATCH(Vertex2fv, (v), (F, "glVertex2fv(%p);\n", (const void *) v));
}

KEYWORD1 void KEYWORD2 NAME(Vertex2i)(GLint x, GLint y)
{
   DISPATCH(Vertex2i, (x, y), (F, "glVertex2i(%d, %d);\n", x, y));
}

KEYWORD1 void KEYWORD2 NAME(Vertex2iv)(const GLint * v)
{
   DISPATCH(Vertex2iv, (v), (F, "glVertex2iv(%p);\n", (const void *) v));
}

KEYWORD1 void KEYWORD2 NAME(Vertex2s)(GLshort x, GLshort y)
{
   DISPATCH(Vertex2s, (x, y), (F, "glVertex2s(%d, %d);\n", x, y));
}

KEYWORD1 void KEYWORD2 NAME(Vertex2sv)(const GLshort * v)
{
   DISPATCH(Vertex2sv, (v), (F, "glVertex2sv(%p);\n", (const void *) v));
}

KEYWORD1 void KEYWORD2 NAME(Vertex3d)(GLdouble x, GLdouble y, GLdouble z)
{
   DISPATCH(Vertex3d, (x, y, z), (F, "glVertex3d(%f, %f, %f);\n", x, y, z));
}

KEYWORD1 void KEYWORD2 NAME(Vertex3dv)(const GLdouble * v)
{
   DISPATCH(Vertex3dv, (v), (F, "glVertex3dv(%p);\n", (const void *) v));
}

KEYWORD1 void KEYWORD2 NAME(Vertex3f)(GLfloat x, GLfloat y, GLfloat z)
{
   DISPATCH(Vertex3f, (x, y, z), (F, "glVertex3f(%f, %f, %f);\n", x, y, z));
}

KEYWORD1 void KEYWORD2 NAME(Vertex3fv)(const GLfloat * v)
{
   DISPATCH(Vertex3fv, (v), (F, "glVertex3fv(%p);\n", (const void *) v));
}

KEYWORD1 void KEYWORD2 NAME(Vertex3i)(GLint x, GLint y, GLint z)
{
   DISPATCH(Vertex3i, (x, y, z), (F, "glVertex3i(%d, %d, %d);\n", x, y, z));
}

KEYWORD1 void KEYWORD2 NAME(Vertex3iv)(const GLint * v)
{
   DISPATCH(Vertex3iv, (v), (F, "glVertex3iv(%p);\n", (const void *) v));
}

KEYWORD1 void KEYWORD2 NAME(Vertex3s)(GLshort x, GLshort y, GLshort z)
{
   DISPATCH(Vertex3s, (x, y, z), (F, "glVertex3s(%d, %d, %d);\n", x, y, z));
}

KEYWORD1 void KEYWORD2 NAME(Vertex3sv)(const GLshort * v)
{
   DISPATCH(Vertex3sv, (v), (F, "glVertex3sv(%p);\n", (const void *) v));
}

KEYWORD1 void KEYWORD2 NAME(Vertex4d)(GLdouble x, GLdouble y, GLdouble z, GLdouble w)
{
   DISPATCH(Vertex4d, (x, y, z, w), (F, "glVertex4d(%f, %f, %f, %f);\n", x, y, z, w));
}

KEYWORD1 void KEYWORD2 NAME(Vertex4dv)(const GLdouble * v)
{
   DISPATCH(Vertex4dv, (v), (F, "glVertex4dv(%p);\n", (const void *) v));
}

KEYWORD1 void KEYWORD2 NAME(Vertex4f)(GLfloat x, GLfloat y, GLfloat z, GLfloat w)
{
   DISPATCH(Vertex4f, (x, y, z, w), (F, "glVertex4f(%f, %f, %f, %f);\n", x, y, z, w));
}

KEYWORD1 void KEYWORD2 NAME(Vertex4fv)(const GLfloat * v)
{
   DISPATCH(Vertex4fv, (v), (F, "glVertex4fv(%p);\n", (const void *) v));
}

KEYWORD1 void KEYWORD2 NAME(Vertex4i)(GLint x, GLint y, GLint z, GLint w)
{
   DISPATCH(Vertex4i, (x, y, z, w), (F, "glVertex4i(%d, %d, %d, %d);\n", x, y, z, w));
}

KEYWORD1 void KEYWORD2 NAME(Vertex4iv)(const GLint * v)
{
   DISPATCH(Vertex4iv, (v), (F, "glVertex4iv(%p);\n", (const void *) v));
}

KEYWORD1 void KEYWORD2 NAME(Vertex4s)(GLshort x, GLshort y, GLshort z, GLshort w)
{
   DISPATCH(Vertex4s, (x, y, z, w), (F, "glVertex4s(%d, %d, %d, %d);\n", x, y, z, w));
}

KEYWORD1 void KEYWORD2 NAME(Vertex4sv)(const GLshort * v)
{
   DISPATCH(Vertex4sv, (v), (F, "glVertex4sv(%p);\n", (const void *) v));
}

KEYWORD1 void KEYWORD2 NAME(ClipPlane)(GLenum plane, const GLdouble * equation)
{
   DISPATCH(ClipPlane, (plane, equation), (F, "glClipPlane(0x%x, %p);\n", plane, (const void *) equation));
}

KEYWORD1 void KEYWORD2 NAME(ColorMaterial)(GLenum face, GLenum mode)
{
   DISPATCH(ColorMaterial, (face, mode), (F, "glColorMaterial(0x%x, 0x%x);\n", face, mode));
}

KEYWORD1 void KEYWORD2 NAME(CullFace)(GLenum mode)
{
   DISPATCH(CullFace, (mode), (F, "glCullFace(0x%x);\n", mode));
}

KEYWORD1 void KEYWORD2 NAME(Fogf)(GLenum pname, GLfloat param)
{
   DISPATCH(Fogf, (pname, param), (F, "glFogf(0x%x, %f);\n", pname, param));
}

KEYWORD1 void KEYWORD2 NAME(Fogfv)(GLenum pname, const GLfloat * params)
{
   DISPATCH(Fogfv, (pname, params), (F, "glFogfv(0x%x, %p);\n", pname, (const void *) params));
}

KEYWORD1 void KEYWORD2 NAME(Fogi)(GLenum pname, GLint param)
{
   DISPATCH(Fogi, (pname, param), (F, "glFogi(0x%x, %d);\n", pname, param));
}

KEYWORD1 void KEYWORD2 NAME(Fogiv)(GLenum pname, const GLint * params)
{
   DISPATCH(Fogiv, (pname, params), (F, "glFogiv(0x%x, %p);\n", pname, (const void *) params));
}

KEYWORD1 void KEYWORD2 NAME(FrontFace)(GLenum mode)
{
   DISPATCH(FrontFace, (mode), (F, "glFrontFace(0x%x);\n", mode));
}

KEYWORD1 void KEYWORD2 NAME(Hint)(GLenum target, GLenum mode)
{
   DISPATCH(Hint, (target, mode), (F, "glHint(0x%x, 0x%x);\n", target, mode));
}

KEYWORD1 void KEYWORD2 NAME(Lightf)(GLenum light, GLenum pname, GLfloat param)
{
   DISPATCH(Lightf, (light, pname, param), (F, "glLightf(0x%x, 0x%x, %f);\n", light, pname, param));
}

KEYWORD1 void KEYWORD2 NAME(Lightfv)(GLenum light, GLenum pname, const GLfloat * params)
{
   DISPATCH(Lightfv, (light, pname, params), (F, "glLightfv(0x%x, 0x%x, %p);\n", light, pname, (const void *) params));
}

KEYWORD1 void KEYWORD2 NAME(Lighti)(GLenum light, GLenum pname, GLint param)
{
   DISPATCH(Lighti, (light, pname, param), (F, "glLighti(0x%x, 0x%x, %d);\n", light, pname, param));
}

KEYWORD1 void KEYWORD2 NAME(Lightiv)(GLenum light, GLenum pname, const GLint * params)
{
   DISPATCH(Lightiv, (light, pname, params), (F, "glLightiv(0x%x, 0x%x, %p);\n", light, pname, (const void *) params));
}

KEYWORD1 void KEYWORD2 NAME(LightModelf)(GLenum pname, GLfloat param)
{
   DISPATCH(LightModelf, (pname, param), (F, "glLightModelf(0x%x, %f);\n", pname, param));
}

KEYWORD1 void KEYWORD2 NAME(LightModelfv)(GLenum pname, const GLfloat * params)
{
   DISPATCH(LightModelfv, (pname, params), (F, "glLightModelfv(0x%x, %p);\n", pname, (const void *) params));
}

KEYWORD1 void KEYWORD2 NAME(LightModeli)(GLenum pname, GLint param)
{
   DISPATCH(LightModeli, (pname, param), (F, "glLightModeli(0x%x, %d);\n", pname, param));
}

KEYWORD1 void KEYWORD2 NAME(LightModeliv)(GLenum pname, const GLint * params)
{
   DISPATCH(LightModeliv, (pname, params), (F, "glLightModeliv(0x%x, %p);\n", pname, (const void *) params));
}

KEYWORD1 void KEYWORD2 NAME(LineStipple)(GLint factor, GLushort pattern)
{
   DISPATCH(LineStipple, (factor, pattern), (F, "glLineStipple(%d, %d);\n", factor, pattern));
}

KEYWORD1 void KEYWORD2 NAME(LineWidth)(GLfloat width)
{
   DISPATCH(LineWidth, (width), (F, "glLineWidth(%f);\n", width));
}

KEYWORD1 void KEYWORD2 NAME(Materialf)(GLenum face, GLenum pname, GLfloat param)
{
   DISPATCH(Materialf, (face, pname, param), (F, "glMaterialf(0x%x, 0x%x, %f);\n", face, pname, param));
}

KEYWORD1 void KEYWORD2 NAME(Materialfv)(GLenum face, GLenum pname, const GLfloat * params)
{
   DISPATCH(Materialfv, (face, pname, params), (F, "glMaterialfv(0x%x, 0x%x, %p);\n", face, pname, (const void *) params));
}

KEYWORD1 void KEYWORD2 NAME(Materiali)(GLenum face, GLenum pname, GLint param)
{
   DISPATCH(Materiali, (face, pname, param), (F, "glMateriali(0x%x, 0x%x, %d);\n", face, pname, param));
}

KEYWORD1 void KEYWORD2 NAME(Materialiv)(GLenum face, GLenum pname, const GLint * params)
{
   DISPATCH(Materialiv, (face, pname, params), (F, "glMaterialiv(0x%x, 0x%x, %p);\n", face, pname, (const void *) params));
}

KEYWORD1 void KEYWORD2 NAME(PointSize)(GLfloat size)
{
   DISPATCH(PointSize, (size), (F, "glPointSize(%f);\n", size));
}

KEYWORD1 void KEYWORD2 NAME(PolygonMode)(GLenum face, GLenum mode)
{
   DISPATCH(PolygonMode, (face, mode), (F, "glPolygonMode(0x%x, 0x%x);\n", face, mode));
}

KEYWORD1 void KEYWORD2 NAME(PolygonStipple)(const GLubyte * mask)
{
   DISPATCH(PolygonStipple, (mask), (F, "glPolygonStipple(%p);\n", (const void *) mask));
}

KEYWORD1 void KEYWORD2 NAME(Scissor)(GLint x, GLint y, GLsizei width, GLsizei height)
{
   DISPATCH(Scissor, (x, y, width, height), (F, "glScissor(%d, %d, %d, %d);\n", x, y, width, height));
}

KEYWORD1 void KEYWORD2 NAME(ShadeModel)(GLenum mode)
{
   DISPATCH(ShadeModel, (mode), (F, "glShadeModel(0x%x);\n", mode));
}

KEYWORD1 void KEYWORD2 NAME(TexParameterf)(GLenum target, GLenum pname, GLfloat param)
{
   DISPATCH(TexParameterf, (target, pname, param), (F, "glTexParameterf(0x%x, 0x%x, %f);\n", target, pname, param));
}

KEYWORD1 void KEYWORD2 NAME(TexParameterfv)(GLenum target, GLenum pname, const GLfloat * params)
{
   DISPATCH(TexParameterfv, (target, pname, params), (F, "glTexParameterfv(0x%x, 0x%x, %p);\n", target, pname, (const void *) params));
}

KEYWORD1 void KEYWORD2 NAME(TexParameteri)(GLenum target, GLenum pname, GLint param)
{
   DISPATCH(TexParameteri, (target, pname, param), (F, "glTexParameteri(0x%x, 0x%x, %d);\n", target, pname, param));
}

KEYWORD1 void KEYWORD2 NAME(TexParameteriv)(GLenum target, GLenum pname, const GLint * params)
{
   DISPATCH(TexParameteriv, (target, pname, params), (F, "glTexParameteriv(0x%x, 0x%x, %p);\n", target, pname, (const void *) params));
}

KEYWORD1 void KEYWORD2 NAME(TexImage1D)(GLenum target, GLint level, GLint internalformat, GLsizei width, GLint border, GLenum format, GLenum type, const GLvoid * pixels)
{
   DISPATCH(TexImage1D, (target, level, internalformat, width, border, format, type, pixels), (F, "glTexImage1D(0x%x, %d, %d, %d, %d, 0x%x, 0x%x, %p);\n", target, level, internalformat, width, border, format, type, (const void *) pixels));
}

KEYWORD1 void KEYWORD2 NAME(TexImage2D)(GLenum target, GLint level, GLint internalformat, GLsizei width, GLsizei height, GLint border, GLenum format, GLenum type, const GLvoid * pixels)
{
   DISPATCH(TexImage2D, (target, level, internalformat, width, height, border, format, type, pixels), (F, "glTexImage2D(0x%x, %d, %d, %d, %d, %d, 0x%x, 0x%x, %p);\n", target, level, internalformat, width, height, border, format, type, (const void *) pixels));
}

KEYWORD1 void KEYWORD2 NAME(TexEnvf)(GLenum target, GLenum pname, GLfloat param)
{
   DISPATCH(TexEnvf, (target, pname, param), (F, "glTexEnvf(0x%x, 0x%x, %f);\n", target, pname, param));
}

KEYWORD1 void KEYWORD2 NAME(TexEnvfv)(GLenum target, GLenum pname, const GLfloat * params)
{
   DISPATCH(TexEnvfv, (target, pname, params), (F, "glTexEnvfv(0x%x, 0x%x, %p);\n", target, pname, (const void *) params));
}

KEYWORD1 void KEYWORD2 NAME(TexEnvi)(GLenum target, GLenum pname, GLint param)
{
   DISPATCH(TexEnvi, (target, pname, param), (F, "glTexEnvi(0x%x, 0x%x, %d);\n", target, pname, param));
}

KEYWORD1 void KEYWORD2 NAME(TexEnviv)(GLenum target, GLenum pname, const GLint * params)
{
   DISPATCH(TexEnviv, (target, pname, params), (F, "glTexEnviv(0x%x, 0x%x, %p);\n", target, pname, (const void *) params));
}

KEYWORD1 void KEYWORD2 NAME(TexGend)(GLenum coord, GLenum pname, GLdouble param)
{
   DISPATCH(TexGend, (coord, pname, param), (F, "glTexGend(0x%x, 0x%x, %f);\n", coord, pname, param));
}

KEYWORD1 void KEYWORD2 NAME(TexGendv)(GLenum coord, GLenum pname, const GLdouble * params)
{
   DISPATCH(TexGendv, (coord, pname, params), (F, "glTexGendv(0x%x, 0x%x, %p);\n", coord, pname, (const void *) params));
}

KEYWORD1 void KEYWORD2 NAME(TexGenf)(GLenum coord, GLenum pname, GLfloat param)
{
   DISPATCH(TexGenf, (coord, pname, param), (F, "glTexGenf(0x%x, 0x%x, %f);\n", coord, pname, param));
}

KEYWORD1 void KEYWORD2 NAME(TexGenfv)(GLenum coord, GLenum pname, const GLfloat * params)
{
   DISPATCH(TexGenfv, (coord, pname, params), (F, "glTexGenfv(0x%x, 0x%x, %p);\n", coord, pname, (const void *) params));
}

KEYWORD1 void KEYWORD2 NAME(TexGeni)(GLenum coord, GLenum pname, GLint param)
{
   DISPATCH(TexGeni, (coord, pname, param), (F, "glTexGeni(0x%x, 0x%x, %d);\n", coord, pname, param));
}

KEYWORD1 void KEYWORD2 NAME(TexGeniv)(GLenum coord, GLenum pname, const GLint * params)
{
   DISPATCH(TexGeniv, (coord, pname, params), (F, "glTexGeniv(0x%x, 0x%x, %p);\n", coord, pname, (const void *) params));
}

KEYWORD1 void KEYWORD2 NAME(FeedbackBuffer)(GLsizei size, GLenum type, GLfloat * buffer)
{
   DISPATCH(FeedbackBuffer, (size, type, buffer), (F, "glFeedbackBuffer(%d, 0x%x, %p);\n", size, type, (const void *) buffer));
}

KEYWORD1 void KEYWORD2 NAME(SelectBuffer)(GLsizei size, GLuint * buffer)
{
   DISPATCH(SelectBuffer, (size, buffer), (F, "glSelectBuffer(%d, %p);\n", size, (const void *) buffer));
}

KEYWORD1 GLint KEYWORD2 NAME(RenderMode)(GLenum mode)
{
   RETURN_DISPATCH(RenderMode, (mode), (F, "glRenderMode(0x%x);\n", mode));
}

KEYWORD1 void KEYWORD2 NAME(InitNames)(void)
{
   DISPATCH(InitNames, (), (F, "glInitNames();\n"));
}

KEYWORD1 void KEYWORD2 NAME(LoadName)(GLuint name)
{
   DISPATCH(LoadName, (name), (F, "glLoadName(%d);\n", name));
}

KEYWORD1 void KEYWORD2 NAME(PassThrough)(GLfloat token)
{
   DISPATCH(PassThrough, (token), (F, "glPassThrough(%f);\n", token));
}

KEYWORD1 void KEYWORD2 NAME(PopName)(void)
{
   DISPATCH(PopName, (), (F, "glPopName();\n"));
}

KEYWORD1 void KEYWORD2 NAME(PushName)(GLuint name)
{
   DISPATCH(PushName, (name), (F, "glPushName(%d);\n", name));
}

KEYWORD1 void KEYWORD2 NAME(DrawBuffer)(GLenum mode)
{
   DISPATCH(DrawBuffer, (mode), (F, "glDrawBuffer(0x%x);\n", mode));
}

KEYWORD1 void KEYWORD2 NAME(Clear)(GLbitfield mask)
{
   DISPATCH(Clear, (mask), (F, "glClear(%d);\n", mask));
}

KEYWORD1 void KEYWORD2 NAME(ClearAccum)(GLfloat red, GLfloat green, GLfloat blue, GLfloat alpha)
{
   DISPATCH(ClearAccum, (red, green, blue, alpha), (F, "glClearAccum(%f, %f, %f, %f);\n", red, green, blue, alpha));
}

KEYWORD1 void KEYWORD2 NAME(ClearIndex)(GLfloat c)
{
   DISPATCH(ClearIndex, (c), (F, "glClearIndex(%f);\n", c));
}

KEYWORD1 void KEYWORD2 NAME(ClearColor)(GLclampf red, GLclampf green, GLclampf blue, GLclampf alpha)
{
   DISPATCH(ClearColor, (red, green, blue, alpha), (F, "glClearColor(%f, %f, %f, %f);\n", red, green, blue, alpha));
}

KEYWORD1 void KEYWORD2 NAME(ClearStencil)(GLint s)
{
   DISPATCH(ClearStencil, (s), (F, "glClearStencil(%d);\n", s));
}

KEYWORD1 void KEYWORD2 NAME(ClearDepth)(GLclampd depth)
{
   DISPATCH(ClearDepth, (depth), (F, "glClearDepth(%f);\n", depth));
}

KEYWORD1 void KEYWORD2 NAME(StencilMask)(GLuint mask)
{
   DISPATCH(StencilMask, (mask), (F, "glStencilMask(%d);\n", mask));
}

KEYWORD1 void KEYWORD2 NAME(ColorMask)(GLboolean red, GLboolean green, GLboolean blue, GLboolean alpha)
{
   DISPATCH(ColorMask, (red, green, blue, alpha), (F, "glColorMask(%d, %d, %d, %d);\n", red, green, blue, alpha));
}

KEYWORD1 void KEYWORD2 NAME(DepthMask)(GLboolean flag)
{
   DISPATCH(DepthMask, (flag), (F, "glDepthMask(%d);\n", flag));
}

KEYWORD1 void KEYWORD2 NAME(IndexMask)(GLuint mask)
{
   DISPATCH(IndexMask, (mask), (F, "glIndexMask(%d);\n", mask));
}

KEYWORD1 void KEYWORD2 NAME(Accum)(GLenum op, GLfloat value)
{
   DISPATCH(Accum, (op, value), (F, "glAccum(0x%x, %f);\n", op, value));
}

KEYWORD1 void KEYWORD2 NAME(Disable)(GLenum cap)
{
   DISPATCH(Disable, (cap), (F, "glDisable(0x%x);\n", cap));
}

KEYWORD1 void KEYWORD2 NAME(Enable)(GLenum cap)
{
   DISPATCH(Enable, (cap), (F, "glEnable(0x%x);\n", cap));
}

KEYWORD1 void KEYWORD2 NAME(Finish)(void)
{
   DISPATCH(Finish, (), (F, "glFinish();\n"));
}

KEYWORD1 void KEYWORD2 NAME(Flush)(void)
{
   DISPATCH(Flush, (), (F, "glFlush();\n"));
}

KEYWORD1 void KEYWORD2 NAME(PopAttrib)(void)
{
   DISPATCH(PopAttrib, (), (F, "glPopAttrib();\n"));
}

KEYWORD1 void KEYWORD2 NAME(PushAttrib)(GLbitfield mask)
{
   DISPATCH(PushAttrib, (mask), (F, "glPushAttrib(%d);\n", mask));
}

KEYWORD1 void KEYWORD2 NAME(Map1d)(GLenum target, GLdouble u1, GLdouble u2, GLint stride, GLint order, const GLdouble * points)
{
   DISPATCH(Map1d, (target, u1, u2, stride, order, points), (F, "glMap1d(0x%x, %f, %f, %d, %d, %p);\n", target, u1, u2, stride, order, (const void *) points));
}

KEYWORD1 void KEYWORD2 NAME(Map1f)(GLenum target, GLfloat u1, GLfloat u2, GLint stride, GLint order, const GLfloat * points)
{
   DISPATCH(Map1f, (target, u1, u2, stride, order, points), (F, "glMap1f(0x%x, %f, %f, %d, %d, %p);\n", target, u1, u2, stride, order, (const void *) points));
}

KEYWORD1 void KEYWORD2 NAME(Map2d)(GLenum target, GLdouble u1, GLdouble u2, GLint ustride, GLint uorder, GLdouble v1, GLdouble v2, GLint vstride, GLint vorder, const GLdouble * points)
{
   DISPATCH(Map2d, (target, u1, u2, ustride, uorder, v1, v2, vstride, vorder, points), (F, "glMap2d(0x%x, %f, %f, %d, %d, %f, %f, %d, %d, %p);\n", target, u1, u2, ustride, uorder, v1, v2, vstride, vorder, (const void *) points));
}

KEYWORD1 void KEYWORD2 NAME(Map2f)(GLenum target, GLfloat u1, GLfloat u2, GLint ustride, GLint uorder, GLfloat v1, GLfloat v2, GLint vstride, GLint vorder, const GLfloat * points)
{
   DISPATCH(Map2f, (target, u1, u2, ustride, uorder, v1, v2, vstride, vorder, points), (F, "glMap2f(0x%x, %f, %f, %d, %d, %f, %f, %d, %d, %p);\n", target, u1, u2, ustride, uorder, v1, v2, vstride, vorder, (const void *) points));
}

KEYWORD1 void KEYWORD2 NAME(MapGrid1d)(GLint un, GLdouble u1, GLdouble u2)
{
   DISPATCH(MapGrid1d, (un, u1, u2), (F, "glMapGrid1d(%d, %f, %f);\n", un, u1, u2));
}

KEYWORD1 void KEYWORD2 NAME(MapGrid1f)(GLint un, GLfloat u1, GLfloat u2)
{
   DISPATCH(MapGrid1f, (un, u1, u2), (F, "glMapGrid1f(%d, %f, %f);\n", un, u1, u2));
}

KEYWORD1 void KEYWORD2 NAME(MapGrid2d)(GLint un, GLdouble u1, GLdouble u2, GLint vn, GLdouble v1, GLdouble v2)
{
   DISPATCH(MapGrid2d, (un, u1, u2, vn, v1, v2), (F, "glMapGrid2d(%d, %f, %f, %d, %f, %f);\n", un, u1, u2, vn, v1, v2));
}

KEYWORD1 void KEYWORD2 NAME(MapGrid2f)(GLint un, GLfloat u1, GLfloat u2, GLint vn, GLfloat v1, GLfloat v2)
{
   DISPATCH(MapGrid2f, (un, u1, u2, vn, v1, v2), (F, "glMapGrid2f(%d, %f, %f, %d, %f, %f);\n", un, u1, u2, vn, v1, v2));
}

KEYWORD1 void KEYWORD2 NAME(EvalCoord1d)(GLdouble u)
{
   DISPATCH(EvalCoord1d, (u), (F, "glEvalCoord1d(%f);\n", u));
}

KEYWORD1 void KEYWORD2 NAME(EvalCoord1dv)(const GLdouble * u)
{
   DISPATCH(EvalCoord1dv, (u), (F, "glEvalCoord1dv(%p);\n", (const void *) u));
}

KEYWORD1 void KEYWORD2 NAME(EvalCoord1f)(GLfloat u)
{
   DISPATCH(EvalCoord1f, (u), (F, "glEvalCoord1f(%f);\n", u));
}

KEYWORD1 void KEYWORD2 NAME(EvalCoord1fv)(const GLfloat * u)
{
   DISPATCH(EvalCoord1fv, (u), (F, "glEvalCoord1fv(%p);\n", (const void *) u));
}

KEYWORD1 void KEYWORD2 NAME(EvalCoord2d)(GLdouble u, GLdouble v)
{
   DISPATCH(EvalCoord2d, (u, v), (F, "glEvalCoord2d(%f, %f);\n", u, v));
}

KEYWORD1 void KEYWORD2 NAME(EvalCoord2dv)(const GLdouble * u)
{
   DISPATCH(EvalCoord2dv, (u), (F, "glEvalCoord2dv(%p);\n", (const void *) u));
}

KEYWORD1 void KEYWORD2 NAME(EvalCoord2f)(GLfloat u, GLfloat v)
{
   DISPATCH(EvalCoord2f, (u, v), (F, "glEvalCoord2f(%f, %f);\n", u, v));
}

KEYWORD1 void KEYWORD2 NAME(EvalCoord2fv)(const GLfloat * u)
{
   DISPATCH(EvalCoord2fv, (u), (F, "glEvalCoord2fv(%p);\n", (const void *) u));
}

KEYWORD1 void KEYWORD2 NAME(EvalMesh1)(GLenum mode, GLint i1, GLint i2)
{
   DISPATCH(EvalMesh1, (mode, i1, i2), (F, "glEvalMesh1(0x%x, %d, %d);\n", mode, i1, i2));
}

KEYWORD1 void KEYWORD2 NAME(EvalPoint1)(GLint i)
{
   DISPATCH(EvalPoint1, (i), (F, "glEvalPoint1(%d);\n", i));
}

KEYWORD1 void KEYWORD2 NAME(EvalMesh2)(GLenum mode, GLint i1, GLint i2, GLint j1, GLint j2)
{
   DISPATCH(EvalMesh2, (mode, i1, i2, j1, j2), (F, "glEvalMesh2(0x%x, %d, %d, %d, %d);\n", mode, i1, i2, j1, j2));
}

KEYWORD1 void KEYWORD2 NAME(EvalPoint2)(GLint i, GLint j)
{
   DISPATCH(EvalPoint2, (i, j), (F, "glEvalPoint2(%d, %d);\n", i, j));
}

KEYWORD1 void KEYWORD2 NAME(AlphaFunc)(GLenum func, GLclampf ref)
{
   DISPATCH(AlphaFunc, (func, ref), (F, "glAlphaFunc(0x%x, %f);\n", func, ref));
}

KEYWORD1 void KEYWORD2 NAME(BlendFunc)(GLenum sfactor, GLenum dfactor)
{
   DISPATCH(BlendFunc, (sfactor, dfactor), (F, "glBlendFunc(0x%x, 0x%x);\n", sfactor, dfactor));
}

KEYWORD1 void KEYWORD2 NAME(LogicOp)(GLenum opcode)
{
   DISPATCH(LogicOp, (opcode), (F, "glLogicOp(0x%x);\n", opcode));
}

KEYWORD1 void KEYWORD2 NAME(StencilFunc)(GLenum func, GLint ref, GLuint mask)
{
   DISPATCH(StencilFunc, (func, ref, mask), (F, "glStencilFunc(0x%x, %d, %d);\n", func, ref, mask));
}

KEYWORD1 void KEYWORD2 NAME(StencilOp)(GLenum fail, GLenum zfail, GLenum zpass)
{
   DISPATCH(StencilOp, (fail, zfail, zpass), (F, "glStencilOp(0x%x, 0x%x, 0x%x);\n", fail, zfail, zpass));
}

KEYWORD1 void KEYWORD2 NAME(DepthFunc)(GLenum func)
{
   DISPATCH(DepthFunc, (func), (F, "glDepthFunc(0x%x);\n", func));
}

KEYWORD1 void KEYWORD2 NAME(PixelZoom)(GLfloat xfactor, GLfloat yfactor)
{
   DISPATCH(PixelZoom, (xfactor, yfactor), (F, "glPixelZoom(%f, %f);\n", xfactor, yfactor));
}

KEYWORD1 void KEYWORD2 NAME(PixelTransferf)(GLenum pname, GLfloat param)
{
   DISPATCH(PixelTransferf, (pname, param), (F, "glPixelTransferf(0x%x, %f);\n", pname, param));
}

KEYWORD1 void KEYWORD2 NAME(PixelTransferi)(GLenum pname, GLint param)
{
   DISPATCH(PixelTransferi, (pname, param), (F, "glPixelTransferi(0x%x, %d);\n", pname, param));
}

KEYWORD1 void KEYWORD2 NAME(PixelStoref)(GLenum pname, GLfloat param)
{
   DISPATCH(PixelStoref, (pname, param), (F, "glPixelStoref(0x%x, %f);\n", pname, param));
}

KEYWORD1 void KEYWORD2 NAME(PixelStorei)(GLenum pname, GLint param)
{
   DISPATCH(PixelStorei, (pname, param), (F, "glPixelStorei(0x%x, %d);\n", pname, param));
}

KEYWORD1 void KEYWORD2 NAME(PixelMapfv)(GLenum map, GLsizei mapsize, const GLfloat * values)
{
   DISPATCH(PixelMapfv, (map, mapsize, values), (F, "glPixelMapfv(0x%x, %d, %p);\n", map, mapsize, (const void *) values));
}

KEYWORD1 void KEYWORD2 NAME(PixelMapuiv)(GLenum map, GLsizei mapsize, const GLuint * values)
{
   DISPATCH(PixelMapuiv, (map, mapsize, values), (F, "glPixelMapuiv(0x%x, %d, %p);\n", map, mapsize, (const void *) values));
}

KEYWORD1 void KEYWORD2 NAME(PixelMapusv)(GLenum map, GLsizei mapsize, const GLushort * values)
{
   DISPATCH(PixelMapusv, (map, mapsize, values), (F, "glPixelMapusv(0x%x, %d, %p);\n", map, mapsize, (const void *) values));
}

KEYWORD1 void KEYWORD2 NAME(ReadBuffer)(GLenum mode)
{
   DISPATCH(ReadBuffer, (mode), (F, "glReadBuffer(0x%x);\n", mode));
}

KEYWORD1 void KEYWORD2 NAME(CopyPixels)(GLint x, GLint y, GLsizei width, GLsizei height, GLenum type)
{
   DISPATCH(CopyPixels, (x, y, width, height, type), (F, "glCopyPixels(%d, %d, %d, %d, 0x%x);\n", x, y, width, height, type));
}

KEYWORD1 void KEYWORD2 NAME(ReadPixels)(GLint x, GLint y, GLsizei width, GLsizei height, GLenum format, GLenum type, GLvoid * pixels)
{
   DISPATCH(ReadPixels, (x, y, width, height, format, type, pixels), (F, "glReadPixels(%d, %d, %d, %d, 0x%x, 0x%x, %p);\n", x, y, width, height, format, type, (const void *) pixels));
}

KEYWORD1 void KEYWORD2 NAME(DrawPixels)(GLsizei width, GLsizei height, GLenum format, GLenum type, const GLvoid * pixels)
{
   DISPATCH(DrawPixels, (width, height, format, type, pixels), (F, "glDrawPixels(%d, %d, 0x%x, 0x%x, %p);\n", width, height, format, type, (const void *) pixels));
}

KEYWORD1 void KEYWORD2 NAME(GetBooleanv)(GLenum pname, GLboolean * params)
{
   DISPATCH(GetBooleanv, (pname, params), (F, "glGetBooleanv(0x%x, %p);\n", pname, (const void *) params));
}

KEYWORD1 void KEYWORD2 NAME(GetClipPlane)(GLenum plane, GLdouble * equation)
{
   DISPATCH(GetClipPlane, (plane, equation), (F, "glGetClipPlane(0x%x, %p);\n", plane, (const void *) equation));
}

KEYWORD1 void KEYWORD2 NAME(GetDoublev)(GLenum pname, GLdouble * params)
{
   DISPATCH(GetDoublev, (pname, params), (F, "glGetDoublev(0x%x, %p);\n", pname, (const void *) params));
}

KEYWORD1 GLenum KEYWORD2 NAME(GetError)(void)
{
   RETURN_DISPATCH(GetError, (), (F, "glGetError();\n"));
}

KEYWORD1 void KEYWORD2 NAME(GetFloatv)(GLenum pname, GLfloat * params)
{
   DISPATCH(GetFloatv, (pname, params), (F, "glGetFloatv(0x%x, %p);\n", pname, (const void *) params));
}

KEYWORD1 void KEYWORD2 NAME(GetIntegerv)(GLenum pname, GLint * params)
{
   DISPATCH(GetIntegerv, (pname, params), (F, "glGetIntegerv(0x%x, %p);\n", pname, (const void *) params));
}

KEYWORD1 void KEYWORD2 NAME(GetLightfv)(GLenum light, GLenum pname, GLfloat * params)
{
   DISPATCH(GetLightfv, (light, pname, params), (F, "glGetLightfv(0x%x, 0x%x, %p);\n", light, pname, (const void *) params));
}

KEYWORD1 void KEYWORD2 NAME(GetLightiv)(GLenum light, GLenum pname, GLint * params)
{
   DISPATCH(GetLightiv, (light, pname, params), (F, "glGetLightiv(0x%x, 0x%x, %p);\n", light, pname, (const void *) params));
}

KEYWORD1 void KEYWORD2 NAME(GetMapdv)(GLenum target, GLenum query, GLdouble * v)
{
   DISPATCH(GetMapdv, (target, query, v), (F, "glGetMapdv(0x%x, 0x%x, %p);\n", target, query, (const void *) v));
}

KEYWORD1 void KEYWORD2 NAME(GetMapfv)(GLenum target, GLenum query, GLfloat * v)
{
   DISPATCH(GetMapfv, (target, query, v), (F, "glGetMapfv(0x%x, 0x%x, %p);\n", target, query, (const void *) v));
}

KEYWORD1 void KEYWORD2 NAME(GetMapiv)(GLenum target, GLenum query, GLint * v)
{
   DISPATCH(GetMapiv, (target, query, v), (F, "glGetMapiv(0x%x, 0x%x, %p);\n", target, query, (const void *) v));
}

KEYWORD1 void KEYWORD2 NAME(GetMaterialfv)(GLenum face, GLenum pname, GLfloat * params)
{
   DISPATCH(GetMaterialfv, (face, pname, params), (F, "glGetMaterialfv(0x%x, 0x%x, %p);\n", face, pname, (const void *) params));
}

KEYWORD1 void KEYWORD2 NAME(GetMaterialiv)(GLenum face, GLenum pname, GLint * params)
{
   DISPATCH(GetMaterialiv, (face, pname, params), (F, "glGetMaterialiv(0x%x, 0x%x, %p);\n", face, pname, (const void *) params));
}

KEYWORD1 void KEYWORD2 NAME(GetPixelMapfv)(GLenum map, GLfloat * values)
{
   DISPATCH(GetPixelMapfv, (map, values), (F, "glGetPixelMapfv(0x%x, %p);\n", map, (const void *) values));
}

KEYWORD1 void KEYWORD2 NAME(GetPixelMapuiv)(GLenum map, GLuint * values)
{
   DISPATCH(GetPixelMapuiv, (map, values), (F, "glGetPixelMapuiv(0x%x, %p);\n", map, (const void *) values));
}

KEYWORD1 void KEYWORD2 NAME(GetPixelMapusv)(GLenum map, GLushort * values)
{
   DISPATCH(GetPixelMapusv, (map, values), (F, "glGetPixelMapusv(0x%x, %p);\n", map, (const void *) values));
}

KEYWORD1 void KEYWORD2 NAME(GetPolygonStipple)(GLubyte * mask)
{
   DISPATCH(GetPolygonStipple, (mask), (F, "glGetPolygonStipple(%p);\n", (const void *) mask));
}

KEYWORD1 const GLubyte * KEYWORD2 NAME(GetString)(GLenum name)
{
   RETURN_DISPATCH(GetString, (name), (F, "glGetString(0x%x);\n", name));
}

KEYWORD1 void KEYWORD2 NAME(GetTexEnvfv)(GLenum target, GLenum pname, GLfloat * params)
{
   DISPATCH(GetTexEnvfv, (target, pname, params), (F, "glGetTexEnvfv(0x%x, 0x%x, %p);\n", target, pname, (const void *) params));
}

KEYWORD1 void KEYWORD2 NAME(GetTexEnviv)(GLenum target, GLenum pname, GLint * params)
{
   DISPATCH(GetTexEnviv, (target, pname, params), (F, "glGetTexEnviv(0x%x, 0x%x, %p);\n", target, pname, (const void *) params));
}

KEYWORD1 void KEYWORD2 NAME(GetTexGendv)(GLenum coord, GLenum pname, GLdouble * params)
{
   DISPATCH(GetTexGendv, (coord, pname, params), (F, "glGetTexGendv(0x%x, 0x%x, %p);\n", coord, pname, (const void *) params));
}

KEYWORD1 void KEYWORD2 NAME(GetTexGenfv)(GLenum coord, GLenum pname, GLfloat * params)
{
   DISPATCH(GetTexGenfv, (coord, pname, params), (F, "glGetTexGenfv(0x%x, 0x%x, %p);\n", coord, pname, (const void *) params));
}

KEYWORD1 void KEYWORD2 NAME(GetTexGeniv)(GLenum coord, GLenum pname, GLint * params)
{
   DISPATCH(GetTexGeniv, (coord, pname, params), (F, "glGetTexGeniv(0x%x, 0x%x, %p);\n", coord, pname, (const void *) params));
}

KEYWORD1 void KEYWORD2 NAME(GetTexImage)(GLenum target, GLint level, GLenum format, GLenum type, GLvoid * pixels)
{
   DISPATCH(GetTexImage, (target, level, format, type, pixels), (F, "glGetTexImage(0x%x, %d, 0x%x, 0x%x, %p);\n", target, level, format, type, (const void *) pixels));
}

KEYWORD1 void KEYWORD2 NAME(GetTexParameterfv)(GLenum target, GLenum pname, GLfloat * params)
{
   DISPATCH(GetTexParameterfv, (target, pname, params), (F, "glGetTexParameterfv(0x%x, 0x%x, %p);\n", target, pname, (const void *) params));
}

KEYWORD1 void KEYWORD2 NAME(GetTexParameteriv)(GLenum target, GLenum pname, GLint * params)
{
   DISPATCH(GetTexParameteriv, (target, pname, params), (F, "glGetTexParameteriv(0x%x, 0x%x, %p);\n", target, pname, (const void *) params));
}

KEYWORD1 void KEYWORD2 NAME(GetTexLevelParameterfv)(GLenum target, GLint level, GLenum pname, GLfloat * params)
{
   DISPATCH(GetTexLevelParameterfv, (target, level, pname, params), (F, "glGetTexLevelParameterfv(0x%x, %d, 0x%x, %p);\n", target, level, pname, (const void *) params));
}

KEYWORD1 void KEYWORD2 NAME(GetTexLevelParameteriv)(GLenum target, GLint level, GLenum pname, GLint * params)
{
   DISPATCH(GetTexLevelParameteriv, (target, level, pname, params), (F, "glGetTexLevelParameteriv(0x%x, %d, 0x%x, %p);\n", target, level, pname, (const void *) params));
}

KEYWORD1 GLboolean KEYWORD2 NAME(IsEnabled)(GLenum cap)
{
   RETURN_DISPATCH(IsEnabled, (cap), (F, "glIsEnabled(0x%x);\n", cap));
}

KEYWORD1 GLboolean KEYWORD2 NAME(IsList)(GLuint list)
{
   RETURN_DISPATCH(IsList, (list), (F, "glIsList(%d);\n", list));
}

KEYWORD1 void KEYWORD2 NAME(DepthRange)(GLclampd zNear, GLclampd zFar)
{
   DISPATCH(DepthRange, (zNear, zFar), (F, "glDepthRange(%f, %f);\n", zNear, zFar));
}

KEYWORD1 void KEYWORD2 NAME(Frustum)(GLdouble left, GLdouble right, GLdouble bottom, GLdouble top, GLdouble zNear, GLdouble zFar)
{
   DISPATCH(Frustum, (left, right, bottom, top, zNear, zFar), (F, "glFrustum(%f, %f, %f, %f, %f, %f);\n", left, right, bottom, top, zNear, zFar));
}

KEYWORD1 void KEYWORD2 NAME(LoadIdentity)(void)
{
   DISPATCH(LoadIdentity, (), (F, "glLoadIdentity();\n"));
}

KEYWORD1 void KEYWORD2 NAME(LoadMatrixf)(const GLfloat * m)
{
   DISPATCH(LoadMatrixf, (m), (F, "glLoadMatrixf(%p);\n", (const void *) m));
}

KEYWORD1 void KEYWORD2 NAME(LoadMatrixd)(const GLdouble * m)
{
   DISPATCH(LoadMatrixd, (m), (F, "glLoadMatrixd(%p);\n", (const void *) m));
}

KEYWORD1 void KEYWORD2 NAME(MatrixMode)(GLenum mode)
{
   DISPATCH(MatrixMode, (mode), (F, "glMatrixMode(0x%x);\n", mode));
}

KEYWORD1 void KEYWORD2 NAME(MultMatrixf)(const GLfloat * m)
{
   DISPATCH(MultMatrixf, (m), (F, "glMultMatrixf(%p);\n", (const void *) m));
}

KEYWORD1 void KEYWORD2 NAME(MultMatrixd)(const GLdouble * m)
{
   DISPATCH(MultMatrixd, (m), (F, "glMultMatrixd(%p);\n", (const void *) m));
}

KEYWORD1 void KEYWORD2 NAME(Ortho)(GLdouble left, GLdouble right, GLdouble bottom, GLdouble top, GLdouble zNear, GLdouble zFar)
{
   DISPATCH(Ortho, (left, right, bottom, top, zNear, zFar), (F, "glOrtho(%f, %f, %f, %f, %f, %f);\n", left, right, bottom, top, zNear, zFar));
}

KEYWORD1 void KEYWORD2 NAME(PopMatrix)(void)
{
   DISPATCH(PopMatrix, (), (F, "glPopMatrix();\n"));
}

KEYWORD1 void KEYWORD2 NAME(PushMatrix)(void)
{
   DISPATCH(PushMatrix, (), (F, "glPushMatrix();\n"));
}

KEYWORD1 void KEYWORD2 NAME(Rotated)(GLdouble angle, GLdouble x, GLdouble y, GLdouble z)
{
   DISPATCH(Rotated, (angle, x, y, z), (F, "glRotated(%f, %f, %f, %f);\n", angle, x, y, z));
}

KEYWORD1 void KEYWORD2 NAME(Rotatef)(GLfloat angle, GLfloat x, GLfloat y, GLfloat z)
{
   DISPATCH(Rotatef, (angle, x, y, z), (F, "glRotatef(%f, %f, %f, %f);\n", angle, x, y, z));
}

KEYWORD1 void KEYWORD2 NAME(Scaled)(GLdouble x, GLdouble y, GLdouble z)
{
   DISPATCH(Scaled, (x, y, z), (F, "glScaled(%f, %f, %f);\n", x, y, z));
}

KEYWORD1 void KEYWORD2 NAME(Scalef)(GLfloat x, GLfloat y, GLfloat z)
{
   DISPATCH(Scalef, (x, y, z), (F, "glScalef(%f, %f, %f);\n", x, y, z));
}

KEYWORD1 void KEYWORD2 NAME(Translated)(GLdouble x, GLdouble y, GLdouble z)
{
   DISPATCH(Translated, (x, y, z), (F, "glTranslated(%f, %f, %f);\n", x, y, z));
}

KEYWORD1 void KEYWORD2 NAME(Translatef)(GLfloat x, GLfloat y, GLfloat z)
{
   DISPATCH(Translatef, (x, y, z), (F, "glTranslatef(%f, %f, %f);\n", x, y, z));
}

KEYWORD1 void KEYWORD2 NAME(Viewport)(GLint x, GLint y, GLsizei width, GLsizei height)
{
   DISPATCH(Viewport, (x, y, width, height), (F, "glViewport(%d, %d, %d, %d);\n", x, y, width, height));
}

KEYWORD1 void KEYWORD2 NAME(ArrayElement)(GLint i)
{
   DISPATCH(ArrayElement, (i), (F, "glArrayElement(%d);\n", i));
}

KEYWORD1 void KEYWORD2 NAME(ArrayElementEXT)(GLint i)
{
   DISPATCH(ArrayElement, (i), (F, "glArrayElementEXT(%d);\n", i));
}

KEYWORD1 void KEYWORD2 NAME(BindTexture)(GLenum target, GLuint texture)
{
   DISPATCH(BindTexture, (target, texture), (F, "glBindTexture(0x%x, %d);\n", target, texture));
}

KEYWORD1 void KEYWORD2 NAME(BindTextureEXT)(GLenum target, GLuint texture)
{
   DISPATCH(BindTexture, (target, texture), (F, "glBindTextureEXT(0x%x, %d);\n", target, texture));
}

KEYWORD1 void KEYWORD2 NAME(ColorPointer)(GLint size, GLenum type, GLsizei stride, const GLvoid * pointer)
{
   DISPATCH(ColorPointer, (size, type, stride, pointer), (F, "glColorPointer(%d, 0x%x, %d, %p);\n", size, type, stride, (const void *) pointer));
}

KEYWORD1 void KEYWORD2 NAME(DisableClientState)(GLenum array)
{
   DISPATCH(DisableClientState, (array), (F, "glDisableClientState(0x%x);\n", array));
}

KEYWORD1 void KEYWORD2 NAME(DrawArrays)(GLenum mode, GLint first, GLsizei count)
{
   DISPATCH(DrawArrays, (mode, first, count), (F, "glDrawArrays(0x%x, %d, %d);\n", mode, first, count));
}

KEYWORD1 void KEYWORD2 NAME(DrawArraysEXT)(GLenum mode, GLint first, GLsizei count)
{
   DISPATCH(DrawArrays, (mode, first, count), (F, "glDrawArraysEXT(0x%x, %d, %d);\n", mode, first, count));
}

KEYWORD1 void KEYWORD2 NAME(DrawElements)(GLenum mode, GLsizei count, GLenum type, const GLvoid * indices)
{
   DISPATCH(DrawElements, (mode, count, type, indices), (F, "glDrawElements(0x%x, %d, 0x%x, %p);\n", mode, count, type, (const void *) indices));
}

KEYWORD1 void KEYWORD2 NAME(EdgeFlagPointer)(GLsizei stride, const GLvoid * pointer)
{
   DISPATCH(EdgeFlagPointer, (stride, pointer), (F, "glEdgeFlagPointer(%d, %p);\n", stride, (const void *) pointer));
}

KEYWORD1 void KEYWORD2 NAME(EnableClientState)(GLenum array)
{
   DISPATCH(EnableClientState, (array), (F, "glEnableClientState(0x%x);\n", array));
}

KEYWORD1 void KEYWORD2 NAME(IndexPointer)(GLenum type, GLsizei stride, const GLvoid * pointer)
{
   DISPATCH(IndexPointer, (type, stride, pointer), (F, "glIndexPointer(0x%x, %d, %p);\n", type, stride, (const void *) pointer));
}

KEYWORD1 void KEYWORD2 NAME(Indexub)(GLubyte c)
{
   DISPATCH(Indexub, (c), (F, "glIndexub(%d);\n", c));
}

KEYWORD1 void KEYWORD2 NAME(Indexubv)(const GLubyte * c)
{
   DISPATCH(Indexubv, (c), (F, "glIndexubv(%p);\n", (const void *) c));
}

KEYWORD1 void KEYWORD2 NAME(InterleavedArrays)(GLenum format, GLsizei stride, const GLvoid * pointer)
{
   DISPATCH(InterleavedArrays, (format, stride, pointer), (F, "glInterleavedArrays(0x%x, %d, %p);\n", format, stride, (const void *) pointer));
}

KEYWORD1 void KEYWORD2 NAME(NormalPointer)(GLenum type, GLsizei stride, const GLvoid * pointer)
{
   DISPATCH(NormalPointer, (type, stride, pointer), (F, "glNormalPointer(0x%x, %d, %p);\n", type, stride, (const void *) pointer));
}

KEYWORD1 void KEYWORD2 NAME(PolygonOffset)(GLfloat factor, GLfloat units)
{
   DISPATCH(PolygonOffset, (factor, units), (F, "glPolygonOffset(%f, %f);\n", factor, units));
}

KEYWORD1 void KEYWORD2 NAME(TexCoordPointer)(GLint size, GLenum type, GLsizei stride, const GLvoid * pointer)
{
   DISPATCH(TexCoordPointer, (size, type, stride, pointer), (F, "glTexCoordPointer(%d, 0x%x, %d, %p);\n", size, type, stride, (const void *) pointer));
}

KEYWORD1 void KEYWORD2 NAME(VertexPointer)(GLint size, GLenum type, GLsizei stride, const GLvoid * pointer)
{
   DISPATCH(VertexPointer, (size, type, stride, pointer), (F, "glVertexPointer(%d, 0x%x, %d, %p);\n", size, type, stride, (const void *) pointer));
}

KEYWORD1 GLboolean KEYWORD2 NAME(AreTexturesResident)(GLsizei n, const GLuint * textures, GLboolean * residences)
{
   RETURN_DISPATCH(AreTexturesResident, (n, textures, residences), (F, "glAreTexturesResident(%d, %p, %p);\n", n, (const void *) textures, (const void *) residences));
}

#ifndef GLX_INDIRECT_RENDERING
KEYWORD1 GLboolean KEYWORD2 NAME(AreTexturesResidentEXT)(GLsizei n, const GLuint * textures, GLboolean * residences)
{
   RETURN_DISPATCH(AreTexturesResident, (n, textures, residences), (F, "glAreTexturesResidentEXT(%d, %p, %p);\n", n, (const void *) textures, (const void *) residences));
}
#endif /* GLX_INDIRECT_RENDERING */

KEYWORD1 void KEYWORD2 NAME(CopyTexImage1D)(GLenum target, GLint level, GLenum internalformat, GLint x, GLint y, GLsizei width, GLint border)
{
   DISPATCH(CopyTexImage1D, (target, level, internalformat, x, y, width, border), (F, "glCopyTexImage1D(0x%x, %d, 0x%x, %d, %d, %d, %d);\n", target, level, internalformat, x, y, width, border));
}

KEYWORD1 void KEYWORD2 NAME(CopyTexImage1DEXT)(GLenum target, GLint level, GLenum internalformat, GLint x, GLint y, GLsizei width, GLint border)
{
   DISPATCH(CopyTexImage1D, (target, level, internalformat, x, y, width, border), (F, "glCopyTexImage1DEXT(0x%x, %d, 0x%x, %d, %d, %d, %d);\n", target, level, internalformat, x, y, width, border));
}

KEYWORD1 void KEYWORD2 NAME(CopyTexImage2D)(GLenum target, GLint level, GLenum internalformat, GLint x, GLint y, GLsizei width, GLsizei height, GLint border)
{
   DISPATCH(CopyTexImage2D, (target, level, internalformat, x, y, width, height, border), (F, "glCopyTexImage2D(0x%x, %d, 0x%x, %d, %d, %d, %d, %d);\n", target, level, internalformat, x, y, width, height, border));
}

KEYWORD1 void KEYWORD2 NAME(CopyTexImage2DEXT)(GLenum target, GLint level, GLenum internalformat, GLint x, GLint y, GLsizei width, GLsizei height, GLint border)
{
   DISPATCH(CopyTexImage2D, (target, level, internalformat, x, y, width, height, border), (F, "glCopyTexImage2DEXT(0x%x, %d, 0x%x, %d, %d, %d, %d, %d);\n", target, level, internalformat, x, y, width, height, border));
}

KEYWORD1 void KEYWORD2 NAME(CopyTexSubImage1D)(GLenum target, GLint level, GLint xoffset, GLint x, GLint y, GLsizei width)
{
   DISPATCH(CopyTexSubImage1D, (target, level, xoffset, x, y, width), (F, "glCopyTexSubImage1D(0x%x, %d, %d, %d, %d, %d);\n", target, level, xoffset, x, y, width));
}

KEYWORD1 void KEYWORD2 NAME(CopyTexSubImage1DEXT)(GLenum target, GLint level, GLint xoffset, GLint x, GLint y, GLsizei width)
{
   DISPATCH(CopyTexSubImage1D, (target, level, xoffset, x, y, width), (F, "glCopyTexSubImage1DEXT(0x%x, %d, %d, %d, %d, %d);\n", target, level, xoffset, x, y, width));
}

KEYWORD1 void KEYWORD2 NAME(CopyTexSubImage2D)(GLenum target, GLint level, GLint xoffset, GLint yoffset, GLint x, GLint y, GLsizei width, GLsizei height)
{
   DISPATCH(CopyTexSubImage2D, (target, level, xoffset, yoffset, x, y, width, height), (F, "glCopyTexSubImage2D(0x%x, %d, %d, %d, %d, %d, %d, %d);\n", target, level, xoffset, yoffset, x, y, width, height));
}

KEYWORD1 void KEYWORD2 NAME(CopyTexSubImage2DEXT)(GLenum target, GLint level, GLint xoffset, GLint yoffset, GLint x, GLint y, GLsizei width, GLsizei height)
{
   DISPATCH(CopyTexSubImage2D, (target, level, xoffset, yoffset, x, y, width, height), (F, "glCopyTexSubImage2DEXT(0x%x, %d, %d, %d, %d, %d, %d, %d);\n", target, level, xoffset, yoffset, x, y, width, height));
}

KEYWORD1 void KEYWORD2 NAME(DeleteTextures)(GLsizei n, const GLuint * textures)
{
   DISPATCH(DeleteTextures, (n, textures), (F, "glDeleteTextures(%d, %p);\n", n, (const void *) textures));
}

#ifndef GLX_INDIRECT_RENDERING
KEYWORD1 void KEYWORD2 NAME(DeleteTexturesEXT)(GLsizei n, const GLuint * textures)
{
   DISPATCH(DeleteTextures, (n, textures), (F, "glDeleteTexturesEXT(%d, %p);\n", n, (const void *) textures));
}
#endif /* GLX_INDIRECT_RENDERING */

KEYWORD1 void KEYWORD2 NAME(GenTextures)(GLsizei n, GLuint * textures)
{
   DISPATCH(GenTextures, (n, textures), (F, "glGenTextures(%d, %p);\n", n, (const void *) textures));
}

#ifndef GLX_INDIRECT_RENDERING
KEYWORD1 void KEYWORD2 NAME(GenTexturesEXT)(GLsizei n, GLuint * textures)
{
   DISPATCH(GenTextures, (n, textures), (F, "glGenTexturesEXT(%d, %p);\n", n, (const void *) textures));
}
#endif /* GLX_INDIRECT_RENDERING */

KEYWORD1 void KEYWORD2 NAME(GetPointerv)(GLenum pname, GLvoid ** params)
{
   DISPATCH(GetPointerv, (pname, params), (F, "glGetPointerv(0x%x, %p);\n", pname, (const void *) params));
}

KEYWORD1 void KEYWORD2 NAME(GetPointervEXT)(GLenum pname, GLvoid ** params)
{
   DISPATCH(GetPointerv, (pname, params), (F, "glGetPointervEXT(0x%x, %p);\n", pname, (const void *) params));
}

KEYWORD1 GLboolean KEYWORD2 NAME(IsTexture)(GLuint texture)
{
   RETURN_DISPATCH(IsTexture, (texture), (F, "glIsTexture(%d);\n", texture));
}

#ifndef GLX_INDIRECT_RENDERING
KEYWORD1 GLboolean KEYWORD2 NAME(IsTextureEXT)(GLuint texture)
{
   RETURN_DISPATCH(IsTexture, (texture), (F, "glIsTextureEXT(%d);\n", texture));
}
#endif /* GLX_INDIRECT_RENDERING */

KEYWORD1 void KEYWORD2 NAME(PrioritizeTextures)(GLsizei n, const GLuint * textures, const GLclampf * priorities)
{
   DISPATCH(PrioritizeTextures, (n, textures, priorities), (F, "glPrioritizeTextures(%d, %p, %p);\n", n, (const void *) textures, (const void *) priorities));
}

KEYWORD1 void KEYWORD2 NAME(PrioritizeTexturesEXT)(GLsizei n, const GLuint * textures, const GLclampf * priorities)
{
   DISPATCH(PrioritizeTextures, (n, textures, priorities), (F, "glPrioritizeTexturesEXT(%d, %p, %p);\n", n, (const void *) textures, (const void *) priorities));
}

KEYWORD1 void KEYWORD2 NAME(TexSubImage1D)(GLenum target, GLint level, GLint xoffset, GLsizei width, GLenum format, GLenum type, const GLvoid * pixels)
{
   DISPATCH(TexSubImage1D, (target, level, xoffset, width, format, type, pixels), (F, "glTexSubImage1D(0x%x, %d, %d, %d, 0x%x, 0x%x, %p);\n", target, level, xoffset, width, format, type, (const void *) pixels));
}

KEYWORD1 void KEYWORD2 NAME(TexSubImage1DEXT)(GLenum target, GLint level, GLint xoffset, GLsizei width, GLenum format, GLenum type, const GLvoid * pixels)
{
   DISPATCH(TexSubImage1D, (target, level, xoffset, width, format, type, pixels), (F, "glTexSubImage1DEXT(0x%x, %d, %d, %d, 0x%x, 0x%x, %p);\n", target, level, xoffset, width, format, type, (const void *) pixels));
}

KEYWORD1 void KEYWORD2 NAME(TexSubImage2D)(GLenum target, GLint level, GLint xoffset, GLint yoffset, GLsizei width, GLsizei height, GLenum format, GLenum type, const GLvoid * pixels)
{
   DISPATCH(TexSubImage2D, (target, level, xoffset, yoffset, width, height, format, type, pixels), (F, "glTexSubImage2D(0x%x, %d, %d, %d, %d, %d, 0x%x, 0x%x, %p);\n", target, level, xoffset, yoffset, width, height, format, type, (const void *) pixels));
}

KEYWORD1 void KEYWORD2 NAME(TexSubImage2DEXT)(GLenum target, GLint level, GLint xoffset, GLint yoffset, GLsizei width, GLsizei height, GLenum format, GLenum type, const GLvoid * pixels)
{
   DISPATCH(TexSubImage2D, (target, level, xoffset, yoffset, width, height, format, type, pixels), (F, "glTexSubImage2DEXT(0x%x, %d, %d, %d, %d, %d, 0x%x, 0x%x, %p);\n", target, level, xoffset, yoffset, width, height, format, type, (const void *) pixels));
}

KEYWORD1 void KEYWORD2 NAME(PopClientAttrib)(void)
{
   DISPATCH(PopClientAttrib, (), (F, "glPopClientAttrib();\n"));
}

KEYWORD1 void KEYWORD2 NAME(PushClientAttrib)(GLbitfield mask)
{
   DISPATCH(PushClientAttrib, (mask), (F, "glPushClientAttrib(%d);\n", mask));
}

KEYWORD1 void KEYWORD2 NAME(BlendColor)(GLclampf red, GLclampf green, GLclampf blue, GLclampf alpha)
{
   DISPATCH(BlendColor, (red, green, blue, alpha), (F, "glBlendColor(%f, %f, %f, %f);\n", red, green, blue, alpha));
}

KEYWORD1 void KEYWORD2 NAME(BlendColorEXT)(GLclampf red, GLclampf green, GLclampf blue, GLclampf alpha)
{
   DISPATCH(BlendColor, (red, green, blue, alpha), (F, "glBlendColorEXT(%f, %f, %f, %f);\n", red, green, blue, alpha));
}

KEYWORD1 void KEYWORD2 NAME(BlendEquation)(GLenum mode)
{
   DISPATCH(BlendEquation, (mode), (F, "glBlendEquation(0x%x);\n", mode));
}

KEYWORD1 void KEYWORD2 NAME(BlendEquationEXT)(GLenum mode)
{
   DISPATCH(BlendEquation, (mode), (F, "glBlendEquationEXT(0x%x);\n", mode));
}

KEYWORD1 void KEYWORD2 NAME(DrawRangeElements)(GLenum mode, GLuint start, GLuint end, GLsizei count, GLenum type, const GLvoid * indices)
{
   DISPATCH(DrawRangeElements, (mode, start, end, count, type, indices), (F, "glDrawRangeElements(0x%x, %d, %d, %d, 0x%x, %p);\n", mode, start, end, count, type, (const void *) indices));
}

KEYWORD1 void KEYWORD2 NAME(DrawRangeElementsEXT)(GLenum mode, GLuint start, GLuint end, GLsizei count, GLenum type, const GLvoid * indices)
{
   DISPATCH(DrawRangeElements, (mode, start, end, count, type, indices), (F, "glDrawRangeElementsEXT(0x%x, %d, %d, %d, 0x%x, %p);\n", mode, start, end, count, type, (const void *) indices));
}

KEYWORD1 void KEYWORD2 NAME(ColorTable)(GLenum target, GLenum internalformat, GLsizei width, GLenum format, GLenum type, const GLvoid * table)
{
   DISPATCH(ColorTable, (target, internalformat, width, format, type, table), (F, "glColorTable(0x%x, 0x%x, %d, 0x%x, 0x%x, %p);\n", target, internalformat, width, format, type, (const void *) table));
}

KEYWORD1_ALT void KEYWORD2 NAME(_dispatch_stub_339)(GLenum target, GLenum internalformat, GLsizei width, GLenum format, GLenum type, const GLvoid * table);

KEYWORD1_ALT void KEYWORD2 NAME(_dispatch_stub_339)(GLenum target, GLenum internalformat, GLsizei width, GLenum format, GLenum type, const GLvoid * table)
{
   DISPATCH(ColorTable, (target, internalformat, width, format, type, table), (F, "glColorTableSGI(0x%x, 0x%x, %d, 0x%x, 0x%x, %p);\n", target, internalformat, width, format, type, (const void *) table));
}

KEYWORD1 void KEYWORD2 NAME(ColorTableEXT)(GLenum target, GLenum internalformat, GLsizei width, GLenum format, GLenum type, const GLvoid * table)
{
   DISPATCH(ColorTable, (target, internalformat, width, format, type, table), (F, "glColorTableEXT(0x%x, 0x%x, %d, 0x%x, 0x%x, %p);\n", target, internalformat, width, format, type, (const void *) table));
}

KEYWORD1 void KEYWORD2 NAME(ColorTableParameterfv)(GLenum target, GLenum pname, const GLfloat * params)
{
   DISPATCH(ColorTableParameterfv, (target, pname, params), (F, "glColorTableParameterfv(0x%x, 0x%x, %p);\n", target, pname, (const void *) params));
}

KEYWORD1_ALT void KEYWORD2 NAME(_dispatch_stub_340)(GLenum target, GLenum pname, const GLfloat * params);

KEYWORD1_ALT void KEYWORD2 NAME(_dispatch_stub_340)(GLenum target, GLenum pname, const GLfloat * params)
{
   DISPATCH(ColorTableParameterfv, (target, pname, params), (F, "glColorTableParameterfvSGI(0x%x, 0x%x, %p);\n", target, pname, (const void *) params));
}

KEYWORD1 void KEYWORD2 NAME(ColorTableParameteriv)(GLenum target, GLenum pname, const GLint * params)
{
   DISPATCH(ColorTableParameteriv, (target, pname, params), (F, "glColorTableParameteriv(0x%x, 0x%x, %p);\n", target, pname, (const void *) params));
}

KEYWORD1_ALT void KEYWORD2 NAME(_dispatch_stub_341)(GLenum target, GLenum pname, const GLint * params);

KEYWORD1_ALT void KEYWORD2 NAME(_dispatch_stub_341)(GLenum target, GLenum pname, const GLint * params)
{
   DISPATCH(ColorTableParameteriv, (target, pname, params), (F, "glColorTableParameterivSGI(0x%x, 0x%x, %p);\n", target, pname, (const void *) params));
}

KEYWORD1 void KEYWORD2 NAME(CopyColorTable)(GLenum target, GLenum internalformat, GLint x, GLint y, GLsizei width)
{
   DISPATCH(CopyColorTable, (target, internalformat, x, y, width), (F, "glCopyColorTable(0x%x, 0x%x, %d, %d, %d);\n", target, internalformat, x, y, width));
}

KEYWORD1_ALT void KEYWORD2 NAME(_dispatch_stub_342)(GLenum target, GLenum internalformat, GLint x, GLint y, GLsizei width);

KEYWORD1_ALT void KEYWORD2 NAME(_dispatch_stub_342)(GLenum target, GLenum internalformat, GLint x, GLint y, GLsizei width)
{
   DISPATCH(CopyColorTable, (target, internalformat, x, y, width), (F, "glCopyColorTableSGI(0x%x, 0x%x, %d, %d, %d);\n", target, internalformat, x, y, width));
}

KEYWORD1 void KEYWORD2 NAME(GetColorTable)(GLenum target, GLenum format, GLenum type, GLvoid * table)
{
   DISPATCH(GetColorTable, (target, format, type, table), (F, "glGetColorTable(0x%x, 0x%x, 0x%x, %p);\n", target, format, type, (const void *) table));
}

#ifndef GLX_INDIRECT_RENDERING
KEYWORD1_ALT void KEYWORD2 NAME(_dispatch_stub_343)(GLenum target, GLenum format, GLenum type, GLvoid * table);

KEYWORD1_ALT void KEYWORD2 NAME(_dispatch_stub_343)(GLenum target, GLenum format, GLenum type, GLvoid * table)
{
   DISPATCH(GetColorTable, (target, format, type, table), (F, "glGetColorTableSGI(0x%x, 0x%x, 0x%x, %p);\n", target, format, type, (const void *) table));
}
#endif /* GLX_INDIRECT_RENDERING */

#ifndef GLX_INDIRECT_RENDERING
KEYWORD1 void KEYWORD2 NAME(GetColorTableEXT)(GLenum target, GLenum format, GLenum type, GLvoid * table)
{
   DISPATCH(GetColorTable, (target, format, type, table), (F, "glGetColorTableEXT(0x%x, 0x%x, 0x%x, %p);\n", target, format, type, (const void *) table));
}
#endif /* GLX_INDIRECT_RENDERING */

KEYWORD1 void KEYWORD2 NAME(GetColorTableParameterfv)(GLenum target, GLenum pname, GLfloat * params)
{
   DISPATCH(GetColorTableParameterfv, (target, pname, params), (F, "glGetColorTableParameterfv(0x%x, 0x%x, %p);\n", target, pname, (const void *) params));
}

#ifndef GLX_INDIRECT_RENDERING
KEYWORD1_ALT void KEYWORD2 NAME(_dispatch_stub_344)(GLenum target, GLenum pname, GLfloat * params);

KEYWORD1_ALT void KEYWORD2 NAME(_dispatch_stub_344)(GLenum target, GLenum pname, GLfloat * params)
{
   DISPATCH(GetColorTableParameterfv, (target, pname, params), (F, "glGetColorTableParameterfvSGI(0x%x, 0x%x, %p);\n", target, pname, (const void *) params));
}
#endif /* GLX_INDIRECT_RENDERING */

#ifndef GLX_INDIRECT_RENDERING
KEYWORD1 void KEYWORD2 NAME(GetColorTableParameterfvEXT)(GLenum target, GLenum pname, GLfloat * params)
{
   DISPATCH(GetColorTableParameterfv, (target, pname, params), (F, "glGetColorTableParameterfvEXT(0x%x, 0x%x, %p);\n", target, pname, (const void *) params));
}
#endif /* GLX_INDIRECT_RENDERING */

KEYWORD1 void KEYWORD2 NAME(GetColorTableParameteriv)(GLenum target, GLenum pname, GLint * params)
{
   DISPATCH(GetColorTableParameteriv, (target, pname, params), (F, "glGetColorTableParameteriv(0x%x, 0x%x, %p);\n", target, pname, (const void *) params));
}

#ifndef GLX_INDIRECT_RENDERING
KEYWORD1_ALT void KEYWORD2 NAME(_dispatch_stub_345)(GLenum target, GLenum pname, GLint * params);

KEYWORD1_ALT void KEYWORD2 NAME(_dispatch_stub_345)(GLenum target, GLenum pname, GLint * params)
{
   DISPATCH(GetColorTableParameteriv, (target, pname, params), (F, "glGetColorTableParameterivSGI(0x%x, 0x%x, %p);\n", target, pname, (const void *) params));
}
#endif /* GLX_INDIRECT_RENDERING */

#ifndef GLX_INDIRECT_RENDERING
KEYWORD1 void KEYWORD2 NAME(GetColorTableParameterivEXT)(GLenum target, GLenum pname, GLint * params)
{
   DISPATCH(GetColorTableParameteriv, (target, pname, params), (F, "glGetColorTableParameterivEXT(0x%x, 0x%x, %p);\n", target, pname, (const void *) params));
}
#endif /* GLX_INDIRECT_RENDERING */

KEYWORD1 void KEYWORD2 NAME(ColorSubTable)(GLenum target, GLsizei start, GLsizei count, GLenum format, GLenum type, const GLvoid * data)
{
   DISPATCH(ColorSubTable, (target, start, count, format, type, data), (F, "glColorSubTable(0x%x, %d, %d, 0x%x, 0x%x, %p);\n", target, start, count, format, type, (const void *) data));
}

KEYWORD1_ALT void KEYWORD2 NAME(_dispatch_stub_346)(GLenum target, GLsizei start, GLsizei count, GLenum format, GLenum type, const GLvoid * data);

KEYWORD1_ALT void KEYWORD2 NAME(_dispatch_stub_346)(GLenum target, GLsizei start, GLsizei count, GLenum format, GLenum type, const GLvoid * data)
{
   DISPATCH(ColorSubTable, (target, start, count, format, type, data), (F, "glColorSubTableEXT(0x%x, %d, %d, 0x%x, 0x%x, %p);\n", target, start, count, format, type, (const void *) data));
}

KEYWORD1 void KEYWORD2 NAME(CopyColorSubTable)(GLenum target, GLsizei start, GLint x, GLint y, GLsizei width)
{
   DISPATCH(CopyColorSubTable, (target, start, x, y, width), (F, "glCopyColorSubTable(0x%x, %d, %d, %d, %d);\n", target, start, x, y, width));
}

KEYWORD1_ALT void KEYWORD2 NAME(_dispatch_stub_347)(GLenum target, GLsizei start, GLint x, GLint y, GLsizei width);

KEYWORD1_ALT void KEYWORD2 NAME(_dispatch_stub_347)(GLenum target, GLsizei start, GLint x, GLint y, GLsizei width)
{
   DISPATCH(CopyColorSubTable, (target, start, x, y, width), (F, "glCopyColorSubTableEXT(0x%x, %d, %d, %d, %d);\n", target, start, x, y, width));
}

KEYWORD1 void KEYWORD2 NAME(ConvolutionFilter1D)(GLenum target, GLenum internalformat, GLsizei width, GLenum format, GLenum type, const GLvoid * image)
{
   DISPATCH(ConvolutionFilter1D, (target, internalformat, width, format, type, image), (F, "glConvolutionFilter1D(0x%x, 0x%x, %d, 0x%x, 0x%x, %p);\n", target, internalformat, width, format, type, (const void *) image));
}

KEYWORD1_ALT void KEYWORD2 NAME(_dispatch_stub_348)(GLenum target, GLenum internalformat, GLsizei width, GLenum format, GLenum type, const GLvoid * image);

KEYWORD1_ALT void KEYWORD2 NAME(_dispatch_stub_348)(GLenum target, GLenum internalformat, GLsizei width, GLenum format, GLenum type, const GLvoid * image)
{
   DISPATCH(ConvolutionFilter1D, (target, internalformat, width, format, type, image), (F, "glConvolutionFilter1DEXT(0x%x, 0x%x, %d, 0x%x, 0x%x, %p);\n", target, internalformat, width, format, type, (const void *) image));
}

KEYWORD1 void KEYWORD2 NAME(ConvolutionFilter2D)(GLenum target, GLenum internalformat, GLsizei width, GLsizei height, GLenum format, GLenum type, const GLvoid * image)
{
   DISPATCH(ConvolutionFilter2D, (target, internalformat, width, height, format, type, image), (F, "glConvolutionFilter2D(0x%x, 0x%x, %d, %d, 0x%x, 0x%x, %p);\n", target, internalformat, width, height, format, type, (const void *) image));
}

KEYWORD1_ALT void KEYWORD2 NAME(_dispatch_stub_349)(GLenum target, GLenum internalformat, GLsizei width, GLsizei height, GLenum format, GLenum type, const GLvoid * image);

KEYWORD1_ALT void KEYWORD2 NAME(_dispatch_stub_349)(GLenum target, GLenum internalformat, GLsizei width, GLsizei height, GLenum format, GLenum type, const GLvoid * image)
{
   DISPATCH(ConvolutionFilter2D, (target, internalformat, width, height, format, type, image), (F, "glConvolutionFilter2DEXT(0x%x, 0x%x, %d, %d, 0x%x, 0x%x, %p);\n", target, internalformat, width, height, format, type, (const void *) image));
}

KEYWORD1 void KEYWORD2 NAME(ConvolutionParameterf)(GLenum target, GLenum pname, GLfloat params)
{
   DISPATCH(ConvolutionParameterf, (target, pname, params), (F, "glConvolutionParameterf(0x%x, 0x%x, %f);\n", target, pname, params));
}

KEYWORD1_ALT void KEYWORD2 NAME(_dispatch_stub_350)(GLenum target, GLenum pname, GLfloat params);

KEYWORD1_ALT void KEYWORD2 NAME(_dispatch_stub_350)(GLenum target, GLenum pname, GLfloat params)
{
   DISPATCH(ConvolutionParameterf, (target, pname, params), (F, "glConvolutionParameterfEXT(0x%x, 0x%x, %f);\n", target, pname, params));
}

KEYWORD1 void KEYWORD2 NAME(ConvolutionParameterfv)(GLenum target, GLenum pname, const GLfloat * params)
{
   DISPATCH(ConvolutionParameterfv, (target, pname, params), (F, "glConvolutionParameterfv(0x%x, 0x%x, %p);\n", target, pname, (const void *) params));
}

KEYWORD1_ALT void KEYWORD2 NAME(_dispatch_stub_351)(GLenum target, GLenum pname, const GLfloat * params);

KEYWORD1_ALT void KEYWORD2 NAME(_dispatch_stub_351)(GLenum target, GLenum pname, const GLfloat * params)
{
   DISPATCH(ConvolutionParameterfv, (target, pname, params), (F, "glConvolutionParameterfvEXT(0x%x, 0x%x, %p);\n", target, pname, (const void *) params));
}

KEYWORD1 void KEYWORD2 NAME(ConvolutionParameteri)(GLenum target, GLenum pname, GLint params)
{
   DISPATCH(ConvolutionParameteri, (target, pname, params), (F, "glConvolutionParameteri(0x%x, 0x%x, %d);\n", target, pname, params));
}

KEYWORD1_ALT void KEYWORD2 NAME(_dispatch_stub_352)(GLenum target, GLenum pname, GLint params);

KEYWORD1_ALT void KEYWORD2 NAME(_dispatch_stub_352)(GLenum target, GLenum pname, GLint params)
{
   DISPATCH(ConvolutionParameteri, (target, pname, params), (F, "glConvolutionParameteriEXT(0x%x, 0x%x, %d);\n", target, pname, params));
}

KEYWORD1 void KEYWORD2 NAME(ConvolutionParameteriv)(GLenum target, GLenum pname, const GLint * params)
{
   DISPATCH(ConvolutionParameteriv, (target, pname, params), (F, "glConvolutionParameteriv(0x%x, 0x%x, %p);\n", target, pname, (const void *) params));
}

KEYWORD1_ALT void KEYWORD2 NAME(_dispatch_stub_353)(GLenum target, GLenum pname, const GLint * params);

KEYWORD1_ALT void KEYWORD2 NAME(_dispatch_stub_353)(GLenum target, GLenum pname, const GLint * params)
{
   DISPATCH(ConvolutionParameteriv, (target, pname, params), (F, "glConvolutionParameterivEXT(0x%x, 0x%x, %p);\n", target, pname, (const void *) params));
}

KEYWORD1 void KEYWORD2 NAME(CopyConvolutionFilter1D)(GLenum target, GLenum internalformat, GLint x, GLint y, GLsizei width)
{
   DISPATCH(CopyConvolutionFilter1D, (target, internalformat, x, y, width), (F, "glCopyConvolutionFilter1D(0x%x, 0x%x, %d, %d, %d);\n", target, internalformat, x, y, width));
}

KEYWORD1_ALT void KEYWORD2 NAME(_dispatch_stub_354)(GLenum target, GLenum internalformat, GLint x, GLint y, GLsizei width);

KEYWORD1_ALT void KEYWORD2 NAME(_dispatch_stub_354)(GLenum target, GLenum internalformat, GLint x, GLint y, GLsizei width)
{
   DISPATCH(CopyConvolutionFilter1D, (target, internalformat, x, y, width), (F, "glCopyConvolutionFilter1DEXT(0x%x, 0x%x, %d, %d, %d);\n", target, internalformat, x, y, width));
}

KEYWORD1 void KEYWORD2 NAME(CopyConvolutionFilter2D)(GLenum target, GLenum internalformat, GLint x, GLint y, GLsizei width, GLsizei height)
{
   DISPATCH(CopyConvolutionFilter2D, (target, internalformat, x, y, width, height), (F, "glCopyConvolutionFilter2D(0x%x, 0x%x, %d, %d, %d, %d);\n", target, internalformat, x, y, width, height));
}

KEYWORD1_ALT void KEYWORD2 NAME(_dispatch_stub_355)(GLenum target, GLenum internalformat, GLint x, GLint y, GLsizei width, GLsizei height);

KEYWORD1_ALT void KEYWORD2 NAME(_dispatch_stub_355)(GLenum target, GLenum internalformat, GLint x, GLint y, GLsizei width, GLsizei height)
{
   DISPATCH(CopyConvolutionFilter2D, (target, internalformat, x, y, width, height), (F, "glCopyConvolutionFilter2DEXT(0x%x, 0x%x, %d, %d, %d, %d);\n", target, internalformat, x, y, width, height));
}

KEYWORD1 void KEYWORD2 NAME(GetConvolutionFilter)(GLenum target, GLenum format, GLenum type, GLvoid * image)
{
   DISPATCH(GetConvolutionFilter, (target, format, type, image), (F, "glGetConvolutionFilter(0x%x, 0x%x, 0x%x, %p);\n", target, format, type, (const void *) image));
}

#ifndef GLX_INDIRECT_RENDERING
KEYWORD1_ALT void KEYWORD2 NAME(_dispatch_stub_356)(GLenum target, GLenum format, GLenum type, GLvoid * image);

KEYWORD1_ALT void KEYWORD2 NAME(_dispatch_stub_356)(GLenum target, GLenum format, GLenum type, GLvoid * image)
{
   DISPATCH(GetConvolutionFilter, (target, format, type, image), (F, "glGetConvolutionFilterEXT(0x%x, 0x%x, 0x%x, %p);\n", target, format, type, (const void *) image));
}
#endif /* GLX_INDIRECT_RENDERING */

KEYWORD1 void KEYWORD2 NAME(GetConvolutionParameterfv)(GLenum target, GLenum pname, GLfloat * params)
{
   DISPATCH(GetConvolutionParameterfv, (target, pname, params), (F, "glGetConvolutionParameterfv(0x%x, 0x%x, %p);\n", target, pname, (const void *) params));
}

#ifndef GLX_INDIRECT_RENDERING
KEYWORD1_ALT void KEYWORD2 NAME(_dispatch_stub_357)(GLenum target, GLenum pname, GLfloat * params);

KEYWORD1_ALT void KEYWORD2 NAME(_dispatch_stub_357)(GLenum target, GLenum pname, GLfloat * params)
{
   DISPATCH(GetConvolutionParameterfv, (target, pname, params), (F, "glGetConvolutionParameterfvEXT(0x%x, 0x%x, %p);\n", target, pname, (const void *) params));
}
#endif /* GLX_INDIRECT_RENDERING */

KEYWORD1 void KEYWORD2 NAME(GetConvolutionParameteriv)(GLenum target, GLenum pname, GLint * params)
{
   DISPATCH(GetConvolutionParameteriv, (target, pname, params), (F, "glGetConvolutionParameteriv(0x%x, 0x%x, %p);\n", target, pname, (const void *) params));
}

#ifndef GLX_INDIRECT_RENDERING
KEYWORD1_ALT void KEYWORD2 NAME(_dispatch_stub_358)(GLenum target, GLenum pname, GLint * params);

KEYWORD1_ALT void KEYWORD2 NAME(_dispatch_stub_358)(GLenum target, GLenum pname, GLint * params)
{
   DISPATCH(GetConvolutionParameteriv, (target, pname, params), (F, "glGetConvolutionParameterivEXT(0x%x, 0x%x, %p);\n", target, pname, (const void *) params));
}
#endif /* GLX_INDIRECT_RENDERING */

KEYWORD1 void KEYWORD2 NAME(GetSeparableFilter)(GLenum target, GLenum format, GLenum type, GLvoid * row, GLvoid * column, GLvoid * span)
{
   DISPATCH(GetSeparableFilter, (target, format, type, row, column, span), (F, "glGetSeparableFilter(0x%x, 0x%x, 0x%x, %p, %p, %p);\n", target, format, type, (const void *) row, (const void *) column, (const void *) span));
}

#ifndef GLX_INDIRECT_RENDERING
KEYWORD1_ALT void KEYWORD2 NAME(_dispatch_stub_359)(GLenum target, GLenum format, GLenum type, GLvoid * row, GLvoid * column, GLvoid * span);

KEYWORD1_ALT void KEYWORD2 NAME(_dispatch_stub_359)(GLenum target, GLenum format, GLenum type, GLvoid * row, GLvoid * column, GLvoid * span)
{
   DISPATCH(GetSeparableFilter, (target, format, type, row, column, span), (F, "glGetSeparableFilterEXT(0x%x, 0x%x, 0x%x, %p, %p, %p);\n", target, format, type, (const void *) row, (const void *) column, (const void *) span));
}
#endif /* GLX_INDIRECT_RENDERING */

KEYWORD1 void KEYWORD2 NAME(SeparableFilter2D)(GLenum target, GLenum internalformat, GLsizei width, GLsizei height, GLenum format, GLenum type, const GLvoid * row, const GLvoid * column)
{
   DISPATCH(SeparableFilter2D, (target, internalformat, width, height, format, type, row, column), (F, "glSeparableFilter2D(0x%x, 0x%x, %d, %d, 0x%x, 0x%x, %p, %p);\n", target, internalformat, width, height, format, type, (const void *) row, (const void *) column));
}

KEYWORD1_ALT void KEYWORD2 NAME(_dispatch_stub_360)(GLenum target, GLenum internalformat, GLsizei width, GLsizei height, GLenum format, GLenum type, const GLvoid * row, const GLvoid * column);

KEYWORD1_ALT void KEYWORD2 NAME(_dispatch_stub_360)(GLenum target, GLenum internalformat, GLsizei width, GLsizei height, GLenum format, GLenum type, const GLvoid * row, const GLvoid * column)
{
   DISPATCH(SeparableFilter2D, (target, internalformat, width, height, format, type, row, column), (F, "glSeparableFilter2DEXT(0x%x, 0x%x, %d, %d, 0x%x, 0x%x, %p, %p);\n", target, internalformat, width, height, format, type, (const void *) row, (const void *) column));
}

KEYWORD1 void KEYWORD2 NAME(GetHistogram)(GLenum target, GLboolean reset, GLenum format, GLenum type, GLvoid * values)
{
   DISPATCH(GetHistogram, (target, reset, format, type, values), (F, "glGetHistogram(0x%x, %d, 0x%x, 0x%x, %p);\n", target, reset, format, type, (const void *) values));
}

#ifndef GLX_INDIRECT_RENDERING
KEYWORD1_ALT void KEYWORD2 NAME(_dispatch_stub_361)(GLenum target, GLboolean reset, GLenum format, GLenum type, GLvoid * values);

KEYWORD1_ALT void KEYWORD2 NAME(_dispatch_stub_361)(GLenum target, GLboolean reset, GLenum format, GLenum type, GLvoid * values)
{
   DISPATCH(GetHistogram, (target, reset, format, type, values), (F, "glGetHistogramEXT(0x%x, %d, 0x%x, 0x%x, %p);\n", target, reset, format, type, (const void *) values));
}
#endif /* GLX_INDIRECT_RENDERING */

KEYWORD1 void KEYWORD2 NAME(GetHistogramParameterfv)(GLenum target, GLenum pname, GLfloat * params)
{
   DISPATCH(GetHistogramParameterfv, (target, pname, params), (F, "glGetHistogramParameterfv(0x%x, 0x%x, %p);\n", target, pname, (const void *) params));
}

#ifndef GLX_INDIRECT_RENDERING
KEYWORD1_ALT void KEYWORD2 NAME(_dispatch_stub_362)(GLenum target, GLenum pname, GLfloat * params);

KEYWORD1_ALT void KEYWORD2 NAME(_dispatch_stub_362)(GLenum target, GLenum pname, GLfloat * params)
{
   DISPATCH(GetHistogramParameterfv, (target, pname, params), (F, "glGetHistogramParameterfvEXT(0x%x, 0x%x, %p);\n", target, pname, (const void *) params));
}
#endif /* GLX_INDIRECT_RENDERING */

KEYWORD1 void KEYWORD2 NAME(GetHistogramParameteriv)(GLenum target, GLenum pname, GLint * params)
{
   DISPATCH(GetHistogramParameteriv, (target, pname, params), (F, "glGetHistogramParameteriv(0x%x, 0x%x, %p);\n", target, pname, (const void *) params));
}

#ifndef GLX_INDIRECT_RENDERING
KEYWORD1_ALT void KEYWORD2 NAME(_dispatch_stub_363)(GLenum target, GLenum pname, GLint * params);

KEYWORD1_ALT void KEYWORD2 NAME(_dispatch_stub_363)(GLenum target, GLenum pname, GLint * params)
{
   DISPATCH(GetHistogramParameteriv, (target, pname, params), (F, "glGetHistogramParameterivEXT(0x%x, 0x%x, %p);\n", target, pname, (const void *) params));
}
#endif /* GLX_INDIRECT_RENDERING */

KEYWORD1 void KEYWORD2 NAME(GetMinmax)(GLenum target, GLboolean reset, GLenum format, GLenum type, GLvoid * values)
{
   DISPATCH(GetMinmax, (target, reset, format, type, values), (F, "glGetMinmax(0x%x, %d, 0x%x, 0x%x, %p);\n", target, reset, format, type, (const void *) values));
}

#ifndef GLX_INDIRECT_RENDERING
KEYWORD1_ALT void KEYWORD2 NAME(_dispatch_stub_364)(GLenum target, GLboolean reset, GLenum format, GLenum type, GLvoid * values);

KEYWORD1_ALT void KEYWORD2 NAME(_dispatch_stub_364)(GLenum target, GLboolean reset, GLenum format, GLenum type, GLvoid * values)
{
   DISPATCH(GetMinmax, (target, reset, format, type, values), (F, "glGetMinmaxEXT(0x%x, %d, 0x%x, 0x%x, %p);\n", target, reset, format, type, (const void *) values));
}
#endif /* GLX_INDIRECT_RENDERING */

KEYWORD1 void KEYWORD2 NAME(GetMinmaxParameterfv)(GLenum target, GLenum pname, GLfloat * params)
{
   DISPATCH(GetMinmaxParameterfv, (target, pname, params), (F, "glGetMinmaxParameterfv(0x%x, 0x%x, %p);\n", target, pname, (const void *) params));
}

#ifndef GLX_INDIRECT_RENDERING
KEYWORD1_ALT void KEYWORD2 NAME(_dispatch_stub_365)(GLenum target, GLenum pname, GLfloat * params);

KEYWORD1_ALT void KEYWORD2 NAME(_dispatch_stub_365)(GLenum target, GLenum pname, GLfloat * params)
{
   DISPATCH(GetMinmaxParameterfv, (target, pname, params), (F, "glGetMinmaxParameterfvEXT(0x%x, 0x%x, %p);\n", target, pname, (const void *) params));
}
#endif /* GLX_INDIRECT_RENDERING */

KEYWORD1 void KEYWORD2 NAME(GetMinmaxParameteriv)(GLenum target, GLenum pname, GLint * params)
{
   DISPATCH(GetMinmaxParameteriv, (target, pname, params), (F, "glGetMinmaxParameteriv(0x%x, 0x%x, %p);\n", target, pname, (const void *) params));
}

#ifndef GLX_INDIRECT_RENDERING
KEYWORD1_ALT void KEYWORD2 NAME(_dispatch_stub_366)(GLenum target, GLenum pname, GLint * params);

KEYWORD1_ALT void KEYWORD2 NAME(_dispatch_stub_366)(GLenum target, GLenum pname, GLint * params)
{
   DISPATCH(GetMinmaxParameteriv, (target, pname, params), (F, "glGetMinmaxParameterivEXT(0x%x, 0x%x, %p);\n", target, pname, (const void *) params));
}
#endif /* GLX_INDIRECT_RENDERING */

KEYWORD1 void KEYWORD2 NAME(Histogram)(GLenum target, GLsizei width, GLenum internalformat, GLboolean sink)
{
   DISPATCH(Histogram, (target, width, internalformat, sink), (F, "glHistogram(0x%x, %d, 0x%x, %d);\n", target, width, internalformat, sink));
}

KEYWORD1_ALT void KEYWORD2 NAME(_dispatch_stub_367)(GLenum target, GLsizei width, GLenum internalformat, GLboolean sink);

KEYWORD1_ALT void KEYWORD2 NAME(_dispatch_stub_367)(GLenum target, GLsizei width, GLenum internalformat, GLboolean sink)
{
   DISPATCH(Histogram, (target, width, internalformat, sink), (F, "glHistogramEXT(0x%x, %d, 0x%x, %d);\n", target, width, internalformat, sink));
}

KEYWORD1 void KEYWORD2 NAME(Minmax)(GLenum target, GLenum internalformat, GLboolean sink)
{
   DISPATCH(Minmax, (target, internalformat, sink), (F, "glMinmax(0x%x, 0x%x, %d);\n", target, internalformat, sink));
}

KEYWORD1_ALT void KEYWORD2 NAME(_dispatch_stub_368)(GLenum target, GLenum internalformat, GLboolean sink);

KEYWORD1_ALT void KEYWORD2 NAME(_dispatch_stub_368)(GLenum target, GLenum internalformat, GLboolean sink)
{
   DISPATCH(Minmax, (target, internalformat, sink), (F, "glMinmaxEXT(0x%x, 0x%x, %d);\n", target, internalformat, sink));
}

KEYWORD1 void KEYWORD2 NAME(ResetHistogram)(GLenum target)
{
   DISPATCH(ResetHistogram, (target), (F, "glResetHistogram(0x%x);\n", target));
}

KEYWORD1_ALT void KEYWORD2 NAME(_dispatch_stub_369)(GLenum target);

KEYWORD1_ALT void KEYWORD2 NAME(_dispatch_stub_369)(GLenum target)
{
   DISPATCH(ResetHistogram, (target), (F, "glResetHistogramEXT(0x%x);\n", target));
}

KEYWORD1 void KEYWORD2 NAME(ResetMinmax)(GLenum target)
{
   DISPATCH(ResetMinmax, (target), (F, "glResetMinmax(0x%x);\n", target));
}

KEYWORD1_ALT void KEYWORD2 NAME(_dispatch_stub_370)(GLenum target);

KEYWORD1_ALT void KEYWORD2 NAME(_dispatch_stub_370)(GLenum target)
{
   DISPATCH(ResetMinmax, (target), (F, "glResetMinmaxEXT(0x%x);\n", target));
}

KEYWORD1 void KEYWORD2 NAME(TexImage3D)(GLenum target, GLint level, GLint internalformat, GLsizei width, GLsizei height, GLsizei depth, GLint border, GLenum format, GLenum type, const GLvoid * pixels)
{
   DISPATCH(TexImage3D, (target, level, internalformat, width, height, depth, border, format, type, pixels), (F, "glTexImage3D(0x%x, %d, %d, %d, %d, %d, %d, 0x%x, 0x%x, %p);\n", target, level, internalformat, width, height, depth, border, format, type, (const void *) pixels));
}

KEYWORD1 void KEYWORD2 NAME(TexImage3DEXT)(GLenum target, GLint level, GLenum internalformat, GLsizei width, GLsizei height, GLsizei depth, GLint border, GLenum format, GLenum type, const GLvoid * pixels)
{
   DISPATCH(TexImage3D, (target, level, internalformat, width, height, depth, border, format, type, pixels), (F, "glTexImage3DEXT(0x%x, %d, %d, %d, %d, %d, %d, 0x%x, 0x%x, %p);\n", target, level, internalformat, width, height, depth, border, format, type, (const void *) pixels));
}

KEYWORD1 void KEYWORD2 NAME(TexSubImage3D)(GLenum target, GLint level, GLint xoffset, GLint yoffset, GLint zoffset, GLsizei width, GLsizei height, GLsizei depth, GLenum format, GLenum type, const GLvoid * pixels)
{
   DISPATCH(TexSubImage3D, (target, level, xoffset, yoffset, zoffset, width, height, depth, format, type, pixels), (F, "glTexSubImage3D(0x%x, %d, %d, %d, %d, %d, %d, %d, 0x%x, 0x%x, %p);\n", target, level, xoffset, yoffset, zoffset, width, height, depth, format, type, (const void *) pixels));
}

KEYWORD1 void KEYWORD2 NAME(TexSubImage3DEXT)(GLenum target, GLint level, GLint xoffset, GLint yoffset, GLint zoffset, GLsizei width, GLsizei height, GLsizei depth, GLenum format, GLenum type, const GLvoid * pixels)
{
   DISPATCH(TexSubImage3D, (target, level, xoffset, yoffset, zoffset, width, height, depth, format, type, pixels), (F, "glTexSubImage3DEXT(0x%x, %d, %d, %d, %d, %d, %d, %d, 0x%x, 0x%x, %p);\n", target, level, xoffset, yoffset, zoffset, width, height, depth, format, type, (const void *) pixels));
}

KEYWORD1 void KEYWORD2 NAME(CopyTexSubImage3D)(GLenum target, GLint level, GLint xoffset, GLint yoffset, GLint zoffset, GLint x, GLint y, GLsizei width, GLsizei height)
{
   DISPATCH(CopyTexSubImage3D, (target, level, xoffset, yoffset, zoffset, x, y, width, height), (F, "glCopyTexSubImage3D(0x%x, %d, %d, %d, %d, %d, %d, %d, %d);\n", target, level, xoffset, yoffset, zoffset, x, y, width, height));
}

KEYWORD1 void KEYWORD2 NAME(CopyTexSubImage3DEXT)(GLenum target, GLint level, GLint xoffset, GLint yoffset, GLint zoffset, GLint x, GLint y, GLsizei width, GLsizei height)
{
   DISPATCH(CopyTexSubImage3D, (target, level, xoffset, yoffset, zoffset, x, y, width, height), (F, "glCopyTexSubImage3DEXT(0x%x, %d, %d, %d, %d, %d, %d, %d, %d);\n", target, level, xoffset, yoffset, zoffset, x, y, width, height));
}

KEYWORD1 void KEYWORD2 NAME(ActiveTexture)(GLenum texture)
{
   DISPATCH(ActiveTextureARB, (texture), (F, "glActiveTexture(0x%x);\n", texture));
}

KEYWORD1 void KEYWORD2 NAME(ActiveTextureARB)(GLenum texture)
{
   DISPATCH(ActiveTextureARB, (texture), (F, "glActiveTextureARB(0x%x);\n", texture));
}

KEYWORD1 void KEYWORD2 NAME(ClientActiveTexture)(GLenum texture)
{
   DISPATCH(ClientActiveTextureARB, (texture), (F, "glClientActiveTexture(0x%x);\n", texture));
}

KEYWORD1 void KEYWORD2 NAME(ClientActiveTextureARB)(GLenum texture)
{
   DISPATCH(ClientActiveTextureARB, (texture), (F, "glClientActiveTextureARB(0x%x);\n", texture));
}

KEYWORD1 void KEYWORD2 NAME(MultiTexCoord1d)(GLenum target, GLdouble s)
{
   DISPATCH(MultiTexCoord1dARB, (target, s), (F, "glMultiTexCoord1d(0x%x, %f);\n", target, s));
}

KEYWORD1 void KEYWORD2 NAME(MultiTexCoord1dARB)(GLenum target, GLdouble s)
{
   DISPATCH(MultiTexCoord1dARB, (target, s), (F, "glMultiTexCoord1dARB(0x%x, %f);\n", target, s));
}

KEYWORD1 void KEYWORD2 NAME(MultiTexCoord1dv)(GLenum target, const GLdouble * v)
{
   DISPATCH(MultiTexCoord1dvARB, (target, v), (F, "glMultiTexCoord1dv(0x%x, %p);\n", target, (const void *) v));
}

KEYWORD1 void KEYWORD2 NAME(MultiTexCoord1dvARB)(GLenum target, const GLdouble * v)
{
   DISPATCH(MultiTexCoord1dvARB, (target, v), (F, "glMultiTexCoord1dvARB(0x%x, %p);\n", target, (const void *) v));
}

KEYWORD1 void KEYWORD2 NAME(MultiTexCoord1f)(GLenum target, GLfloat s)
{
   DISPATCH(MultiTexCoord1fARB, (target, s), (F, "glMultiTexCoord1f(0x%x, %f);\n", target, s));
}

KEYWORD1 void KEYWORD2 NAME(MultiTexCoord1fARB)(GLenum target, GLfloat s)
{
   DISPATCH(MultiTexCoord1fARB, (target, s), (F, "glMultiTexCoord1fARB(0x%x, %f);\n", target, s));
}

KEYWORD1 void KEYWORD2 NAME(MultiTexCoord1fv)(GLenum target, const GLfloat * v)
{
   DISPATCH(MultiTexCoord1fvARB, (target, v), (F, "glMultiTexCoord1fv(0x%x, %p);\n", target, (const void *) v));
}

KEYWORD1 void KEYWORD2 NAME(MultiTexCoord1fvARB)(GLenum target, const GLfloat * v)
{
   DISPATCH(MultiTexCoord1fvARB, (target, v), (F, "glMultiTexCoord1fvARB(0x%x, %p);\n", target, (const void *) v));
}

KEYWORD1 void KEYWORD2 NAME(MultiTexCoord1i)(GLenum target, GLint s)
{
   DISPATCH(MultiTexCoord1iARB, (target, s), (F, "glMultiTexCoord1i(0x%x, %d);\n", target, s));
}

KEYWORD1 void KEYWORD2 NAME(MultiTexCoord1iARB)(GLenum target, GLint s)
{
   DISPATCH(MultiTexCoord1iARB, (target, s), (F, "glMultiTexCoord1iARB(0x%x, %d);\n", target, s));
}

KEYWORD1 void KEYWORD2 NAME(MultiTexCoord1iv)(GLenum target, const GLint * v)
{
   DISPATCH(MultiTexCoord1ivARB, (target, v), (F, "glMultiTexCoord1iv(0x%x, %p);\n", target, (const void *) v));
}

KEYWORD1 void KEYWORD2 NAME(MultiTexCoord1ivARB)(GLenum target, const GLint * v)
{
   DISPATCH(MultiTexCoord1ivARB, (target, v), (F, "glMultiTexCoord1ivARB(0x%x, %p);\n", target, (const void *) v));
}

KEYWORD1 void KEYWORD2 NAME(MultiTexCoord1s)(GLenum target, GLshort s)
{
   DISPATCH(MultiTexCoord1sARB, (target, s), (F, "glMultiTexCoord1s(0x%x, %d);\n", target, s));
}

KEYWORD1 void KEYWORD2 NAME(MultiTexCoord1sARB)(GLenum target, GLshort s)
{
   DISPATCH(MultiTexCoord1sARB, (target, s), (F, "glMultiTexCoord1sARB(0x%x, %d);\n", target, s));
}

KEYWORD1 void KEYWORD2 NAME(MultiTexCoord1sv)(GLenum target, const GLshort * v)
{
   DISPATCH(MultiTexCoord1svARB, (target, v), (F, "glMultiTexCoord1sv(0x%x, %p);\n", target, (const void *) v));
}

KEYWORD1 void KEYWORD2 NAME(MultiTexCoord1svARB)(GLenum target, const GLshort * v)
{
   DISPATCH(MultiTexCoord1svARB, (target, v), (F, "glMultiTexCoord1svARB(0x%x, %p);\n", target, (const void *) v));
}

KEYWORD1 void KEYWORD2 NAME(MultiTexCoord2d)(GLenum target, GLdouble s, GLdouble t)
{
   DISPATCH(MultiTexCoord2dARB, (target, s, t), (F, "glMultiTexCoord2d(0x%x, %f, %f);\n", target, s, t));
}

KEYWORD1 void KEYWORD2 NAME(MultiTexCoord2dARB)(GLenum target, GLdouble s, GLdouble t)
{
   DISPATCH(MultiTexCoord2dARB, (target, s, t), (F, "glMultiTexCoord2dARB(0x%x, %f, %f);\n", target, s, t));
}

KEYWORD1 void KEYWORD2 NAME(MultiTexCoord2dv)(GLenum target, const GLdouble * v)
{
   DISPATCH(MultiTexCoord2dvARB, (target, v), (F, "glMultiTexCoord2dv(0x%x, %p);\n", target, (const void *) v));
}

KEYWORD1 void KEYWORD2 NAME(MultiTexCoord2dvARB)(GLenum target, const GLdouble * v)
{
   DISPATCH(MultiTexCoord2dvARB, (target, v), (F, "glMultiTexCoord2dvARB(0x%x, %p);\n", target, (const void *) v));
}

KEYWORD1 void KEYWORD2 NAME(MultiTexCoord2f)(GLenum target, GLfloat s, GLfloat t)
{
   DISPATCH(MultiTexCoord2fARB, (target, s, t), (F, "glMultiTexCoord2f(0x%x, %f, %f);\n", target, s, t));
}

KEYWORD1 void KEYWORD2 NAME(MultiTexCoord2fARB)(GLenum target, GLfloat s, GLfloat t)
{
   DISPATCH(MultiTexCoord2fARB, (target, s, t), (F, "glMultiTexCoord2fARB(0x%x, %f, %f);\n", target, s, t));
}

KEYWORD1 void KEYWORD2 NAME(MultiTexCoord2fv)(GLenum target, const GLfloat * v)
{
   DISPATCH(MultiTexCoord2fvARB, (target, v), (F, "glMultiTexCoord2fv(0x%x, %p);\n", target, (const void *) v));
}

KEYWORD1 void KEYWORD2 NAME(MultiTexCoord2fvARB)(GLenum target, const GLfloat * v)
{
   DISPATCH(MultiTexCoord2fvARB, (target, v), (F, "glMultiTexCoord2fvARB(0x%x, %p);\n", target, (const void *) v));
}

KEYWORD1 void KEYWORD2 NAME(MultiTexCoord2i)(GLenum target, GLint s, GLint t)
{
   DISPATCH(MultiTexCoord2iARB, (target, s, t), (F, "glMultiTexCoord2i(0x%x, %d, %d);\n", target, s, t));
}

KEYWORD1 void KEYWORD2 NAME(MultiTexCoord2iARB)(GLenum target, GLint s, GLint t)
{
   DISPATCH(MultiTexCoord2iARB, (target, s, t), (F, "glMultiTexCoord2iARB(0x%x, %d, %d);\n", target, s, t));
}

KEYWORD1 void KEYWORD2 NAME(MultiTexCoord2iv)(GLenum target, const GLint * v)
{
   DISPATCH(MultiTexCoord2ivARB, (target, v), (F, "glMultiTexCoord2iv(0x%x, %p);\n", target, (const void *) v));
}

KEYWORD1 void KEYWORD2 NAME(MultiTexCoord2ivARB)(GLenum target, const GLint * v)
{
   DISPATCH(MultiTexCoord2ivARB, (target, v), (F, "glMultiTexCoord2ivARB(0x%x, %p);\n", target, (const void *) v));
}

KEYWORD1 void KEYWORD2 NAME(MultiTexCoord2s)(GLenum target, GLshort s, GLshort t)
{
   DISPATCH(MultiTexCoord2sARB, (target, s, t), (F, "glMultiTexCoord2s(0x%x, %d, %d);\n", target, s, t));
}

KEYWORD1 void KEYWORD2 NAME(MultiTexCoord2sARB)(GLenum target, GLshort s, GLshort t)
{
   DISPATCH(MultiTexCoord2sARB, (target, s, t), (F, "glMultiTexCoord2sARB(0x%x, %d, %d);\n", target, s, t));
}

KEYWORD1 void KEYWORD2 NAME(MultiTexCoord2sv)(GLenum target, const GLshort * v)
{
   DISPATCH(MultiTexCoord2svARB, (target, v), (F, "glMultiTexCoord2sv(0x%x, %p);\n", target, (const void *) v));
}

KEYWORD1 void KEYWORD2 NAME(MultiTexCoord2svARB)(GLenum target, const GLshort * v)
{
   DISPATCH(MultiTexCoord2svARB, (target, v), (F, "glMultiTexCoord2svARB(0x%x, %p);\n", target, (const void *) v));
}

KEYWORD1 void KEYWORD2 NAME(MultiTexCoord3d)(GLenum target, GLdouble s, GLdouble t, GLdouble r)
{
   DISPATCH(MultiTexCoord3dARB, (target, s, t, r), (F, "glMultiTexCoord3d(0x%x, %f, %f, %f);\n", target, s, t, r));
}

KEYWORD1 void KEYWORD2 NAME(MultiTexCoord3dARB)(GLenum target, GLdouble s, GLdouble t, GLdouble r)
{
   DISPATCH(MultiTexCoord3dARB, (target, s, t, r), (F, "glMultiTexCoord3dARB(0x%x, %f, %f, %f);\n", target, s, t, r));
}

KEYWORD1 void KEYWORD2 NAME(MultiTexCoord3dv)(GLenum target, const GLdouble * v)
{
   DISPATCH(MultiTexCoord3dvARB, (target, v), (F, "glMultiTexCoord3dv(0x%x, %p);\n", target, (const void *) v));
}

KEYWORD1 void KEYWORD2 NAME(MultiTexCoord3dvARB)(GLenum target, const GLdouble * v)
{
   DISPATCH(MultiTexCoord3dvARB, (target, v), (F, "glMultiTexCoord3dvARB(0x%x, %p);\n", target, (const void *) v));
}

KEYWORD1 void KEYWORD2 NAME(MultiTexCoord3f)(GLenum target, GLfloat s, GLfloat t, GLfloat r)
{
   DISPATCH(MultiTexCoord3fARB, (target, s, t, r), (F, "glMultiTexCoord3f(0x%x, %f, %f, %f);\n", target, s, t, r));
}

KEYWORD1 void KEYWORD2 NAME(MultiTexCoord3fARB)(GLenum target, GLfloat s, GLfloat t, GLfloat r)
{
   DISPATCH(MultiTexCoord3fARB, (target, s, t, r), (F, "glMultiTexCoord3fARB(0x%x, %f, %f, %f);\n", target, s, t, r));
}

KEYWORD1 void KEYWORD2 NAME(MultiTexCoord3fv)(GLenum target, const GLfloat * v)
{
   DISPATCH(MultiTexCoord3fvARB, (target, v), (F, "glMultiTexCoord3fv(0x%x, %p);\n", target, (const void *) v));
}

KEYWORD1 void KEYWORD2 NAME(MultiTexCoord3fvARB)(GLenum target, const GLfloat * v)
{
   DISPATCH(MultiTexCoord3fvARB, (target, v), (F, "glMultiTexCoord3fvARB(0x%x, %p);\n", target, (const void *) v));
}

KEYWORD1 void KEYWORD2 NAME(MultiTexCoord3i)(GLenum target, GLint s, GLint t, GLint r)
{
   DISPATCH(MultiTexCoord3iARB, (target, s, t, r), (F, "glMultiTexCoord3i(0x%x, %d, %d, %d);\n", target, s, t, r));
}

KEYWORD1 void KEYWORD2 NAME(MultiTexCoord3iARB)(GLenum target, GLint s, GLint t, GLint r)
{
   DISPATCH(MultiTexCoord3iARB, (target, s, t, r), (F, "glMultiTexCoord3iARB(0x%x, %d, %d, %d);\n", target, s, t, r));
}

KEYWORD1 void KEYWORD2 NAME(MultiTexCoord3iv)(GLenum target, const GLint * v)
{
   DISPATCH(MultiTexCoord3ivARB, (target, v), (F, "glMultiTexCoord3iv(0x%x, %p);\n", target, (const void *) v));
}

KEYWORD1 void KEYWORD2 NAME(MultiTexCoord3ivARB)(GLenum target, const GLint * v)
{
   DISPATCH(MultiTexCoord3ivARB, (target, v), (F, "glMultiTexCoord3ivARB(0x%x, %p);\n", target, (const void *) v));
}

KEYWORD1 void KEYWORD2 NAME(MultiTexCoord3s)(GLenum target, GLshort s, GLshort t, GLshort r)
{
   DISPATCH(MultiTexCoord3sARB, (target, s, t, r), (F, "glMultiTexCoord3s(0x%x, %d, %d, %d);\n", target, s, t, r));
}

KEYWORD1 void KEYWORD2 NAME(MultiTexCoord3sARB)(GLenum target, GLshort s, GLshort t, GLshort r)
{
   DISPATCH(MultiTexCoord3sARB, (target, s, t, r), (F, "glMultiTexCoord3sARB(0x%x, %d, %d, %d);\n", target, s, t, r));
}

KEYWORD1 void KEYWORD2 NAME(MultiTexCoord3sv)(GLenum target, const GLshort * v)
{
   DISPATCH(MultiTexCoord3svARB, (target, v), (F, "glMultiTexCoord3sv(0x%x, %p);\n", target, (const void *) v));
}

KEYWORD1 void KEYWORD2 NAME(MultiTexCoord3svARB)(GLenum target, const GLshort * v)
{
   DISPATCH(MultiTexCoord3svARB, (target, v), (F, "glMultiTexCoord3svARB(0x%x, %p);\n", target, (const void *) v));
}

KEYWORD1 void KEYWORD2 NAME(MultiTexCoord4d)(GLenum target, GLdouble s, GLdouble t, GLdouble r, GLdouble q)
{
   DISPATCH(MultiTexCoord4dARB, (target, s, t, r, q), (F, "glMultiTexCoord4d(0x%x, %f, %f, %f, %f);\n", target, s, t, r, q));
}

KEYWORD1 void KEYWORD2 NAME(MultiTexCoord4dARB)(GLenum target, GLdouble s, GLdouble t, GLdouble r, GLdouble q)
{
   DISPATCH(MultiTexCoord4dARB, (target, s, t, r, q), (F, "glMultiTexCoord4dARB(0x%x, %f, %f, %f, %f);\n", target, s, t, r, q));
}

KEYWORD1 void KEYWORD2 NAME(MultiTexCoord4dv)(GLenum target, const GLdouble * v)
{
   DISPATCH(MultiTexCoord4dvARB, (target, v), (F, "glMultiTexCoord4dv(0x%x, %p);\n", target, (const void *) v));
}

KEYWORD1 void KEYWORD2 NAME(MultiTexCoord4dvARB)(GLenum target, const GLdouble * v)
{
   DISPATCH(MultiTexCoord4dvARB, (target, v), (F, "glMultiTexCoord4dvARB(0x%x, %p);\n", target, (const void *) v));
}

KEYWORD1 void KEYWORD2 NAME(MultiTexCoord4f)(GLenum target, GLfloat s, GLfloat t, GLfloat r, GLfloat q)
{
   DISPATCH(MultiTexCoord4fARB, (target, s, t, r, q), (F, "glMultiTexCoord4f(0x%x, %f, %f, %f, %f);\n", target, s, t, r, q));
}

KEYWORD1 void KEYWORD2 NAME(MultiTexCoord4fARB)(GLenum target, GLfloat s, GLfloat t, GLfloat r, GLfloat q)
{
   DISPATCH(MultiTexCoord4fARB, (target, s, t, r, q), (F, "glMultiTexCoord4fARB(0x%x, %f, %f, %f, %f);\n", target, s, t, r, q));
}

KEYWORD1 void KEYWORD2 NAME(MultiTexCoord4fv)(GLenum target, const GLfloat * v)
{
   DISPATCH(MultiTexCoord4fvARB, (target, v), (F, "glMultiTexCoord4fv(0x%x, %p);\n", target, (const void *) v));
}

KEYWORD1 void KEYWORD2 NAME(MultiTexCoord4fvARB)(GLenum target, const GLfloat * v)
{
   DISPATCH(MultiTexCoord4fvARB, (target, v), (F, "glMultiTexCoord4fvARB(0x%x, %p);\n", target, (const void *) v));
}

KEYWORD1 void KEYWORD2 NAME(MultiTexCoord4i)(GLenum target, GLint s, GLint t, GLint r, GLint q)
{
   DISPATCH(MultiTexCoord4iARB, (target, s, t, r, q), (F, "glMultiTexCoord4i(0x%x, %d, %d, %d, %d);\n", target, s, t, r, q));
}

KEYWORD1 void KEYWORD2 NAME(MultiTexCoord4iARB)(GLenum target, GLint s, GLint t, GLint r, GLint q)
{
   DISPATCH(MultiTexCoord4iARB, (target, s, t, r, q), (F, "glMultiTexCoord4iARB(0x%x, %d, %d, %d, %d);\n", target, s, t, r, q));
}

KEYWORD1 void KEYWORD2 NAME(MultiTexCoord4iv)(GLenum target, const GLint * v)
{
   DISPATCH(MultiTexCoord4ivARB, (target, v), (F, "glMultiTexCoord4iv(0x%x, %p);\n", target, (const void *) v));
}

KEYWORD1 void KEYWORD2 NAME(MultiTexCoord4ivARB)(GLenum target, const GLint * v)
{
   DISPATCH(MultiTexCoord4ivARB, (target, v), (F, "glMultiTexCoord4ivARB(0x%x, %p);\n", target, (const void *) v));
}

KEYWORD1 void KEYWORD2 NAME(MultiTexCoord4s)(GLenum target, GLshort s, GLshort t, GLshort r, GLshort q)
{
   DISPATCH(MultiTexCoord4sARB, (target, s, t, r, q), (F, "glMultiTexCoord4s(0x%x, %d, %d, %d, %d);\n", target, s, t, r, q));
}

KEYWORD1 void KEYWORD2 NAME(MultiTexCoord4sARB)(GLenum target, GLshort s, GLshort t, GLshort r, GLshort q)
{
   DISPATCH(MultiTexCoord4sARB, (target, s, t, r, q), (F, "glMultiTexCoord4sARB(0x%x, %d, %d, %d, %d);\n", target, s, t, r, q));
}

KEYWORD1 void KEYWORD2 NAME(MultiTexCoord4sv)(GLenum target, const GLshort * v)
{
   DISPATCH(MultiTexCoord4svARB, (target, v), (F, "glMultiTexCoord4sv(0x%x, %p);\n", target, (const void *) v));
}

KEYWORD1 void KEYWORD2 NAME(MultiTexCoord4svARB)(GLenum target, const GLshort * v)
{
   DISPATCH(MultiTexCoord4svARB, (target, v), (F, "glMultiTexCoord4svARB(0x%x, %p);\n", target, (const void *) v));
}

KEYWORD1 void KEYWORD2 NAME(AttachShader)(GLuint program, GLuint shader)
{
   DISPATCH(AttachShader, (program, shader), (F, "glAttachShader(%d, %d);\n", program, shader));
}

KEYWORD1 GLuint KEYWORD2 NAME(CreateProgram)(void)
{
   RETURN_DISPATCH(CreateProgram, (), (F, "glCreateProgram();\n"));
}

KEYWORD1 GLuint KEYWORD2 NAME(CreateShader)(GLenum type)
{
   RETURN_DISPATCH(CreateShader, (type), (F, "glCreateShader(0x%x);\n", type));
}

KEYWORD1 void KEYWORD2 NAME(DeleteProgram)(GLuint program)
{
   DISPATCH(DeleteProgram, (program), (F, "glDeleteProgram(%d);\n", program));
}

KEYWORD1 void KEYWORD2 NAME(DeleteShader)(GLuint program)
{
   DISPATCH(DeleteShader, (program), (F, "glDeleteShader(%d);\n", program));
}

KEYWORD1 void KEYWORD2 NAME(DetachShader)(GLuint program, GLuint shader)
{
   DISPATCH(DetachShader, (program, shader), (F, "glDetachShader(%d, %d);\n", program, shader));
}

KEYWORD1 void KEYWORD2 NAME(GetAttachedShaders)(GLuint program, GLsizei maxCount, GLsizei * count, GLuint * obj)
{
   DISPATCH(GetAttachedShaders, (program, maxCount, count, obj), (F, "glGetAttachedShaders(%d, %d, %p, %p);\n", program, maxCount, (const void *) count, (const void *) obj));
}

KEYWORD1 void KEYWORD2 NAME(GetProgramInfoLog)(GLuint program, GLsizei bufSize, GLsizei * length, GLchar * infoLog)
{
   DISPATCH(GetProgramInfoLog, (program, bufSize, length, infoLog), (F, "glGetProgramInfoLog(%d, %d, %p, %p);\n", program, bufSize, (const void *) length, (const void *) infoLog));
}

KEYWORD1 void KEYWORD2 NAME(GetProgramiv)(GLuint program, GLenum pname, GLint * params)
{
   DISPATCH(GetProgramiv, (program, pname, params), (F, "glGetProgramiv(%d, 0x%x, %p);\n", program, pname, (const void *) params));
}

KEYWORD1 void KEYWORD2 NAME(GetShaderInfoLog)(GLuint shader, GLsizei bufSize, GLsizei * length, GLchar * infoLog)
{
   DISPATCH(GetShaderInfoLog, (shader, bufSize, length, infoLog), (F, "glGetShaderInfoLog(%d, %d, %p, %p);\n", shader, bufSize, (const void *) length, (const void *) infoLog));
}

KEYWORD1 void KEYWORD2 NAME(GetShaderiv)(GLuint shader, GLenum pname, GLint * params)
{
   DISPATCH(GetShaderiv, (shader, pname, params), (F, "glGetShaderiv(%d, 0x%x, %p);\n", shader, pname, (const void *) params));
}

KEYWORD1 GLboolean KEYWORD2 NAME(IsProgram)(GLuint program)
{
   RETURN_DISPATCH(IsProgram, (program), (F, "glIsProgram(%d);\n", program));
}

KEYWORD1 GLboolean KEYWORD2 NAME(IsShader)(GLuint shader)
{
   RETURN_DISPATCH(IsShader, (shader), (F, "glIsShader(%d);\n", shader));
}

KEYWORD1 void KEYWORD2 NAME(StencilFuncSeparate)(GLenum face, GLenum func, GLint ref, GLuint mask)
{
   DISPATCH(StencilFuncSeparate, (face, func, ref, mask), (F, "glStencilFuncSeparate(0x%x, 0x%x, %d, %d);\n", face, func, ref, mask));
}

KEYWORD1 void KEYWORD2 NAME(StencilMaskSeparate)(GLenum face, GLuint mask)
{
   DISPATCH(StencilMaskSeparate, (face, mask), (F, "glStencilMaskSeparate(0x%x, %d);\n", face, mask));
}

KEYWORD1 void KEYWORD2 NAME(StencilOpSeparate)(GLenum face, GLenum sfail, GLenum zfail, GLenum zpass)
{
   DISPATCH(StencilOpSeparate, (face, sfail, zfail, zpass), (F, "glStencilOpSeparate(0x%x, 0x%x, 0x%x, 0x%x);\n", face, sfail, zfail, zpass));
}

KEYWORD1_ALT void KEYWORD2 NAME(_dispatch_stub_423)(GLenum face, GLenum sfail, GLenum zfail, GLenum zpass);

KEYWORD1_ALT void KEYWORD2 NAME(_dispatch_stub_423)(GLenum face, GLenum sfail, GLenum zfail, GLenum zpass)
{
   DISPATCH(StencilOpSeparate, (face, sfail, zfail, zpass), (F, "glStencilOpSeparateATI(0x%x, 0x%x, 0x%x, 0x%x);\n", face, sfail, zfail, zpass));
}

KEYWORD1 void KEYWORD2 NAME(UniformMatrix2x3fv)(GLint location, GLsizei count, GLboolean transpose, const GLfloat * value)
{
   DISPATCH(UniformMatrix2x3fv, (location, count, transpose, value), (F, "glUniformMatrix2x3fv(%d, %d, %d, %p);\n", location, count, transpose, (const void *) value));
}

KEYWORD1 void KEYWORD2 NAME(UniformMatrix2x4fv)(GLint location, GLsizei count, GLboolean transpose, const GLfloat * value)
{
   DISPATCH(UniformMatrix2x4fv, (location, count, transpose, value), (F, "glUniformMatrix2x4fv(%d, %d, %d, %p);\n", location, count, transpose, (const void *) value));
}

KEYWORD1 void KEYWORD2 NAME(UniformMatrix3x2fv)(GLint location, GLsizei count, GLboolean transpose, const GLfloat * value)
{
   DISPATCH(UniformMatrix3x2fv, (location, count, transpose, value), (F, "glUniformMatrix3x2fv(%d, %d, %d, %p);\n", location, count, transpose, (const void *) value));
}

KEYWORD1 void KEYWORD2 NAME(UniformMatrix3x4fv)(GLint location, GLsizei count, GLboolean transpose, const GLfloat * value)
{
   DISPATCH(UniformMatrix3x4fv, (location, count, transpose, value), (F, "glUniformMatrix3x4fv(%d, %d, %d, %p);\n", location, count, transpose, (const void *) value));
}

KEYWORD1 void KEYWORD2 NAME(UniformMatrix4x2fv)(GLint location, GLsizei count, GLboolean transpose, const GLfloat * value)
{
   DISPATCH(UniformMatrix4x2fv, (location, count, transpose, value), (F, "glUniformMatrix4x2fv(%d, %d, %d, %p);\n", location, count, transpose, (const void *) value));
}

KEYWORD1 void KEYWORD2 NAME(UniformMatrix4x3fv)(GLint location, GLsizei count, GLboolean transpose, const GLfloat * value)
{
   DISPATCH(UniformMatrix4x3fv, (location, count, transpose, value), (F, "glUniformMatrix4x3fv(%d, %d, %d, %p);\n", location, count, transpose, (const void *) value));
}

KEYWORD1 void KEYWORD2 NAME(LoadTransposeMatrixd)(const GLdouble * m)
{
   DISPATCH(LoadTransposeMatrixdARB, (m), (F, "glLoadTransposeMatrixd(%p);\n", (const void *) m));
}

KEYWORD1 void KEYWORD2 NAME(LoadTransposeMatrixdARB)(const GLdouble * m)
{
   DISPATCH(LoadTransposeMatrixdARB, (m), (F, "glLoadTransposeMatrixdARB(%p);\n", (const void *) m));
}

KEYWORD1 void KEYWORD2 NAME(LoadTransposeMatrixf)(const GLfloat * m)
{
   DISPATCH(LoadTransposeMatrixfARB, (m), (F, "glLoadTransposeMatrixf(%p);\n", (const void *) m));
}

KEYWORD1 void KEYWORD2 NAME(LoadTransposeMatrixfARB)(const GLfloat * m)
{
   DISPATCH(LoadTransposeMatrixfARB, (m), (F, "glLoadTransposeMatrixfARB(%p);\n", (const void *) m));
}

KEYWORD1 void KEYWORD2 NAME(MultTransposeMatrixd)(const GLdouble * m)
{
   DISPATCH(MultTransposeMatrixdARB, (m), (F, "glMultTransposeMatrixd(%p);\n", (const void *) m));
}

KEYWORD1 void KEYWORD2 NAME(MultTransposeMatrixdARB)(const GLdouble * m)
{
   DISPATCH(MultTransposeMatrixdARB, (m), (F, "glMultTransposeMatrixdARB(%p);\n", (const void *) m));
}

KEYWORD1 void KEYWORD2 NAME(MultTransposeMatrixf)(const GLfloat * m)
{
   DISPATCH(MultTransposeMatrixfARB, (m), (F, "glMultTransposeMatrixf(%p);\n", (const void *) m));
}

KEYWORD1 void KEYWORD2 NAME(MultTransposeMatrixfARB)(const GLfloat * m)
{
   DISPATCH(MultTransposeMatrixfARB, (m), (F, "glMultTransposeMatrixfARB(%p);\n", (const void *) m));
}

KEYWORD1 void KEYWORD2 NAME(SampleCoverage)(GLclampf value, GLboolean invert)
{
   DISPATCH(SampleCoverageARB, (value, invert), (F, "glSampleCoverage(%f, %d);\n", value, invert));
}

KEYWORD1 void KEYWORD2 NAME(SampleCoverageARB)(GLclampf value, GLboolean invert)
{
   DISPATCH(SampleCoverageARB, (value, invert), (F, "glSampleCoverageARB(%f, %d);\n", value, invert));
}

KEYWORD1 void KEYWORD2 NAME(CompressedTexImage1D)(GLenum target, GLint level, GLenum internalformat, GLsizei width, GLint border, GLsizei imageSize, const GLvoid * data)
{
   DISPATCH(CompressedTexImage1DARB, (target, level, internalformat, width, border, imageSize, data), (F, "glCompressedTexImage1D(0x%x, %d, 0x%x, %d, %d, %d, %p);\n", target, level, internalformat, width, border, imageSize, (const void *) data));
}

KEYWORD1 void KEYWORD2 NAME(CompressedTexImage1DARB)(GLenum target, GLint level, GLenum internalformat, GLsizei width, GLint border, GLsizei imageSize, const GLvoid * data)
{
   DISPATCH(CompressedTexImage1DARB, (target, level, internalformat, width, border, imageSize, data), (F, "glCompressedTexImage1DARB(0x%x, %d, 0x%x, %d, %d, %d, %p);\n", target, level, internalformat, width, border, imageSize, (const void *) data));
}

KEYWORD1 void KEYWORD2 NAME(CompressedTexImage2D)(GLenum target, GLint level, GLenum internalformat, GLsizei width, GLsizei height, GLint border, GLsizei imageSize, const GLvoid * data)
{
   DISPATCH(CompressedTexImage2DARB, (target, level, internalformat, width, height, border, imageSize, data), (F, "glCompressedTexImage2D(0x%x, %d, 0x%x, %d, %d, %d, %d, %p);\n", target, level, internalformat, width, height, border, imageSize, (const void *) data));
}

KEYWORD1 void KEYWORD2 NAME(CompressedTexImage2DARB)(GLenum target, GLint level, GLenum internalformat, GLsizei width, GLsizei height, GLint border, GLsizei imageSize, const GLvoid * data)
{
   DISPATCH(CompressedTexImage2DARB, (target, level, internalformat, width, height, border, imageSize, data), (F, "glCompressedTexImage2DARB(0x%x, %d, 0x%x, %d, %d, %d, %d, %p);\n", target, level, internalformat, width, height, border, imageSize, (const void *) data));
}

KEYWORD1 void KEYWORD2 NAME(CompressedTexImage3D)(GLenum target, GLint level, GLenum internalformat, GLsizei width, GLsizei height, GLsizei depth, GLint border, GLsizei imageSize, const GLvoid * data)
{
   DISPATCH(CompressedTexImage3DARB, (target, level, internalformat, width, height, depth, border, imageSize, data), (F, "glCompressedTexImage3D(0x%x, %d, 0x%x, %d, %d, %d, %d, %d, %p);\n", target, level, internalformat, width, height, depth, border, imageSize, (const void *) data));
}

KEYWORD1 void KEYWORD2 NAME(CompressedTexImage3DARB)(GLenum target, GLint level, GLenum internalformat, GLsizei width, GLsizei height, GLsizei depth, GLint border, GLsizei imageSize, const GLvoid * data)
{
   DISPATCH(CompressedTexImage3DARB, (target, level, internalformat, width, height, depth, border, imageSize, data), (F, "glCompressedTexImage3DARB(0x%x, %d, 0x%x, %d, %d, %d, %d, %d, %p);\n", target, level, internalformat, width, height, depth, border, imageSize, (const void *) data));
}

KEYWORD1 void KEYWORD2 NAME(CompressedTexSubImage1D)(GLenum target, GLint level, GLint xoffset, GLsizei width, GLenum format, GLsizei imageSize, const GLvoid * data)
{
   DISPATCH(CompressedTexSubImage1DARB, (target, level, xoffset, width, format, imageSize, data), (F, "glCompressedTexSubImage1D(0x%x, %d, %d, %d, 0x%x, %d, %p);\n", target, level, xoffset, width, format, imageSize, (const void *) data));
}

KEYWORD1 void KEYWORD2 NAME(CompressedTexSubImage1DARB)(GLenum target, GLint level, GLint xoffset, GLsizei width, GLenum format, GLsizei imageSize, const GLvoid * data)
{
   DISPATCH(CompressedTexSubImage1DARB, (target, level, xoffset, width, format, imageSize, data), (F, "glCompressedTexSubImage1DARB(0x%x, %d, %d, %d, 0x%x, %d, %p);\n", target, level, xoffset, width, format, imageSize, (const void *) data));
}

KEYWORD1 void KEYWORD2 NAME(CompressedTexSubImage2D)(GLenum target, GLint level, GLint xoffset, GLint yoffset, GLsizei width, GLsizei height, GLenum format, GLsizei imageSize, const GLvoid * data)
{
   DISPATCH(CompressedTexSubImage2DARB, (target, level, xoffset, yoffset, width, height, format, imageSize, data), (F, "glCompressedTexSubImage2D(0x%x, %d, %d, %d, %d, %d, 0x%x, %d, %p);\n", target, level, xoffset, yoffset, width, height, format, imageSize, (const void *) data));
}

KEYWORD1 void KEYWORD2 NAME(CompressedTexSubImage2DARB)(GLenum target, GLint level, GLint xoffset, GLint yoffset, GLsizei width, GLsizei height, GLenum format, GLsizei imageSize, const GLvoid * data)
{
   DISPATCH(CompressedTexSubImage2DARB, (target, level, xoffset, yoffset, width, height, format, imageSize, data), (F, "glCompressedTexSubImage2DARB(0x%x, %d, %d, %d, %d, %d, 0x%x, %d, %p);\n", target, level, xoffset, yoffset, width, height, format, imageSize, (const void *) data));
}

KEYWORD1 void KEYWORD2 NAME(CompressedTexSubImage3D)(GLenum target, GLint level, GLint xoffset, GLint yoffset, GLint zoffset, GLsizei width, GLsizei height, GLsizei depth, GLenum format, GLsizei imageSize, const GLvoid * data)
{
   DISPATCH(CompressedTexSubImage3DARB, (target, level, xoffset, yoffset, zoffset, width, height, depth, format, imageSize, data), (F, "glCompressedTexSubImage3D(0x%x, %d, %d, %d, %d, %d, %d, %d, 0x%x, %d, %p);\n", target, level, xoffset, yoffset, zoffset, width, height, depth, format, imageSize, (const void *) data));
}

KEYWORD1 void KEYWORD2 NAME(CompressedTexSubImage3DARB)(GLenum target, GLint level, GLint xoffset, GLint yoffset, GLint zoffset, GLsizei width, GLsizei height, GLsizei depth, GLenum format, GLsizei imageSize, const GLvoid * data)
{
   DISPATCH(CompressedTexSubImage3DARB, (target, level, xoffset, yoffset, zoffset, width, height, depth, format, imageSize, data), (F, "glCompressedTexSubImage3DARB(0x%x, %d, %d, %d, %d, %d, %d, %d, 0x%x, %d, %p);\n", target, level, xoffset, yoffset, zoffset, width, height, depth, format, imageSize, (const void *) data));
}

KEYWORD1 void KEYWORD2 NAME(GetCompressedTexImage)(GLenum target, GLint level, GLvoid * img)
{
   DISPATCH(GetCompressedTexImageARB, (target, level, img), (F, "glGetCompressedTexImage(0x%x, %d, %p);\n", target, level, (const void *) img));
}

KEYWORD1 void KEYWORD2 NAME(GetCompressedTexImageARB)(GLenum target, GLint level, GLvoid * img)
{
   DISPATCH(GetCompressedTexImageARB, (target, level, img), (F, "glGetCompressedTexImageARB(0x%x, %d, %p);\n", target, level, (const void *) img));
}

KEYWORD1 void KEYWORD2 NAME(DisableVertexAttribArray)(GLuint index)
{
   DISPATCH(DisableVertexAttribArrayARB, (index), (F, "glDisableVertexAttribArray(%d);\n", index));
}

KEYWORD1 void KEYWORD2 NAME(DisableVertexAttribArrayARB)(GLuint index)
{
   DISPATCH(DisableVertexAttribArrayARB, (index), (F, "glDisableVertexAttribArrayARB(%d);\n", index));
}

KEYWORD1 void KEYWORD2 NAME(EnableVertexAttribArray)(GLuint index)
{
   DISPATCH(EnableVertexAttribArrayARB, (index), (F, "glEnableVertexAttribArray(%d);\n", index));
}

KEYWORD1 void KEYWORD2 NAME(EnableVertexAttribArrayARB)(GLuint index)
{
   DISPATCH(EnableVertexAttribArrayARB, (index), (F, "glEnableVertexAttribArrayARB(%d);\n", index));
}

KEYWORD1 void KEYWORD2 NAME(GetProgramEnvParameterdvARB)(GLenum target, GLuint index, GLdouble * params)
{
   DISPATCH(GetProgramEnvParameterdvARB, (target, index, params), (F, "glGetProgramEnvParameterdvARB(0x%x, %d, %p);\n", target, index, (const void *) params));
}

KEYWORD1 void KEYWORD2 NAME(GetProgramEnvParameterfvARB)(GLenum target, GLuint index, GLfloat * params)
{
   DISPATCH(GetProgramEnvParameterfvARB, (target, index, params), (F, "glGetProgramEnvParameterfvARB(0x%x, %d, %p);\n", target, index, (const void *) params));
}

KEYWORD1 void KEYWORD2 NAME(GetProgramLocalParameterdvARB)(GLenum target, GLuint index, GLdouble * params)
{
   DISPATCH(GetProgramLocalParameterdvARB, (target, index, params), (F, "glGetProgramLocalParameterdvARB(0x%x, %d, %p);\n", target, index, (const void *) params));
}

KEYWORD1 void KEYWORD2 NAME(GetProgramLocalParameterfvARB)(GLenum target, GLuint index, GLfloat * params)
{
   DISPATCH(GetProgramLocalParameterfvARB, (target, index, params), (F, "glGetProgramLocalParameterfvARB(0x%x, %d, %p);\n", target, index, (const void *) params));
}

KEYWORD1 void KEYWORD2 NAME(GetProgramStringARB)(GLenum target, GLenum pname, GLvoid * string)
{
   DISPATCH(GetProgramStringARB, (target, pname, string), (F, "glGetProgramStringARB(0x%x, 0x%x, %p);\n", target, pname, (const void *) string));
}

KEYWORD1 void KEYWORD2 NAME(GetProgramivARB)(GLenum target, GLenum pname, GLint * params)
{
   DISPATCH(GetProgramivARB, (target, pname, params), (F, "glGetProgramivARB(0x%x, 0x%x, %p);\n", target, pname, (const void *) params));
}

KEYWORD1 void KEYWORD2 NAME(GetVertexAttribdv)(GLuint index, GLenum pname, GLdouble * params)
{
   DISPATCH(GetVertexAttribdvARB, (index, pname, params), (F, "glGetVertexAttribdv(%d, 0x%x, %p);\n", index, pname, (const void *) params));
}

KEYWORD1 void KEYWORD2 NAME(GetVertexAttribdvARB)(GLuint index, GLenum pname, GLdouble * params)
{
   DISPATCH(GetVertexAttribdvARB, (index, pname, params), (F, "glGetVertexAttribdvARB(%d, 0x%x, %p);\n", index, pname, (const void *) params));
}

KEYWORD1 void KEYWORD2 NAME(GetVertexAttribfv)(GLuint index, GLenum pname, GLfloat * params)
{
   DISPATCH(GetVertexAttribfvARB, (index, pname, params), (F, "glGetVertexAttribfv(%d, 0x%x, %p);\n", index, pname, (const void *) params));
}

KEYWORD1 void KEYWORD2 NAME(GetVertexAttribfvARB)(GLuint index, GLenum pname, GLfloat * params)
{
   DISPATCH(GetVertexAttribfvARB, (index, pname, params), (F, "glGetVertexAttribfvARB(%d, 0x%x, %p);\n", index, pname, (const void *) params));
}

KEYWORD1 void KEYWORD2 NAME(GetVertexAttribiv)(GLuint index, GLenum pname, GLint * params)
{
   DISPATCH(GetVertexAttribivARB, (index, pname, params), (F, "glGetVertexAttribiv(%d, 0x%x, %p);\n", index, pname, (const void *) params));
}

KEYWORD1 void KEYWORD2 NAME(GetVertexAttribivARB)(GLuint index, GLenum pname, GLint * params)
{
   DISPATCH(GetVertexAttribivARB, (index, pname, params), (F, "glGetVertexAttribivARB(%d, 0x%x, %p);\n", index, pname, (const void *) params));
}

KEYWORD1 void KEYWORD2 NAME(ProgramEnvParameter4dARB)(GLenum target, GLuint index, GLdouble x, GLdouble y, GLdouble z, GLdouble w)
{
   DISPATCH(ProgramEnvParameter4dARB, (target, index, x, y, z, w), (F, "glProgramEnvParameter4dARB(0x%x, %d, %f, %f, %f, %f);\n", target, index, x, y, z, w));
}

KEYWORD1 void KEYWORD2 NAME(ProgramParameter4dNV)(GLenum target, GLuint index, GLdouble x, GLdouble y, GLdouble z, GLdouble w)
{
   DISPATCH(ProgramEnvParameter4dARB, (target, index, x, y, z, w), (F, "glProgramParameter4dNV(0x%x, %d, %f, %f, %f, %f);\n", target, index, x, y, z, w));
}

KEYWORD1 void KEYWORD2 NAME(ProgramEnvParameter4dvARB)(GLenum target, GLuint index, const GLdouble * params)
{
   DISPATCH(ProgramEnvParameter4dvARB, (target, index, params), (F, "glProgramEnvParameter4dvARB(0x%x, %d, %p);\n", target, index, (const void *) params));
}

KEYWORD1 void KEYWORD2 NAME(ProgramParameter4dvNV)(GLenum target, GLuint index, const GLdouble * params)
{
   DISPATCH(ProgramEnvParameter4dvARB, (target, index, params), (F, "glProgramParameter4dvNV(0x%x, %d, %p);\n", target, index, (const void *) params));
}

KEYWORD1 void KEYWORD2 NAME(ProgramEnvParameter4fARB)(GLenum target, GLuint index, GLfloat x, GLfloat y, GLfloat z, GLfloat w)
{
   DISPATCH(ProgramEnvParameter4fARB, (target, index, x, y, z, w), (F, "glProgramEnvParameter4fARB(0x%x, %d, %f, %f, %f, %f);\n", target, index, x, y, z, w));
}

KEYWORD1 void KEYWORD2 NAME(ProgramParameter4fNV)(GLenum target, GLuint index, GLfloat x, GLfloat y, GLfloat z, GLfloat w)
{
   DISPATCH(ProgramEnvParameter4fARB, (target, index, x, y, z, w), (F, "glProgramParameter4fNV(0x%x, %d, %f, %f, %f, %f);\n", target, index, x, y, z, w));
}

KEYWORD1 void KEYWORD2 NAME(ProgramEnvParameter4fvARB)(GLenum target, GLuint index, const GLfloat * params)
{
   DISPATCH(ProgramEnvParameter4fvARB, (target, index, params), (F, "glProgramEnvParameter4fvARB(0x%x, %d, %p);\n", target, index, (const void *) params));
}

KEYWORD1 void KEYWORD2 NAME(ProgramParameter4fvNV)(GLenum target, GLuint index, const GLfloat * params)
{
   DISPATCH(ProgramEnvParameter4fvARB, (target, index, params), (F, "glProgramParameter4fvNV(0x%x, %d, %p);\n", target, index, (const void *) params));
}

KEYWORD1 void KEYWORD2 NAME(ProgramLocalParameter4dARB)(GLenum target, GLuint index, GLdouble x, GLdouble y, GLdouble z, GLdouble w)
{
   DISPATCH(ProgramLocalParameter4dARB, (target, index, x, y, z, w), (F, "glProgramLocalParameter4dARB(0x%x, %d, %f, %f, %f, %f);\n", target, index, x, y, z, w));
}

KEYWORD1 void KEYWORD2 NAME(ProgramLocalParameter4dvARB)(GLenum target, GLuint index, const GLdouble * params)
{
   DISPATCH(ProgramLocalParameter4dvARB, (target, index, params), (F, "glProgramLocalParameter4dvARB(0x%x, %d, %p);\n", target, index, (const void *) params));
}

KEYWORD1 void KEYWORD2 NAME(ProgramLocalParameter4fARB)(GLenum target, GLuint index, GLfloat x, GLfloat y, GLfloat z, GLfloat w)
{
   DISPATCH(ProgramLocalParameter4fARB, (target, index, x, y, z, w), (F, "glProgramLocalParameter4fARB(0x%x, %d, %f, %f, %f, %f);\n", target, index, x, y, z, w));
}

KEYWORD1 void KEYWORD2 NAME(ProgramLocalParameter4fvARB)(GLenum target, GLuint index, const GLfloat * params)
{
   DISPATCH(ProgramLocalParameter4fvARB, (target, index, params), (F, "glProgramLocalParameter4fvARB(0x%x, %d, %p);\n", target, index, (const void *) params));
}

KEYWORD1 void KEYWORD2 NAME(ProgramStringARB)(GLenum target, GLenum format, GLsizei len, const GLvoid * string)
{
   DISPATCH(ProgramStringARB, (target, format, len, string), (F, "glProgramStringARB(0x%x, 0x%x, %d, %p);\n", target, format, len, (const void *) string));
}

KEYWORD1 void KEYWORD2 NAME(VertexAttrib1d)(GLuint index, GLdouble x)
{
   DISPATCH(VertexAttrib1dARB, (index, x), (F, "glVertexAttrib1d(%d, %f);\n", index, x));
}

KEYWORD1 void KEYWORD2 NAME(VertexAttrib1dARB)(GLuint index, GLdouble x)
{
   DISPATCH(VertexAttrib1dARB, (index, x), (F, "glVertexAttrib1dARB(%d, %f);\n", index, x));
}

KEYWORD1 void KEYWORD2 NAME(VertexAttrib1dv)(GLuint index, const GLdouble * v)
{
   DISPATCH(VertexAttrib1dvARB, (index, v), (F, "glVertexAttrib1dv(%d, %p);\n", index, (const void *) v));
}

KEYWORD1 void KEYWORD2 NAME(VertexAttrib1dvARB)(GLuint index, const GLdouble * v)
{
   DISPATCH(VertexAttrib1dvARB, (index, v), (F, "glVertexAttrib1dvARB(%d, %p);\n", index, (const void *) v));
}

KEYWORD1 void KEYWORD2 NAME(VertexAttrib1f)(GLuint index, GLfloat x)
{
   DISPATCH(VertexAttrib1fARB, (index, x), (F, "glVertexAttrib1f(%d, %f);\n", index, x));
}

KEYWORD1 void KEYWORD2 NAME(VertexAttrib1fARB)(GLuint index, GLfloat x)
{
   DISPATCH(VertexAttrib1fARB, (index, x), (F, "glVertexAttrib1fARB(%d, %f);\n", index, x));
}

KEYWORD1 void KEYWORD2 NAME(VertexAttrib1fv)(GLuint index, const GLfloat * v)
{
   DISPATCH(VertexAttrib1fvARB, (index, v), (F, "glVertexAttrib1fv(%d, %p);\n", index, (const void *) v));
}

KEYWORD1 void KEYWORD2 NAME(VertexAttrib1fvARB)(GLuint index, const GLfloat * v)
{
   DISPATCH(VertexAttrib1fvARB, (index, v), (F, "glVertexAttrib1fvARB(%d, %p);\n", index, (const void *) v));
}

KEYWORD1 void KEYWORD2 NAME(VertexAttrib1s)(GLuint index, GLshort x)
{
   DISPATCH(VertexAttrib1sARB, (index, x), (F, "glVertexAttrib1s(%d, %d);\n", index, x));
}

KEYWORD1 void KEYWORD2 NAME(VertexAttrib1sARB)(GLuint index, GLshort x)
{
   DISPATCH(VertexAttrib1sARB, (index, x), (F, "glVertexAttrib1sARB(%d, %d);\n", index, x));
}

KEYWORD1 void KEYWORD2 NAME(VertexAttrib1sv)(GLuint index, const GLshort * v)
{
   DISPATCH(VertexAttrib1svARB, (index, v), (F, "glVertexAttrib1sv(%d, %p);\n", index, (const void *) v));
}

KEYWORD1 void KEYWORD2 NAME(VertexAttrib1svARB)(GLuint index, const GLshort * v)
{
   DISPATCH(VertexAttrib1svARB, (index, v), (F, "glVertexAttrib1svARB(%d, %p);\n", index, (const void *) v));
}

KEYWORD1 void KEYWORD2 NAME(VertexAttrib2d)(GLuint index, GLdouble x, GLdouble y)
{
   DISPATCH(VertexAttrib2dARB, (index, x, y), (F, "glVertexAttrib2d(%d, %f, %f);\n", index, x, y));
}

KEYWORD1 void KEYWORD2 NAME(VertexAttrib2dARB)(GLuint index, GLdouble x, GLdouble y)
{
   DISPATCH(VertexAttrib2dARB, (index, x, y), (F, "glVertexAttrib2dARB(%d, %f, %f);\n", index, x, y));
}

KEYWORD1 void KEYWORD2 NAME(VertexAttrib2dv)(GLuint index, const GLdouble * v)
{
   DISPATCH(VertexAttrib2dvARB, (index, v), (F, "glVertexAttrib2dv(%d, %p);\n", index, (const void *) v));
}

KEYWORD1 void KEYWORD2 NAME(VertexAttrib2dvARB)(GLuint index, const GLdouble * v)
{
   DISPATCH(VertexAttrib2dvARB, (index, v), (F, "glVertexAttrib2dvARB(%d, %p);\n", index, (const void *) v));
}

KEYWORD1 void KEYWORD2 NAME(VertexAttrib2f)(GLuint index, GLfloat x, GLfloat y)
{
   DISPATCH(VertexAttrib2fARB, (index, x, y), (F, "glVertexAttrib2f(%d, %f, %f);\n", index, x, y));
}

KEYWORD1 void KEYWORD2 NAME(VertexAttrib2fARB)(GLuint index, GLfloat x, GLfloat y)
{
   DISPATCH(VertexAttrib2fARB, (index, x, y), (F, "glVertexAttrib2fARB(%d, %f, %f);\n", index, x, y));
}

KEYWORD1 void KEYWORD2 NAME(VertexAttrib2fv)(GLuint index, const GLfloat * v)
{
   DISPATCH(VertexAttrib2fvARB, (index, v), (F, "glVertexAttrib2fv(%d, %p);\n", index, (const void *) v));
}

KEYWORD1 void KEYWORD2 NAME(VertexAttrib2fvARB)(GLuint index, const GLfloat * v)
{
   DISPATCH(VertexAttrib2fvARB, (index, v), (F, "glVertexAttrib2fvARB(%d, %p);\n", index, (const void *) v));
}

KEYWORD1 void KEYWORD2 NAME(VertexAttrib2s)(GLuint index, GLshort x, GLshort y)
{
   DISPATCH(VertexAttrib2sARB, (index, x, y), (F, "glVertexAttrib2s(%d, %d, %d);\n", index, x, y));
}

KEYWORD1 void KEYWORD2 NAME(VertexAttrib2sARB)(GLuint index, GLshort x, GLshort y)
{
   DISPATCH(VertexAttrib2sARB, (index, x, y), (F, "glVertexAttrib2sARB(%d, %d, %d);\n", index, x, y));
}

KEYWORD1 void KEYWORD2 NAME(VertexAttrib2sv)(GLuint index, const GLshort * v)
{
   DISPATCH(VertexAttrib2svARB, (index, v), (F, "glVertexAttrib2sv(%d, %p);\n", index, (const void *) v));
}

KEYWORD1 void KEYWORD2 NAME(VertexAttrib2svARB)(GLuint index, const GLshort * v)
{
   DISPATCH(VertexAttrib2svARB, (index, v), (F, "glVertexAttrib2svARB(%d, %p);\n", index, (const void *) v));
}

KEYWORD1 void KEYWORD2 NAME(VertexAttrib3d)(GLuint index, GLdouble x, GLdouble y, GLdouble z)
{
   DISPATCH(VertexAttrib3dARB, (index, x, y, z), (F, "glVertexAttrib3d(%d, %f, %f, %f);\n", index, x, y, z));
}

KEYWORD1 void KEYWORD2 NAME(VertexAttrib3dARB)(GLuint index, GLdouble x, GLdouble y, GLdouble z)
{
   DISPATCH(VertexAttrib3dARB, (index, x, y, z), (F, "glVertexAttrib3dARB(%d, %f, %f, %f);\n", index, x, y, z));
}

KEYWORD1 void KEYWORD2 NAME(VertexAttrib3dv)(GLuint index, const GLdouble * v)
{
   DISPATCH(VertexAttrib3dvARB, (index, v), (F, "glVertexAttrib3dv(%d, %p);\n", index, (const void *) v));
}

KEYWORD1 void KEYWORD2 NAME(VertexAttrib3dvARB)(GLuint index, const GLdouble * v)
{
   DISPATCH(VertexAttrib3dvARB, (index, v), (F, "glVertexAttrib3dvARB(%d, %p);\n", index, (const void *) v));
}

KEYWORD1 void KEYWORD2 NAME(VertexAttrib3f)(GLuint index, GLfloat x, GLfloat y, GLfloat z)
{
   DISPATCH(VertexAttrib3fARB, (index, x, y, z), (F, "glVertexAttrib3f(%d, %f, %f, %f);\n", index, x, y, z));
}

KEYWORD1 void KEYWORD2 NAME(VertexAttrib3fARB)(GLuint index, GLfloat x, GLfloat y, GLfloat z)
{
   DISPATCH(VertexAttrib3fARB, (index, x, y, z), (F, "glVertexAttrib3fARB(%d, %f, %f, %f);\n", index, x, y, z));
}

KEYWORD1 void KEYWORD2 NAME(VertexAttrib3fv)(GLuint index, const GLfloat * v)
{
   DISPATCH(VertexAttrib3fvARB, (index, v), (F, "glVertexAttrib3fv(%d, %p);\n", index, (const void *) v));
}

KEYWORD1 void KEYWORD2 NAME(VertexAttrib3fvARB)(GLuint index, const GLfloat * v)
{
   DISPATCH(VertexAttrib3fvARB, (index, v), (F, "glVertexAttrib3fvARB(%d, %p);\n", index, (const void *) v));
}

KEYWORD1 void KEYWORD2 NAME(VertexAttrib3s)(GLuint index, GLshort x, GLshort y, GLshort z)
{
   DISPATCH(VertexAttrib3sARB, (index, x, y, z), (F, "glVertexAttrib3s(%d, %d, %d, %d);\n", index, x, y, z));
}

KEYWORD1 void KEYWORD2 NAME(VertexAttrib3sARB)(GLuint index, GLshort x, GLshort y, GLshort z)
{
   DISPATCH(VertexAttrib3sARB, (index, x, y, z), (F, "glVertexAttrib3sARB(%d, %d, %d, %d);\n", index, x, y, z));
}

KEYWORD1 void KEYWORD2 NAME(VertexAttrib3sv)(GLuint index, const GLshort * v)
{
   DISPATCH(VertexAttrib3svARB, (index, v), (F, "glVertexAttrib3sv(%d, %p);\n", index, (const void *) v));
}

KEYWORD1 void KEYWORD2 NAME(VertexAttrib3svARB)(GLuint index, const GLshort * v)
{
   DISPATCH(VertexAttrib3svARB, (index, v), (F, "glVertexAttrib3svARB(%d, %p);\n", index, (const void *) v));
}

KEYWORD1 void KEYWORD2 NAME(VertexAttrib4Nbv)(GLuint index, const GLbyte * v)
{
   DISPATCH(VertexAttrib4NbvARB, (index, v), (F, "glVertexAttrib4Nbv(%d, %p);\n", index, (const void *) v));
}

KEYWORD1 void KEYWORD2 NAME(VertexAttrib4NbvARB)(GLuint index, const GLbyte * v)
{
   DISPATCH(VertexAttrib4NbvARB, (index, v), (F, "glVertexAttrib4NbvARB(%d, %p);\n", index, (const void *) v));
}

KEYWORD1 void KEYWORD2 NAME(VertexAttrib4Niv)(GLuint index, const GLint * v)
{
   DISPATCH(VertexAttrib4NivARB, (index, v), (F, "glVertexAttrib4Niv(%d, %p);\n", index, (const void *) v));
}

KEYWORD1 void KEYWORD2 NAME(VertexAttrib4NivARB)(GLuint index, const GLint * v)
{
   DISPATCH(VertexAttrib4NivARB, (index, v), (F, "glVertexAttrib4NivARB(%d, %p);\n", index, (const void *) v));
}

KEYWORD1 void KEYWORD2 NAME(VertexAttrib4Nsv)(GLuint index, const GLshort * v)
{
   DISPATCH(VertexAttrib4NsvARB, (index, v), (F, "glVertexAttrib4Nsv(%d, %p);\n", index, (const void *) v));
}

KEYWORD1 void KEYWORD2 NAME(VertexAttrib4NsvARB)(GLuint index, const GLshort * v)
{
   DISPATCH(VertexAttrib4NsvARB, (index, v), (F, "glVertexAttrib4NsvARB(%d, %p);\n", index, (const void *) v));
}

KEYWORD1 void KEYWORD2 NAME(VertexAttrib4Nub)(GLuint index, GLubyte x, GLubyte y, GLubyte z, GLubyte w)
{
   DISPATCH(VertexAttrib4NubARB, (index, x, y, z, w), (F, "glVertexAttrib4Nub(%d, %d, %d, %d, %d);\n", index, x, y, z, w));
}

KEYWORD1 void KEYWORD2 NAME(VertexAttrib4NubARB)(GLuint index, GLubyte x, GLubyte y, GLubyte z, GLubyte w)
{
   DISPATCH(VertexAttrib4NubARB, (index, x, y, z, w), (F, "glVertexAttrib4NubARB(%d, %d, %d, %d, %d);\n", index, x, y, z, w));
}

KEYWORD1 void KEYWORD2 NAME(VertexAttrib4Nubv)(GLuint index, const GLubyte * v)
{
   DISPATCH(VertexAttrib4NubvARB, (index, v), (F, "glVertexAttrib4Nubv(%d, %p);\n", index, (const void *) v));
}

KEYWORD1 void KEYWORD2 NAME(VertexAttrib4NubvARB)(GLuint index, const GLubyte * v)
{
   DISPATCH(VertexAttrib4NubvARB, (index, v), (F, "glVertexAttrib4NubvARB(%d, %p);\n", index, (const void *) v));
}

KEYWORD1 void KEYWORD2 NAME(VertexAttrib4Nuiv)(GLuint index, const GLuint * v)
{
   DISPATCH(VertexAttrib4NuivARB, (index, v), (F, "glVertexAttrib4Nuiv(%d, %p);\n", index, (const void *) v));
}

KEYWORD1 void KEYWORD2 NAME(VertexAttrib4NuivARB)(GLuint index, const GLuint * v)
{
   DISPATCH(VertexAttrib4NuivARB, (index, v), (F, "glVertexAttrib4NuivARB(%d, %p);\n", index, (const void *) v));
}

KEYWORD1 void KEYWORD2 NAME(VertexAttrib4Nusv)(GLuint index, const GLushort * v)
{
   DISPATCH(VertexAttrib4NusvARB, (index, v), (F, "glVertexAttrib4Nusv(%d, %p);\n", index, (const void *) v));
}

KEYWORD1 void KEYWORD2 NAME(VertexAttrib4NusvARB)(GLuint index, const GLushort * v)
{
   DISPATCH(VertexAttrib4NusvARB, (index, v), (F, "glVertexAttrib4NusvARB(%d, %p);\n", index, (const void *) v));
}

KEYWORD1 void KEYWORD2 NAME(VertexAttrib4bv)(GLuint index, const GLbyte * v)
{
   DISPATCH(VertexAttrib4bvARB, (index, v), (F, "glVertexAttrib4bv(%d, %p);\n", index, (const void *) v));
}

KEYWORD1 void KEYWORD2 NAME(VertexAttrib4bvARB)(GLuint index, const GLbyte * v)
{
   DISPATCH(VertexAttrib4bvARB, (index, v), (F, "glVertexAttrib4bvARB(%d, %p);\n", index, (const void *) v));
}

KEYWORD1 void KEYWORD2 NAME(VertexAttrib4d)(GLuint index, GLdouble x, GLdouble y, GLdouble z, GLdouble w)
{
   DISPATCH(VertexAttrib4dARB, (index, x, y, z, w), (F, "glVertexAttrib4d(%d, %f, %f, %f, %f);\n", index, x, y, z, w));
}

KEYWORD1 void KEYWORD2 NAME(VertexAttrib4dARB)(GLuint index, GLdouble x, GLdouble y, GLdouble z, GLdouble w)
{
   DISPATCH(VertexAttrib4dARB, (index, x, y, z, w), (F, "glVertexAttrib4dARB(%d, %f, %f, %f, %f);\n", index, x, y, z, w));
}

KEYWORD1 void KEYWORD2 NAME(VertexAttrib4dv)(GLuint index, const GLdouble * v)
{
   DISPATCH(VertexAttrib4dvARB, (index, v), (F, "glVertexAttrib4dv(%d, %p);\n", index, (const void *) v));
}

KEYWORD1 void KEYWORD2 NAME(VertexAttrib4dvARB)(GLuint index, const GLdouble * v)
{
   DISPATCH(VertexAttrib4dvARB, (index, v), (F, "glVertexAttrib4dvARB(%d, %p);\n", index, (const void *) v));
}

KEYWORD1 void KEYWORD2 NAME(VertexAttrib4f)(GLuint index, GLfloat x, GLfloat y, GLfloat z, GLfloat w)
{
   DISPATCH(VertexAttrib4fARB, (index, x, y, z, w), (F, "glVertexAttrib4f(%d, %f, %f, %f, %f);\n", index, x, y, z, w));
}

KEYWORD1 void KEYWORD2 NAME(VertexAttrib4fARB)(GLuint index, GLfloat x, GLfloat y, GLfloat z, GLfloat w)
{
   DISPATCH(VertexAttrib4fARB, (index, x, y, z, w), (F, "glVertexAttrib4fARB(%d, %f, %f, %f, %f);\n", index, x, y, z, w));
}

KEYWORD1 void KEYWORD2 NAME(VertexAttrib4fv)(GLuint index, const GLfloat * v)
{
   DISPATCH(VertexAttrib4fvARB, (index, v), (F, "glVertexAttrib4fv(%d, %p);\n", index, (const void *) v));
}

KEYWORD1 void KEYWORD2 NAME(VertexAttrib4fvARB)(GLuint index, const GLfloat * v)
{
   DISPATCH(VertexAttrib4fvARB, (index, v), (F, "glVertexAttrib4fvARB(%d, %p);\n", index, (const void *) v));
}

KEYWORD1 void KEYWORD2 NAME(VertexAttrib4iv)(GLuint index, const GLint * v)
{
   DISPATCH(VertexAttrib4ivARB, (index, v), (F, "glVertexAttrib4iv(%d, %p);\n", index, (const void *) v));
}

KEYWORD1 void KEYWORD2 NAME(VertexAttrib4ivARB)(GLuint index, const GLint * v)
{
   DISPATCH(VertexAttrib4ivARB, (index, v), (F, "glVertexAttrib4ivARB(%d, %p);\n", index, (const void *) v));
}

KEYWORD1 void KEYWORD2 NAME(VertexAttrib4s)(GLuint index, GLshort x, GLshort y, GLshort z, GLshort w)
{
   DISPATCH(VertexAttrib4sARB, (index, x, y, z, w), (F, "glVertexAttrib4s(%d, %d, %d, %d, %d);\n", index, x, y, z, w));
}

KEYWORD1 void KEYWORD2 NAME(VertexAttrib4sARB)(GLuint index, GLshort x, GLshort y, GLshort z, GLshort w)
{
   DISPATCH(VertexAttrib4sARB, (index, x, y, z, w), (F, "glVertexAttrib4sARB(%d, %d, %d, %d, %d);\n", index, x, y, z, w));
}

KEYWORD1 void KEYWORD2 NAME(VertexAttrib4sv)(GLuint index, const GLshort * v)
{
   DISPATCH(VertexAttrib4svARB, (index, v), (F, "glVertexAttrib4sv(%d, %p);\n", index, (const void *) v));
}

KEYWORD1 void KEYWORD2 NAME(VertexAttrib4svARB)(GLuint index, const GLshort * v)
{
   DISPATCH(VertexAttrib4svARB, (index, v), (F, "glVertexAttrib4svARB(%d, %p);\n", index, (const void *) v));
}

KEYWORD1 void KEYWORD2 NAME(VertexAttrib4ubv)(GLuint index, const GLubyte * v)
{
   DISPATCH(VertexAttrib4ubvARB, (index, v), (F, "glVertexAttrib4ubv(%d, %p);\n", index, (const void *) v));
}

KEYWORD1 void KEYWORD2 NAME(VertexAttrib4ubvARB)(GLuint index, const GLubyte * v)
{
   DISPATCH(VertexAttrib4ubvARB, (index, v), (F, "glVertexAttrib4ubvARB(%d, %p);\n", index, (const void *) v));
}

KEYWORD1 void KEYWORD2 NAME(VertexAttrib4uiv)(GLuint index, const GLuint * v)
{
   DISPATCH(VertexAttrib4uivARB, (index, v), (F, "glVertexAttrib4uiv(%d, %p);\n", index, (const void *) v));
}

KEYWORD1 void KEYWORD2 NAME(VertexAttrib4uivARB)(GLuint index, const GLuint * v)
{
   DISPATCH(VertexAttrib4uivARB, (index, v), (F, "glVertexAttrib4uivARB(%d, %p);\n", index, (const void *) v));
}

KEYWORD1 void KEYWORD2 NAME(VertexAttrib4usv)(GLuint index, const GLushort * v)
{
   DISPATCH(VertexAttrib4usvARB, (index, v), (F, "glVertexAttrib4usv(%d, %p);\n", index, (const void *) v));
}

KEYWORD1 void KEYWORD2 NAME(VertexAttrib4usvARB)(GLuint index, const GLushort * v)
{
   DISPATCH(VertexAttrib4usvARB, (index, v), (F, "glVertexAttrib4usvARB(%d, %p);\n", index, (const void *) v));
}

KEYWORD1 void KEYWORD2 NAME(VertexAttribPointer)(GLuint index, GLint size, GLenum type, GLboolean normalized, GLsizei stride, const GLvoid * pointer)
{
   DISPATCH(VertexAttribPointerARB, (index, size, type, normalized, stride, pointer), (F, "glVertexAttribPointer(%d, %d, 0x%x, %d, %d, %p);\n", index, size, type, normalized, stride, (const void *) pointer));
}

KEYWORD1 void KEYWORD2 NAME(VertexAttribPointerARB)(GLuint index, GLint size, GLenum type, GLboolean normalized, GLsizei stride, const GLvoid * pointer)
{
   DISPATCH(VertexAttribPointerARB, (index, size, type, normalized, stride, pointer), (F, "glVertexAttribPointerARB(%d, %d, 0x%x, %d, %d, %p);\n", index, size, type, normalized, stride, (const void *) pointer));
}

KEYWORD1 void KEYWORD2 NAME(BindBuffer)(GLenum target, GLuint buffer)
{
   DISPATCH(BindBufferARB, (target, buffer), (F, "glBindBuffer(0x%x, %d);\n", target, buffer));
}

KEYWORD1 void KEYWORD2 NAME(BindBufferARB)(GLenum target, GLuint buffer)
{
   DISPATCH(BindBufferARB, (target, buffer), (F, "glBindBufferARB(0x%x, %d);\n", target, buffer));
}

KEYWORD1 void KEYWORD2 NAME(BufferData)(GLenum target, GLsizeiptr size, const GLvoid * data, GLenum usage)
{
   DISPATCH(BufferDataARB, (target, size, data, usage), (F, "glBufferData(0x%x, %d, %p, 0x%x);\n", target, size, (const void *) data, usage));
}

KEYWORD1 void KEYWORD2 NAME(BufferDataARB)(GLenum target, GLsizeiptrARB size, const GLvoid * data, GLenum usage)
{
   DISPATCH(BufferDataARB, (target, size, data, usage), (F, "glBufferDataARB(0x%x, %d, %p, 0x%x);\n", target, size, (const void *) data, usage));
}

KEYWORD1 void KEYWORD2 NAME(BufferSubData)(GLenum target, GLintptr offset, GLsizeiptr size, const GLvoid * data)
{
   DISPATCH(BufferSubDataARB, (target, offset, size, data), (F, "glBufferSubData(0x%x, %d, %d, %p);\n", target, offset, size, (const void *) data));
}

KEYWORD1 void KEYWORD2 NAME(BufferSubDataARB)(GLenum target, GLintptrARB offset, GLsizeiptrARB size, const GLvoid * data)
{
   DISPATCH(BufferSubDataARB, (target, offset, size, data), (F, "glBufferSubDataARB(0x%x, %d, %d, %p);\n", target, offset, size, (const void *) data));
}

KEYWORD1 void KEYWORD2 NAME(DeleteBuffers)(GLsizei n, const GLuint * buffer)
{
   DISPATCH(DeleteBuffersARB, (n, buffer), (F, "glDeleteBuffers(%d, %p);\n", n, (const void *) buffer));
}

KEYWORD1 void KEYWORD2 NAME(DeleteBuffersARB)(GLsizei n, const GLuint * buffer)
{
   DISPATCH(DeleteBuffersARB, (n, buffer), (F, "glDeleteBuffersARB(%d, %p);\n", n, (const void *) buffer));
}

KEYWORD1 void KEYWORD2 NAME(GenBuffers)(GLsizei n, GLuint * buffer)
{
   DISPATCH(GenBuffersARB, (n, buffer), (F, "glGenBuffers(%d, %p);\n", n, (const void *) buffer));
}

KEYWORD1 void KEYWORD2 NAME(GenBuffersARB)(GLsizei n, GLuint * buffer)
{
   DISPATCH(GenBuffersARB, (n, buffer), (F, "glGenBuffersARB(%d, %p);\n", n, (const void *) buffer));
}

KEYWORD1 void KEYWORD2 NAME(GetBufferParameteriv)(GLenum target, GLenum pname, GLint * params)
{
   DISPATCH(GetBufferParameterivARB, (target, pname, params), (F, "glGetBufferParameteriv(0x%x, 0x%x, %p);\n", target, pname, (const void *) params));
}

KEYWORD1 void KEYWORD2 NAME(GetBufferParameterivARB)(GLenum target, GLenum pname, GLint * params)
{
   DISPATCH(GetBufferParameterivARB, (target, pname, params), (F, "glGetBufferParameterivARB(0x%x, 0x%x, %p);\n", target, pname, (const void *) params));
}

KEYWORD1 void KEYWORD2 NAME(GetBufferPointerv)(GLenum target, GLenum pname, GLvoid ** params)
{
   DISPATCH(GetBufferPointervARB, (target, pname, params), (F, "glGetBufferPointerv(0x%x, 0x%x, %p);\n", target, pname, (const void *) params));
}

KEYWORD1 void KEYWORD2 NAME(GetBufferPointervARB)(GLenum target, GLenum pname, GLvoid ** params)
{
   DISPATCH(GetBufferPointervARB, (target, pname, params), (F, "glGetBufferPointervARB(0x%x, 0x%x, %p);\n", target, pname, (const void *) params));
}

KEYWORD1 void KEYWORD2 NAME(GetBufferSubData)(GLenum target, GLintptr offset, GLsizeiptr size, GLvoid * data)
{
   DISPATCH(GetBufferSubDataARB, (target, offset, size, data), (F, "glGetBufferSubData(0x%x, %d, %d, %p);\n", target, offset, size, (const void *) data));
}

KEYWORD1 void KEYWORD2 NAME(GetBufferSubDataARB)(GLenum target, GLintptrARB offset, GLsizeiptrARB size, GLvoid * data)
{
   DISPATCH(GetBufferSubDataARB, (target, offset, size, data), (F, "glGetBufferSubDataARB(0x%x, %d, %d, %p);\n", target, offset, size, (const void *) data));
}

KEYWORD1 GLboolean KEYWORD2 NAME(IsBuffer)(GLuint buffer)
{
   RETURN_DISPATCH(IsBufferARB, (buffer), (F, "glIsBuffer(%d);\n", buffer));
}

KEYWORD1 GLboolean KEYWORD2 NAME(IsBufferARB)(GLuint buffer)
{
   RETURN_DISPATCH(IsBufferARB, (buffer), (F, "glIsBufferARB(%d);\n", buffer));
}

KEYWORD1 GLvoid * KEYWORD2 NAME(MapBuffer)(GLenum target, GLenum access)
{
   RETURN_DISPATCH(MapBufferARB, (target, access), (F, "glMapBuffer(0x%x, 0x%x);\n", target, access));
}

KEYWORD1 GLvoid * KEYWORD2 NAME(MapBufferARB)(GLenum target, GLenum access)
{
   RETURN_DISPATCH(MapBufferARB, (target, access), (F, "glMapBufferARB(0x%x, 0x%x);\n", target, access));
}

KEYWORD1 GLboolean KEYWORD2 NAME(UnmapBuffer)(GLenum target)
{
   RETURN_DISPATCH(UnmapBufferARB, (target), (F, "glUnmapBuffer(0x%x);\n", target));
}

KEYWORD1 GLboolean KEYWORD2 NAME(UnmapBufferARB)(GLenum target)
{
   RETURN_DISPATCH(UnmapBufferARB, (target), (F, "glUnmapBufferARB(0x%x);\n", target));
}

KEYWORD1 void KEYWORD2 NAME(BeginQuery)(GLenum target, GLuint id)
{
   DISPATCH(BeginQueryARB, (target, id), (F, "glBeginQuery(0x%x, %d);\n", target, id));
}

KEYWORD1 void KEYWORD2 NAME(BeginQueryARB)(GLenum target, GLuint id)
{
   DISPATCH(BeginQueryARB, (target, id), (F, "glBeginQueryARB(0x%x, %d);\n", target, id));
}

KEYWORD1 void KEYWORD2 NAME(DeleteQueries)(GLsizei n, const GLuint * ids)
{
   DISPATCH(DeleteQueriesARB, (n, ids), (F, "glDeleteQueries(%d, %p);\n", n, (const void *) ids));
}

KEYWORD1 void KEYWORD2 NAME(DeleteQueriesARB)(GLsizei n, const GLuint * ids)
{
   DISPATCH(DeleteQueriesARB, (n, ids), (F, "glDeleteQueriesARB(%d, %p);\n", n, (const void *) ids));
}

KEYWORD1 void KEYWORD2 NAME(EndQuery)(GLenum target)
{
   DISPATCH(EndQueryARB, (target), (F, "glEndQuery(0x%x);\n", target));
}

KEYWORD1 void KEYWORD2 NAME(EndQueryARB)(GLenum target)
{
   DISPATCH(EndQueryARB, (target), (F, "glEndQueryARB(0x%x);\n", target));
}

KEYWORD1 void KEYWORD2 NAME(GenQueries)(GLsizei n, GLuint * ids)
{
   DISPATCH(GenQueriesARB, (n, ids), (F, "glGenQueries(%d, %p);\n", n, (const void *) ids));
}

KEYWORD1 void KEYWORD2 NAME(GenQueriesARB)(GLsizei n, GLuint * ids)
{
   DISPATCH(GenQueriesARB, (n, ids), (F, "glGenQueriesARB(%d, %p);\n", n, (const void *) ids));
}

KEYWORD1 void KEYWORD2 NAME(GetQueryObjectiv)(GLuint id, GLenum pname, GLint * params)
{
   DISPATCH(GetQueryObjectivARB, (id, pname, params), (F, "glGetQueryObjectiv(%d, 0x%x, %p);\n", id, pname, (const void *) params));
}

KEYWORD1 void KEYWORD2 NAME(GetQueryObjectivARB)(GLuint id, GLenum pname, GLint * params)
{
   DISPATCH(GetQueryObjectivARB, (id, pname, params), (F, "glGetQueryObjectivARB(%d, 0x%x, %p);\n", id, pname, (const void *) params));
}

KEYWORD1 void KEYWORD2 NAME(GetQueryObjectuiv)(GLuint id, GLenum pname, GLuint * params)
{
   DISPATCH(GetQueryObjectuivARB, (id, pname, params), (F, "glGetQueryObjectuiv(%d, 0x%x, %p);\n", id, pname, (const void *) params));
}

KEYWORD1 void KEYWORD2 NAME(GetQueryObjectuivARB)(GLuint id, GLenum pname, GLuint * params)
{
   DISPATCH(GetQueryObjectuivARB, (id, pname, params), (F, "glGetQueryObjectuivARB(%d, 0x%x, %p);\n", id, pname, (const void *) params));
}

KEYWORD1 void KEYWORD2 NAME(GetQueryiv)(GLenum target, GLenum pname, GLint * params)
{
   DISPATCH(GetQueryivARB, (target, pname, params), (F, "glGetQueryiv(0x%x, 0x%x, %p);\n", target, pname, (const void *) params));
}

KEYWORD1 void KEYWORD2 NAME(GetQueryivARB)(GLenum target, GLenum pname, GLint * params)
{
   DISPATCH(GetQueryivARB, (target, pname, params), (F, "glGetQueryivARB(0x%x, 0x%x, %p);\n", target, pname, (const void *) params));
}

KEYWORD1 GLboolean KEYWORD2 NAME(IsQuery)(GLuint id)
{
   RETURN_DISPATCH(IsQueryARB, (id), (F, "glIsQuery(%d);\n", id));
}

KEYWORD1 GLboolean KEYWORD2 NAME(IsQueryARB)(GLuint id)
{
   RETURN_DISPATCH(IsQueryARB, (id), (F, "glIsQueryARB(%d);\n", id));
}

KEYWORD1 void KEYWORD2 NAME(AttachObjectARB)(GLhandleARB containerObj, GLhandleARB obj)
{
   DISPATCH(AttachObjectARB, (containerObj, obj), (F, "glAttachObjectARB(%d, %d);\n", containerObj, obj));
}

KEYWORD1 void KEYWORD2 NAME(CompileShader)(GLuint shader)
{
   DISPATCH(CompileShaderARB, (shader), (F, "glCompileShader(%d);\n", shader));
}

KEYWORD1 void KEYWORD2 NAME(CompileShaderARB)(GLhandleARB shader)
{
   DISPATCH(CompileShaderARB, (shader), (F, "glCompileShaderARB(%d);\n", shader));
}

KEYWORD1 GLhandleARB KEYWORD2 NAME(CreateProgramObjectARB)(void)
{
   RETURN_DISPATCH(CreateProgramObjectARB, (), (F, "glCreateProgramObjectARB();\n"));
}

KEYWORD1 GLhandleARB KEYWORD2 NAME(CreateShaderObjectARB)(GLenum shaderType)
{
   RETURN_DISPATCH(CreateShaderObjectARB, (shaderType), (F, "glCreateShaderObjectARB(0x%x);\n", shaderType));
}

KEYWORD1 void KEYWORD2 NAME(DeleteObjectARB)(GLhandleARB obj)
{
   DISPATCH(DeleteObjectARB, (obj), (F, "glDeleteObjectARB(%d);\n", obj));
}

KEYWORD1 void KEYWORD2 NAME(DetachObjectARB)(GLhandleARB containerObj, GLhandleARB attachedObj)
{
   DISPATCH(DetachObjectARB, (containerObj, attachedObj), (F, "glDetachObjectARB(%d, %d);\n", containerObj, attachedObj));
}

KEYWORD1 void KEYWORD2 NAME(GetActiveUniform)(GLuint program, GLuint index, GLsizei bufSize, GLsizei * length, GLint * size, GLenum * type, GLchar * name)
{
   DISPATCH(GetActiveUniformARB, (program, index, bufSize, length, size, type, name), (F, "glGetActiveUniform(%d, %d, %d, %p, %p, %p, %p);\n", program, index, bufSize, (const void *) length, (const void *) size, (const void *) type, (const void *) name));
}

KEYWORD1 void KEYWORD2 NAME(GetActiveUniformARB)(GLhandleARB program, GLuint index, GLsizei bufSize, GLsizei * length, GLint * size, GLenum * type, GLcharARB * name)
{
   DISPATCH(GetActiveUniformARB, (program, index, bufSize, length, size, type, name), (F, "glGetActiveUniformARB(%d, %d, %d, %p, %p, %p, %p);\n", program, index, bufSize, (const void *) length, (const void *) size, (const void *) type, (const void *) name));
}

KEYWORD1 void KEYWORD2 NAME(GetAttachedObjectsARB)(GLhandleARB containerObj, GLsizei maxLength, GLsizei * length, GLhandleARB * infoLog)
{
   DISPATCH(GetAttachedObjectsARB, (containerObj, maxLength, length, infoLog), (F, "glGetAttachedObjectsARB(%d, %d, %p, %p);\n", containerObj, maxLength, (const void *) length, (const void *) infoLog));
}

KEYWORD1 GLhandleARB KEYWORD2 NAME(GetHandleARB)(GLenum pname)
{
   RETURN_DISPATCH(GetHandleARB, (pname), (F, "glGetHandleARB(0x%x);\n", pname));
}

KEYWORD1 void KEYWORD2 NAME(GetInfoLogARB)(GLhandleARB obj, GLsizei maxLength, GLsizei * length, GLcharARB * infoLog)
{
   DISPATCH(GetInfoLogARB, (obj, maxLength, length, infoLog), (F, "glGetInfoLogARB(%d, %d, %p, %p);\n", obj, maxLength, (const void *) length, (const void *) infoLog));
}

KEYWORD1 void KEYWORD2 NAME(GetObjectParameterfvARB)(GLhandleARB obj, GLenum pname, GLfloat * params)
{
   DISPATCH(GetObjectParameterfvARB, (obj, pname, params), (F, "glGetObjectParameterfvARB(%d, 0x%x, %p);\n", obj, pname, (const void *) params));
}

KEYWORD1 void KEYWORD2 NAME(GetObjectParameterivARB)(GLhandleARB obj, GLenum pname, GLint * params)
{
   DISPATCH(GetObjectParameterivARB, (obj, pname, params), (F, "glGetObjectParameterivARB(%d, 0x%x, %p);\n", obj, pname, (const void *) params));
}

KEYWORD1 void KEYWORD2 NAME(GetShaderSource)(GLuint shader, GLsizei bufSize, GLsizei * length, GLchar * source)
{
   DISPATCH(GetShaderSourceARB, (shader, bufSize, length, source), (F, "glGetShaderSource(%d, %d, %p, %p);\n", shader, bufSize, (const void *) length, (const void *) source));
}

KEYWORD1 void KEYWORD2 NAME(GetShaderSourceARB)(GLhandleARB shader, GLsizei bufSize, GLsizei * length, GLcharARB * source)
{
   DISPATCH(GetShaderSourceARB, (shader, bufSize, length, source), (F, "glGetShaderSourceARB(%d, %d, %p, %p);\n", shader, bufSize, (const void *) length, (const void *) source));
}

KEYWORD1 GLint KEYWORD2 NAME(GetUniformLocation)(GLuint program, const GLchar * name)
{
   RETURN_DISPATCH(GetUniformLocationARB, (program, name), (F, "glGetUniformLocation(%d, %p);\n", program, (const void *) name));
}

KEYWORD1 GLint KEYWORD2 NAME(GetUniformLocationARB)(GLhandleARB program, const GLcharARB * name)
{
   RETURN_DISPATCH(GetUniformLocationARB, (program, name), (F, "glGetUniformLocationARB(%d, %p);\n", program, (const void *) name));
}

KEYWORD1 void KEYWORD2 NAME(GetUniformfv)(GLuint program, GLint location, GLfloat * params)
{
   DISPATCH(GetUniformfvARB, (program, location, params), (F, "glGetUniformfv(%d, %d, %p);\n", program, location, (const void *) params));
}

KEYWORD1 void KEYWORD2 NAME(GetUniformfvARB)(GLhandleARB program, GLint location, GLfloat * params)
{
   DISPATCH(GetUniformfvARB, (program, location, params), (F, "glGetUniformfvARB(%d, %d, %p);\n", program, location, (const void *) params));
}

KEYWORD1 void KEYWORD2 NAME(GetUniformiv)(GLuint program, GLint location, GLint * params)
{
   DISPATCH(GetUniformivARB, (program, location, params), (F, "glGetUniformiv(%d, %d, %p);\n", program, location, (const void *) params));
}

KEYWORD1 void KEYWORD2 NAME(GetUniformivARB)(GLhandleARB program, GLint location, GLint * params)
{
   DISPATCH(GetUniformivARB, (program, location, params), (F, "glGetUniformivARB(%d, %d, %p);\n", program, location, (const void *) params));
}

KEYWORD1 void KEYWORD2 NAME(LinkProgram)(GLuint program)
{
   DISPATCH(LinkProgramARB, (program), (F, "glLinkProgram(%d);\n", program));
}

KEYWORD1 void KEYWORD2 NAME(LinkProgramARB)(GLhandleARB program)
{
   DISPATCH(LinkProgramARB, (program), (F, "glLinkProgramARB(%d);\n", program));
}

KEYWORD1 void KEYWORD2 NAME(ShaderSource)(GLuint shader, GLsizei count, const GLchar ** string, const GLint * length)
{
   DISPATCH(ShaderSourceARB, (shader, count, string, length), (F, "glShaderSource(%d, %d, %p, %p);\n", shader, count, (const void *) string, (const void *) length));
}

KEYWORD1 void KEYWORD2 NAME(ShaderSourceARB)(GLhandleARB shader, GLsizei count, const GLcharARB ** string, const GLint * length)
{
   DISPATCH(ShaderSourceARB, (shader, count, string, length), (F, "glShaderSourceARB(%d, %d, %p, %p);\n", shader, count, (const void *) string, (const void *) length));
}

KEYWORD1 void KEYWORD2 NAME(Uniform1f)(GLint location, GLfloat v0)
{
   DISPATCH(Uniform1fARB, (location, v0), (F, "glUniform1f(%d, %f);\n", location, v0));
}

KEYWORD1 void KEYWORD2 NAME(Uniform1fARB)(GLint location, GLfloat v0)
{
   DISPATCH(Uniform1fARB, (location, v0), (F, "glUniform1fARB(%d, %f);\n", location, v0));
}

KEYWORD1 void KEYWORD2 NAME(Uniform1fv)(GLint location, GLsizei count, const GLfloat * value)
{
   DISPATCH(Uniform1fvARB, (location, count, value), (F, "glUniform1fv(%d, %d, %p);\n", location, count, (const void *) value));
}

KEYWORD1 void KEYWORD2 NAME(Uniform1fvARB)(GLint location, GLsizei count, const GLfloat * value)
{
   DISPATCH(Uniform1fvARB, (location, count, value), (F, "glUniform1fvARB(%d, %d, %p);\n", location, count, (const void *) value));
}

KEYWORD1 void KEYWORD2 NAME(Uniform1i)(GLint location, GLint v0)
{
   DISPATCH(Uniform1iARB, (location, v0), (F, "glUniform1i(%d, %d);\n", location, v0));
}

KEYWORD1 void KEYWORD2 NAME(Uniform1iARB)(GLint location, GLint v0)
{
   DISPATCH(Uniform1iARB, (location, v0), (F, "glUniform1iARB(%d, %d);\n", location, v0));
}

KEYWORD1 void KEYWORD2 NAME(Uniform1iv)(GLint location, GLsizei count, const GLint * value)
{
   DISPATCH(Uniform1ivARB, (location, count, value), (F, "glUniform1iv(%d, %d, %p);\n", location, count, (const void *) value));
}

KEYWORD1 void KEYWORD2 NAME(Uniform1ivARB)(GLint location, GLsizei count, const GLint * value)
{
   DISPATCH(Uniform1ivARB, (location, count, value), (F, "glUniform1ivARB(%d, %d, %p);\n", location, count, (const void *) value));
}

KEYWORD1 void KEYWORD2 NAME(Uniform2f)(GLint location, GLfloat v0, GLfloat v1)
{
   DISPATCH(Uniform2fARB, (location, v0, v1), (F, "glUniform2f(%d, %f, %f);\n", location, v0, v1));
}

KEYWORD1 void KEYWORD2 NAME(Uniform2fARB)(GLint location, GLfloat v0, GLfloat v1)
{
   DISPATCH(Uniform2fARB, (location, v0, v1), (F, "glUniform2fARB(%d, %f, %f);\n", location, v0, v1));
}

KEYWORD1 void KEYWORD2 NAME(Uniform2fv)(GLint location, GLsizei count, const GLfloat * value)
{
   DISPATCH(Uniform2fvARB, (location, count, value), (F, "glUniform2fv(%d, %d, %p);\n", location, count, (const void *) value));
}

KEYWORD1 void KEYWORD2 NAME(Uniform2fvARB)(GLint location, GLsizei count, const GLfloat * value)
{
   DISPATCH(Uniform2fvARB, (location, count, value), (F, "glUniform2fvARB(%d, %d, %p);\n", location, count, (const void *) value));
}

KEYWORD1 void KEYWORD2 NAME(Uniform2i)(GLint location, GLint v0, GLint v1)
{
   DISPATCH(Uniform2iARB, (location, v0, v1), (F, "glUniform2i(%d, %d, %d);\n", location, v0, v1));
}

KEYWORD1 void KEYWORD2 NAME(Uniform2iARB)(GLint location, GLint v0, GLint v1)
{
   DISPATCH(Uniform2iARB, (location, v0, v1), (F, "glUniform2iARB(%d, %d, %d);\n", location, v0, v1));
}

KEYWORD1 void KEYWORD2 NAME(Uniform2iv)(GLint location, GLsizei count, const GLint * value)
{
   DISPATCH(Uniform2ivARB, (location, count, value), (F, "glUniform2iv(%d, %d, %p);\n", location, count, (const void *) value));
}

KEYWORD1 void KEYWORD2 NAME(Uniform2ivARB)(GLint location, GLsizei count, const GLint * value)
{
   DISPATCH(Uniform2ivARB, (location, count, value), (F, "glUniform2ivARB(%d, %d, %p);\n", location, count, (const void *) value));
}

KEYWORD1 void KEYWORD2 NAME(Uniform3f)(GLint location, GLfloat v0, GLfloat v1, GLfloat v2)
{
   DISPATCH(Uniform3fARB, (location, v0, v1, v2), (F, "glUniform3f(%d, %f, %f, %f);\n", location, v0, v1, v2));
}

KEYWORD1 void KEYWORD2 NAME(Uniform3fARB)(GLint location, GLfloat v0, GLfloat v1, GLfloat v2)
{
   DISPATCH(Uniform3fARB, (location, v0, v1, v2), (F, "glUniform3fARB(%d, %f, %f, %f);\n", location, v0, v1, v2));
}

KEYWORD1 void KEYWORD2 NAME(Uniform3fv)(GLint location, GLsizei count, const GLfloat * value)
{
   DISPATCH(Uniform3fvARB, (location, count, value), (F, "glUniform3fv(%d, %d, %p);\n", location, count, (const void *) value));
}

KEYWORD1 void KEYWORD2 NAME(Uniform3fvARB)(GLint location, GLsizei count, const GLfloat * value)
{
   DISPATCH(Uniform3fvARB, (location, count, value), (F, "glUniform3fvARB(%d, %d, %p);\n", location, count, (const void *) value));
}

KEYWORD1 void KEYWORD2 NAME(Uniform3i)(GLint location, GLint v0, GLint v1, GLint v2)
{
   DISPATCH(Uniform3iARB, (location, v0, v1, v2), (F, "glUniform3i(%d, %d, %d, %d);\n", location, v0, v1, v2));
}

KEYWORD1 void KEYWORD2 NAME(Uniform3iARB)(GLint location, GLint v0, GLint v1, GLint v2)
{
   DISPATCH(Uniform3iARB, (location, v0, v1, v2), (F, "glUniform3iARB(%d, %d, %d, %d);\n", location, v0, v1, v2));
}

KEYWORD1 void KEYWORD2 NAME(Uniform3iv)(GLint location, GLsizei count, const GLint * value)
{
   DISPATCH(Uniform3ivARB, (location, count, value), (F, "glUniform3iv(%d, %d, %p);\n", location, count, (const void *) value));
}

KEYWORD1 void KEYWORD2 NAME(Uniform3ivARB)(GLint location, GLsizei count, const GLint * value)
{
   DISPATCH(Uniform3ivARB, (location, count, value), (F, "glUniform3ivARB(%d, %d, %p);\n", location, count, (const void *) value));
}

KEYWORD1 void KEYWORD2 NAME(Uniform4f)(GLint location, GLfloat v0, GLfloat v1, GLfloat v2, GLfloat v3)
{
   DISPATCH(Uniform4fARB, (location, v0, v1, v2, v3), (F, "glUniform4f(%d, %f, %f, %f, %f);\n", location, v0, v1, v2, v3));
}

KEYWORD1 void KEYWORD2 NAME(Uniform4fARB)(GLint location, GLfloat v0, GLfloat v1, GLfloat v2, GLfloat v3)
{
   DISPATCH(Uniform4fARB, (location, v0, v1, v2, v3), (F, "glUniform4fARB(%d, %f, %f, %f, %f);\n", location, v0, v1, v2, v3));
}

KEYWORD1 void KEYWORD2 NAME(Uniform4fv)(GLint location, GLsizei count, const GLfloat * value)
{
   DISPATCH(Uniform4fvARB, (location, count, value), (F, "glUniform4fv(%d, %d, %p);\n", location, count, (const void *) value));
}

KEYWORD1 void KEYWORD2 NAME(Uniform4fvARB)(GLint location, GLsizei count, const GLfloat * value)
{
   DISPATCH(Uniform4fvARB, (location, count, value), (F, "glUniform4fvARB(%d, %d, %p);\n", location, count, (const void *) value));
}

KEYWORD1 void KEYWORD2 NAME(Uniform4i)(GLint location, GLint v0, GLint v1, GLint v2, GLint v3)
{
   DISPATCH(Uniform4iARB, (location, v0, v1, v2, v3), (F, "glUniform4i(%d, %d, %d, %d, %d);\n", location, v0, v1, v2, v3));
}

KEYWORD1 void KEYWORD2 NAME(Uniform4iARB)(GLint location, GLint v0, GLint v1, GLint v2, GLint v3)
{
   DISPATCH(Uniform4iARB, (location, v0, v1, v2, v3), (F, "glUniform4iARB(%d, %d, %d, %d, %d);\n", location, v0, v1, v2, v3));
}

KEYWORD1 void KEYWORD2 NAME(Uniform4iv)(GLint location, GLsizei count, const GLint * value)
{
   DISPATCH(Uniform4ivARB, (location, count, value), (F, "glUniform4iv(%d, %d, %p);\n", location, count, (const void *) value));
}

KEYWORD1 void KEYWORD2 NAME(Uniform4ivARB)(GLint location, GLsizei count, const GLint * value)
{
   DISPATCH(Uniform4ivARB, (location, count, value), (F, "glUniform4ivARB(%d, %d, %p);\n", location, count, (const void *) value));
}

KEYWORD1 void KEYWORD2 NAME(UniformMatrix2fv)(GLint location, GLsizei count, GLboolean transpose, const GLfloat * value)
{
   DISPATCH(UniformMatrix2fvARB, (location, count, transpose, value), (F, "glUniformMatrix2fv(%d, %d, %d, %p);\n", location, count, transpose, (const void *) value));
}

KEYWORD1 void KEYWORD2 NAME(UniformMatrix2fvARB)(GLint location, GLsizei count, GLboolean transpose, const GLfloat * value)
{
   DISPATCH(UniformMatrix2fvARB, (location, count, transpose, value), (F, "glUniformMatrix2fvARB(%d, %d, %d, %p);\n", location, count, transpose, (const void *) value));
}

KEYWORD1 void KEYWORD2 NAME(UniformMatrix3fv)(GLint location, GLsizei count, GLboolean transpose, const GLfloat * value)
{
   DISPATCH(UniformMatrix3fvARB, (location, count, transpose, value), (F, "glUniformMatrix3fv(%d, %d, %d, %p);\n", location, count, transpose, (const void *) value));
}

KEYWORD1 void KEYWORD2 NAME(UniformMatrix3fvARB)(GLint location, GLsizei count, GLboolean transpose, const GLfloat * value)
{
   DISPATCH(UniformMatrix3fvARB, (location, count, transpose, value), (F, "glUniformMatrix3fvARB(%d, %d, %d, %p);\n", location, count, transpose, (const void *) value));
}

KEYWORD1 void KEYWORD2 NAME(UniformMatrix4fv)(GLint location, GLsizei count, GLboolean transpose, const GLfloat * value)
{
   DISPATCH(UniformMatrix4fvARB, (location, count, transpose, value), (F, "glUniformMatrix4fv(%d, %d, %d, %p);\n", location, count, transpose, (const void *) value));
}

KEYWORD1 void KEYWORD2 NAME(UniformMatrix4fvARB)(GLint location, GLsizei count, GLboolean transpose, const GLfloat * value)
{
   DISPATCH(UniformMatrix4fvARB, (location, count, transpose, value), (F, "glUniformMatrix4fvARB(%d, %d, %d, %p);\n", location, count, transpose, (const void *) value));
}

KEYWORD1 void KEYWORD2 NAME(UseProgram)(GLuint program)
{
   DISPATCH(UseProgramObjectARB, (program), (F, "glUseProgram(%d);\n", program));
}

KEYWORD1 void KEYWORD2 NAME(UseProgramObjectARB)(GLhandleARB program)
{
   DISPATCH(UseProgramObjectARB, (program), (F, "glUseProgramObjectARB(%d);\n", program));
}

KEYWORD1 void KEYWORD2 NAME(ValidateProgram)(GLuint program)
{
   DISPATCH(ValidateProgramARB, (program), (F, "glValidateProgram(%d);\n", program));
}

KEYWORD1 void KEYWORD2 NAME(ValidateProgramARB)(GLhandleARB program)
{
   DISPATCH(ValidateProgramARB, (program), (F, "glValidateProgramARB(%d);\n", program));
}

KEYWORD1 void KEYWORD2 NAME(BindAttribLocation)(GLuint program, GLuint index, const GLchar * name)
{
   DISPATCH(BindAttribLocationARB, (program, index, name), (F, "glBindAttribLocation(%d, %d, %p);\n", program, index, (const void *) name));
}

KEYWORD1 void KEYWORD2 NAME(BindAttribLocationARB)(GLhandleARB program, GLuint index, const GLcharARB * name)
{
   DISPATCH(BindAttribLocationARB, (program, index, name), (F, "glBindAttribLocationARB(%d, %d, %p);\n", program, index, (const void *) name));
}

KEYWORD1 void KEYWORD2 NAME(GetActiveAttrib)(GLuint program, GLuint index, GLsizei  bufSize, GLsizei * length, GLint * size, GLenum * type, GLchar * name)
{
   DISPATCH(GetActiveAttribARB, (program, index, bufSize, length, size, type, name), (F, "glGetActiveAttrib(%d, %d, %d, %p, %p, %p, %p);\n", program, index, bufSize, (const void *) length, (const void *) size, (const void *) type, (const void *) name));
}

KEYWORD1 void KEYWORD2 NAME(GetActiveAttribARB)(GLhandleARB program, GLuint index, GLsizei bufSize, GLsizei * length, GLint * size, GLenum * type, GLcharARB * name)
{
   DISPATCH(GetActiveAttribARB, (program, index, bufSize, length, size, type, name), (F, "glGetActiveAttribARB(%d, %d, %d, %p, %p, %p, %p);\n", program, index, bufSize, (const void *) length, (const void *) size, (const void *) type, (const void *) name));
}

KEYWORD1 GLint KEYWORD2 NAME(GetAttribLocation)(GLuint program, const GLchar * name)
{
   RETURN_DISPATCH(GetAttribLocationARB, (program, name), (F, "glGetAttribLocation(%d, %p);\n", program, (const void *) name));
}

KEYWORD1 GLint KEYWORD2 NAME(GetAttribLocationARB)(GLhandleARB program, const GLcharARB * name)
{
   RETURN_DISPATCH(GetAttribLocationARB, (program, name), (F, "glGetAttribLocationARB(%d, %p);\n", program, (const void *) name));
}

KEYWORD1 void KEYWORD2 NAME(DrawBuffers)(GLsizei n, const GLenum * bufs)
{
   DISPATCH(DrawBuffersARB, (n, bufs), (F, "glDrawBuffers(%d, %p);\n", n, (const void *) bufs));
}

KEYWORD1 void KEYWORD2 NAME(DrawBuffersARB)(GLsizei n, const GLenum * bufs)
{
   DISPATCH(DrawBuffersARB, (n, bufs), (F, "glDrawBuffersARB(%d, %p);\n", n, (const void *) bufs));
}

KEYWORD1 void KEYWORD2 NAME(DrawBuffersATI)(GLsizei n, const GLenum * bufs)
{
   DISPATCH(DrawBuffersARB, (n, bufs), (F, "glDrawBuffersATI(%d, %p);\n", n, (const void *) bufs));
}

KEYWORD1 void KEYWORD2 NAME(RenderbufferStorageMultisample)(GLenum target, GLsizei samples, GLenum internalformat, GLsizei width, GLsizei height)
{
   DISPATCH(RenderbufferStorageMultisample, (target, samples, internalformat, width, height), (F, "glRenderbufferStorageMultisample(0x%x, %d, 0x%x, %d, %d);\n", target, samples, internalformat, width, height));
}

<<<<<<< HEAD
KEYWORD1 void KEYWORD2 NAME(FramebufferTextureARB)(GLenum target, GLenum attachment, GLuint texture, GLint level)
{
   DISPATCH(FramebufferTextureARB, (target, attachment, texture, level), (F, "glFramebufferTextureARB(0x%x, 0x%x, %d, %d);\n", target, attachment, texture, level));
}

KEYWORD1 void KEYWORD2 NAME(FramebufferTextureFaceARB)(GLenum target, GLenum attachment, GLuint texture, GLint level, GLenum face)
{
   DISPATCH(FramebufferTextureFaceARB, (target, attachment, texture, level, face), (F, "glFramebufferTextureFaceARB(0x%x, 0x%x, %d, %d, 0x%x);\n", target, attachment, texture, level, face));
}

KEYWORD1 void KEYWORD2 NAME(ProgramParameteriARB)(GLuint program, GLenum pname, GLint value)
{
   DISPATCH(ProgramParameteriARB, (program, pname, value), (F, "glProgramParameteriARB(%d, 0x%x, %d);\n", program, pname, value));
=======
KEYWORD1 void KEYWORD2 NAME(FlushMappedBufferRange)(GLenum target, GLintptr offset, GLsizeiptr length)
{
   DISPATCH(FlushMappedBufferRange, (target, offset, length), (F, "glFlushMappedBufferRange(0x%x, %d, %d);\n", target, offset, length));
}

KEYWORD1 GLvoid * KEYWORD2 NAME(MapBufferRange)(GLenum target, GLintptr offset, GLsizeiptr length, GLbitfield access)
{
   RETURN_DISPATCH(MapBufferRange, (target, offset, length, access), (F, "glMapBufferRange(0x%x, %d, %d, %d);\n", target, offset, length, access));
}

KEYWORD1 void KEYWORD2 NAME(BindVertexArray)(GLuint array)
{
   DISPATCH(BindVertexArray, (array), (F, "glBindVertexArray(%d);\n", array));
}

KEYWORD1 void KEYWORD2 NAME(GenVertexArrays)(GLsizei n, GLuint * arrays)
{
   DISPATCH(GenVertexArrays, (n, arrays), (F, "glGenVertexArrays(%d, %p);\n", n, (const void *) arrays));
}

KEYWORD1 void KEYWORD2 NAME(CopyBufferSubData)(GLenum readTarget, GLenum writeTarget, GLintptr readOffset, GLintptr writeOffset, GLsizeiptr size)
{
   DISPATCH(CopyBufferSubData, (readTarget, writeTarget, readOffset, writeOffset, size), (F, "glCopyBufferSubData(0x%x, 0x%x, %d, %d, %d);\n", readTarget, writeTarget, readOffset, writeOffset, size));
>>>>>>> 9226e3d6
}

KEYWORD1 void KEYWORD2 NAME(PolygonOffsetEXT)(GLfloat factor, GLfloat bias)
{
   DISPATCH(PolygonOffsetEXT, (factor, bias), (F, "glPolygonOffsetEXT(%f, %f);\n", factor, bias));
}

<<<<<<< HEAD
KEYWORD1_ALT void KEYWORD2 NAME(_dispatch_stub_566)(GLenum pname, GLfloat * params);

KEYWORD1_ALT void KEYWORD2 NAME(_dispatch_stub_566)(GLenum pname, GLfloat * params)
=======
KEYWORD1_ALT void KEYWORD2 NAME(_dispatch_stub_568)(GLenum pname, GLfloat * params);

KEYWORD1_ALT void KEYWORD2 NAME(_dispatch_stub_568)(GLenum pname, GLfloat * params)
>>>>>>> 9226e3d6
{
   DISPATCH(GetPixelTexGenParameterfvSGIS, (pname, params), (F, "glGetPixelTexGenParameterfvSGIS(0x%x, %p);\n", pname, (const void *) params));
}

<<<<<<< HEAD
KEYWORD1_ALT void KEYWORD2 NAME(_dispatch_stub_567)(GLenum pname, GLint * params);

KEYWORD1_ALT void KEYWORD2 NAME(_dispatch_stub_567)(GLenum pname, GLint * params)
=======
KEYWORD1_ALT void KEYWORD2 NAME(_dispatch_stub_569)(GLenum pname, GLint * params);

KEYWORD1_ALT void KEYWORD2 NAME(_dispatch_stub_569)(GLenum pname, GLint * params)
>>>>>>> 9226e3d6
{
   DISPATCH(GetPixelTexGenParameterivSGIS, (pname, params), (F, "glGetPixelTexGenParameterivSGIS(0x%x, %p);\n", pname, (const void *) params));
}

<<<<<<< HEAD
KEYWORD1_ALT void KEYWORD2 NAME(_dispatch_stub_568)(GLenum pname, GLfloat param);

KEYWORD1_ALT void KEYWORD2 NAME(_dispatch_stub_568)(GLenum pname, GLfloat param)
=======
KEYWORD1_ALT void KEYWORD2 NAME(_dispatch_stub_570)(GLenum pname, GLfloat param);

KEYWORD1_ALT void KEYWORD2 NAME(_dispatch_stub_570)(GLenum pname, GLfloat param)
>>>>>>> 9226e3d6
{
   DISPATCH(PixelTexGenParameterfSGIS, (pname, param), (F, "glPixelTexGenParameterfSGIS(0x%x, %f);\n", pname, param));
}

<<<<<<< HEAD
KEYWORD1_ALT void KEYWORD2 NAME(_dispatch_stub_569)(GLenum pname, const GLfloat * params);

KEYWORD1_ALT void KEYWORD2 NAME(_dispatch_stub_569)(GLenum pname, const GLfloat * params)
=======
KEYWORD1_ALT void KEYWORD2 NAME(_dispatch_stub_571)(GLenum pname, const GLfloat * params);

KEYWORD1_ALT void KEYWORD2 NAME(_dispatch_stub_571)(GLenum pname, const GLfloat * params)
>>>>>>> 9226e3d6
{
   DISPATCH(PixelTexGenParameterfvSGIS, (pname, params), (F, "glPixelTexGenParameterfvSGIS(0x%x, %p);\n", pname, (const void *) params));
}

<<<<<<< HEAD
KEYWORD1_ALT void KEYWORD2 NAME(_dispatch_stub_570)(GLenum pname, GLint param);

KEYWORD1_ALT void KEYWORD2 NAME(_dispatch_stub_570)(GLenum pname, GLint param)
=======
KEYWORD1_ALT void KEYWORD2 NAME(_dispatch_stub_572)(GLenum pname, GLint param);

KEYWORD1_ALT void KEYWORD2 NAME(_dispatch_stub_572)(GLenum pname, GLint param)
>>>>>>> 9226e3d6
{
   DISPATCH(PixelTexGenParameteriSGIS, (pname, param), (F, "glPixelTexGenParameteriSGIS(0x%x, %d);\n", pname, param));
}

<<<<<<< HEAD
KEYWORD1_ALT void KEYWORD2 NAME(_dispatch_stub_571)(GLenum pname, const GLint * params);

KEYWORD1_ALT void KEYWORD2 NAME(_dispatch_stub_571)(GLenum pname, const GLint * params)
=======
KEYWORD1_ALT void KEYWORD2 NAME(_dispatch_stub_573)(GLenum pname, const GLint * params);

KEYWORD1_ALT void KEYWORD2 NAME(_dispatch_stub_573)(GLenum pname, const GLint * params)
>>>>>>> 9226e3d6
{
   DISPATCH(PixelTexGenParameterivSGIS, (pname, params), (F, "glPixelTexGenParameterivSGIS(0x%x, %p);\n", pname, (const void *) params));
}

<<<<<<< HEAD
KEYWORD1_ALT void KEYWORD2 NAME(_dispatch_stub_572)(GLclampf value, GLboolean invert);

KEYWORD1_ALT void KEYWORD2 NAME(_dispatch_stub_572)(GLclampf value, GLboolean invert)
=======
KEYWORD1_ALT void KEYWORD2 NAME(_dispatch_stub_574)(GLclampf value, GLboolean invert);

KEYWORD1_ALT void KEYWORD2 NAME(_dispatch_stub_574)(GLclampf value, GLboolean invert)
>>>>>>> 9226e3d6
{
   DISPATCH(SampleMaskSGIS, (value, invert), (F, "glSampleMaskSGIS(%f, %d);\n", value, invert));
}

<<<<<<< HEAD
KEYWORD1_ALT void KEYWORD2 NAME(_dispatch_stub_573)(GLenum pattern);

KEYWORD1_ALT void KEYWORD2 NAME(_dispatch_stub_573)(GLenum pattern)
=======
KEYWORD1_ALT void KEYWORD2 NAME(_dispatch_stub_575)(GLenum pattern);

KEYWORD1_ALT void KEYWORD2 NAME(_dispatch_stub_575)(GLenum pattern)
>>>>>>> 9226e3d6
{
   DISPATCH(SamplePatternSGIS, (pattern), (F, "glSamplePatternSGIS(0x%x);\n", pattern));
}

KEYWORD1 void KEYWORD2 NAME(ColorPointerEXT)(GLint size, GLenum type, GLsizei stride, GLsizei count, const GLvoid * pointer)
{
   DISPATCH(ColorPointerEXT, (size, type, stride, count, pointer), (F, "glColorPointerEXT(%d, 0x%x, %d, %d, %p);\n", size, type, stride, count, (const void *) pointer));
}

KEYWORD1 void KEYWORD2 NAME(EdgeFlagPointerEXT)(GLsizei stride, GLsizei count, const GLboolean * pointer)
{
   DISPATCH(EdgeFlagPointerEXT, (stride, count, pointer), (F, "glEdgeFlagPointerEXT(%d, %d, %p);\n", stride, count, (const void *) pointer));
}

KEYWORD1 void KEYWORD2 NAME(IndexPointerEXT)(GLenum type, GLsizei stride, GLsizei count, const GLvoid * pointer)
{
   DISPATCH(IndexPointerEXT, (type, stride, count, pointer), (F, "glIndexPointerEXT(0x%x, %d, %d, %p);\n", type, stride, count, (const void *) pointer));
}

KEYWORD1 void KEYWORD2 NAME(NormalPointerEXT)(GLenum type, GLsizei stride, GLsizei count, const GLvoid * pointer)
{
   DISPATCH(NormalPointerEXT, (type, stride, count, pointer), (F, "glNormalPointerEXT(0x%x, %d, %d, %p);\n", type, stride, count, (const void *) pointer));
}

KEYWORD1 void KEYWORD2 NAME(TexCoordPointerEXT)(GLint size, GLenum type, GLsizei stride, GLsizei count, const GLvoid * pointer)
{
   DISPATCH(TexCoordPointerEXT, (size, type, stride, count, pointer), (F, "glTexCoordPointerEXT(%d, 0x%x, %d, %d, %p);\n", size, type, stride, count, (const void *) pointer));
}

KEYWORD1 void KEYWORD2 NAME(VertexPointerEXT)(GLint size, GLenum type, GLsizei stride, GLsizei count, const GLvoid * pointer)
{
   DISPATCH(VertexPointerEXT, (size, type, stride, count, pointer), (F, "glVertexPointerEXT(%d, 0x%x, %d, %d, %p);\n", size, type, stride, count, (const void *) pointer));
}

KEYWORD1 void KEYWORD2 NAME(PointParameterf)(GLenum pname, GLfloat param)
{
   DISPATCH(PointParameterfEXT, (pname, param), (F, "glPointParameterf(0x%x, %f);\n", pname, param));
}

KEYWORD1 void KEYWORD2 NAME(PointParameterfARB)(GLenum pname, GLfloat param)
{
   DISPATCH(PointParameterfEXT, (pname, param), (F, "glPointParameterfARB(0x%x, %f);\n", pname, param));
}

KEYWORD1 void KEYWORD2 NAME(PointParameterfEXT)(GLenum pname, GLfloat param)
{
   DISPATCH(PointParameterfEXT, (pname, param), (F, "glPointParameterfEXT(0x%x, %f);\n", pname, param));
}

<<<<<<< HEAD
KEYWORD1_ALT void KEYWORD2 NAME(_dispatch_stub_580)(GLenum pname, GLfloat param);

KEYWORD1_ALT void KEYWORD2 NAME(_dispatch_stub_580)(GLenum pname, GLfloat param)
=======
KEYWORD1_ALT void KEYWORD2 NAME(_dispatch_stub_582)(GLenum pname, GLfloat param);

KEYWORD1_ALT void KEYWORD2 NAME(_dispatch_stub_582)(GLenum pname, GLfloat param)
>>>>>>> 9226e3d6
{
   DISPATCH(PointParameterfEXT, (pname, param), (F, "glPointParameterfSGIS(0x%x, %f);\n", pname, param));
}

KEYWORD1 void KEYWORD2 NAME(PointParameterfv)(GLenum pname, const GLfloat * params)
{
   DISPATCH(PointParameterfvEXT, (pname, params), (F, "glPointParameterfv(0x%x, %p);\n", pname, (const void *) params));
}

KEYWORD1 void KEYWORD2 NAME(PointParameterfvARB)(GLenum pname, const GLfloat * params)
{
   DISPATCH(PointParameterfvEXT, (pname, params), (F, "glPointParameterfvARB(0x%x, %p);\n", pname, (const void *) params));
}

KEYWORD1 void KEYWORD2 NAME(PointParameterfvEXT)(GLenum pname, const GLfloat * params)
{
   DISPATCH(PointParameterfvEXT, (pname, params), (F, "glPointParameterfvEXT(0x%x, %p);\n", pname, (const void *) params));
}

<<<<<<< HEAD
KEYWORD1_ALT void KEYWORD2 NAME(_dispatch_stub_581)(GLenum pname, const GLfloat * params);

KEYWORD1_ALT void KEYWORD2 NAME(_dispatch_stub_581)(GLenum pname, const GLfloat * params)
=======
KEYWORD1_ALT void KEYWORD2 NAME(_dispatch_stub_583)(GLenum pname, const GLfloat * params);

KEYWORD1_ALT void KEYWORD2 NAME(_dispatch_stub_583)(GLenum pname, const GLfloat * params)
>>>>>>> 9226e3d6
{
   DISPATCH(PointParameterfvEXT, (pname, params), (F, "glPointParameterfvSGIS(0x%x, %p);\n", pname, (const void *) params));
}

KEYWORD1 void KEYWORD2 NAME(LockArraysEXT)(GLint first, GLsizei count)
{
   DISPATCH(LockArraysEXT, (first, count), (F, "glLockArraysEXT(%d, %d);\n", first, count));
}

KEYWORD1 void KEYWORD2 NAME(UnlockArraysEXT)(void)
{
   DISPATCH(UnlockArraysEXT, (), (F, "glUnlockArraysEXT();\n"));
}

<<<<<<< HEAD
KEYWORD1_ALT void KEYWORD2 NAME(_dispatch_stub_584)(GLenum pname, GLdouble * params);

KEYWORD1_ALT void KEYWORD2 NAME(_dispatch_stub_584)(GLenum pname, GLdouble * params)
=======
KEYWORD1_ALT void KEYWORD2 NAME(_dispatch_stub_586)(GLenum pname, GLdouble * params);

KEYWORD1_ALT void KEYWORD2 NAME(_dispatch_stub_586)(GLenum pname, GLdouble * params)
>>>>>>> 9226e3d6
{
   DISPATCH(CullParameterdvEXT, (pname, params), (F, "glCullParameterdvEXT(0x%x, %p);\n", pname, (const void *) params));
}

<<<<<<< HEAD
KEYWORD1_ALT void KEYWORD2 NAME(_dispatch_stub_585)(GLenum pname, GLfloat * params);

KEYWORD1_ALT void KEYWORD2 NAME(_dispatch_stub_585)(GLenum pname, GLfloat * params)
=======
KEYWORD1_ALT void KEYWORD2 NAME(_dispatch_stub_587)(GLenum pname, GLfloat * params);

KEYWORD1_ALT void KEYWORD2 NAME(_dispatch_stub_587)(GLenum pname, GLfloat * params)
>>>>>>> 9226e3d6
{
   DISPATCH(CullParameterfvEXT, (pname, params), (F, "glCullParameterfvEXT(0x%x, %p);\n", pname, (const void *) params));
}

KEYWORD1 void KEYWORD2 NAME(SecondaryColor3b)(GLbyte red, GLbyte green, GLbyte blue)
{
   DISPATCH(SecondaryColor3bEXT, (red, green, blue), (F, "glSecondaryColor3b(%d, %d, %d);\n", red, green, blue));
}

KEYWORD1 void KEYWORD2 NAME(SecondaryColor3bEXT)(GLbyte red, GLbyte green, GLbyte blue)
{
   DISPATCH(SecondaryColor3bEXT, (red, green, blue), (F, "glSecondaryColor3bEXT(%d, %d, %d);\n", red, green, blue));
}

KEYWORD1 void KEYWORD2 NAME(SecondaryColor3bv)(const GLbyte * v)
{
   DISPATCH(SecondaryColor3bvEXT, (v), (F, "glSecondaryColor3bv(%p);\n", (const void *) v));
}

KEYWORD1 void KEYWORD2 NAME(SecondaryColor3bvEXT)(const GLbyte * v)
{
   DISPATCH(SecondaryColor3bvEXT, (v), (F, "glSecondaryColor3bvEXT(%p);\n", (const void *) v));
}

KEYWORD1 void KEYWORD2 NAME(SecondaryColor3d)(GLdouble red, GLdouble green, GLdouble blue)
{
   DISPATCH(SecondaryColor3dEXT, (red, green, blue), (F, "glSecondaryColor3d(%f, %f, %f);\n", red, green, blue));
}

KEYWORD1 void KEYWORD2 NAME(SecondaryColor3dEXT)(GLdouble red, GLdouble green, GLdouble blue)
{
   DISPATCH(SecondaryColor3dEXT, (red, green, blue), (F, "glSecondaryColor3dEXT(%f, %f, %f);\n", red, green, blue));
}

KEYWORD1 void KEYWORD2 NAME(SecondaryColor3dv)(const GLdouble * v)
{
   DISPATCH(SecondaryColor3dvEXT, (v), (F, "glSecondaryColor3dv(%p);\n", (const void *) v));
}

KEYWORD1 void KEYWORD2 NAME(SecondaryColor3dvEXT)(const GLdouble * v)
{
   DISPATCH(SecondaryColor3dvEXT, (v), (F, "glSecondaryColor3dvEXT(%p);\n", (const void *) v));
}

KEYWORD1 void KEYWORD2 NAME(SecondaryColor3f)(GLfloat red, GLfloat green, GLfloat blue)
{
   DISPATCH(SecondaryColor3fEXT, (red, green, blue), (F, "glSecondaryColor3f(%f, %f, %f);\n", red, green, blue));
}

KEYWORD1 void KEYWORD2 NAME(SecondaryColor3fEXT)(GLfloat red, GLfloat green, GLfloat blue)
{
   DISPATCH(SecondaryColor3fEXT, (red, green, blue), (F, "glSecondaryColor3fEXT(%f, %f, %f);\n", red, green, blue));
}

KEYWORD1 void KEYWORD2 NAME(SecondaryColor3fv)(const GLfloat * v)
{
   DISPATCH(SecondaryColor3fvEXT, (v), (F, "glSecondaryColor3fv(%p);\n", (const void *) v));
}

KEYWORD1 void KEYWORD2 NAME(SecondaryColor3fvEXT)(const GLfloat * v)
{
   DISPATCH(SecondaryColor3fvEXT, (v), (F, "glSecondaryColor3fvEXT(%p);\n", (const void *) v));
}

KEYWORD1 void KEYWORD2 NAME(SecondaryColor3i)(GLint red, GLint green, GLint blue)
{
   DISPATCH(SecondaryColor3iEXT, (red, green, blue), (F, "glSecondaryColor3i(%d, %d, %d);\n", red, green, blue));
}

KEYWORD1 void KEYWORD2 NAME(SecondaryColor3iEXT)(GLint red, GLint green, GLint blue)
{
   DISPATCH(SecondaryColor3iEXT, (red, green, blue), (F, "glSecondaryColor3iEXT(%d, %d, %d);\n", red, green, blue));
}

KEYWORD1 void KEYWORD2 NAME(SecondaryColor3iv)(const GLint * v)
{
   DISPATCH(SecondaryColor3ivEXT, (v), (F, "glSecondaryColor3iv(%p);\n", (const void *) v));
}

KEYWORD1 void KEYWORD2 NAME(SecondaryColor3ivEXT)(const GLint * v)
{
   DISPATCH(SecondaryColor3ivEXT, (v), (F, "glSecondaryColor3ivEXT(%p);\n", (const void *) v));
}

KEYWORD1 void KEYWORD2 NAME(SecondaryColor3s)(GLshort red, GLshort green, GLshort blue)
{
   DISPATCH(SecondaryColor3sEXT, (red, green, blue), (F, "glSecondaryColor3s(%d, %d, %d);\n", red, green, blue));
}

KEYWORD1 void KEYWORD2 NAME(SecondaryColor3sEXT)(GLshort red, GLshort green, GLshort blue)
{
   DISPATCH(SecondaryColor3sEXT, (red, green, blue), (F, "glSecondaryColor3sEXT(%d, %d, %d);\n", red, green, blue));
}

KEYWORD1 void KEYWORD2 NAME(SecondaryColor3sv)(const GLshort * v)
{
   DISPATCH(SecondaryColor3svEXT, (v), (F, "glSecondaryColor3sv(%p);\n", (const void *) v));
}

KEYWORD1 void KEYWORD2 NAME(SecondaryColor3svEXT)(const GLshort * v)
{
   DISPATCH(SecondaryColor3svEXT, (v), (F, "glSecondaryColor3svEXT(%p);\n", (const void *) v));
}

KEYWORD1 void KEYWORD2 NAME(SecondaryColor3ub)(GLubyte red, GLubyte green, GLubyte blue)
{
   DISPATCH(SecondaryColor3ubEXT, (red, green, blue), (F, "glSecondaryColor3ub(%d, %d, %d);\n", red, green, blue));
}

KEYWORD1 void KEYWORD2 NAME(SecondaryColor3ubEXT)(GLubyte red, GLubyte green, GLubyte blue)
{
   DISPATCH(SecondaryColor3ubEXT, (red, green, blue), (F, "glSecondaryColor3ubEXT(%d, %d, %d);\n", red, green, blue));
}

KEYWORD1 void KEYWORD2 NAME(SecondaryColor3ubv)(const GLubyte * v)
{
   DISPATCH(SecondaryColor3ubvEXT, (v), (F, "glSecondaryColor3ubv(%p);\n", (const void *) v));
}

KEYWORD1 void KEYWORD2 NAME(SecondaryColor3ubvEXT)(const GLubyte * v)
{
   DISPATCH(SecondaryColor3ubvEXT, (v), (F, "glSecondaryColor3ubvEXT(%p);\n", (const void *) v));
}

KEYWORD1 void KEYWORD2 NAME(SecondaryColor3ui)(GLuint red, GLuint green, GLuint blue)
{
   DISPATCH(SecondaryColor3uiEXT, (red, green, blue), (F, "glSecondaryColor3ui(%d, %d, %d);\n", red, green, blue));
}

KEYWORD1 void KEYWORD2 NAME(SecondaryColor3uiEXT)(GLuint red, GLuint green, GLuint blue)
{
   DISPATCH(SecondaryColor3uiEXT, (red, green, blue), (F, "glSecondaryColor3uiEXT(%d, %d, %d);\n", red, green, blue));
}

KEYWORD1 void KEYWORD2 NAME(SecondaryColor3uiv)(const GLuint * v)
{
   DISPATCH(SecondaryColor3uivEXT, (v), (F, "glSecondaryColor3uiv(%p);\n", (const void *) v));
}

KEYWORD1 void KEYWORD2 NAME(SecondaryColor3uivEXT)(const GLuint * v)
{
   DISPATCH(SecondaryColor3uivEXT, (v), (F, "glSecondaryColor3uivEXT(%p);\n", (const void *) v));
}

KEYWORD1 void KEYWORD2 NAME(SecondaryColor3us)(GLushort red, GLushort green, GLushort blue)
{
   DISPATCH(SecondaryColor3usEXT, (red, green, blue), (F, "glSecondaryColor3us(%d, %d, %d);\n", red, green, blue));
}

KEYWORD1 void KEYWORD2 NAME(SecondaryColor3usEXT)(GLushort red, GLushort green, GLushort blue)
{
   DISPATCH(SecondaryColor3usEXT, (red, green, blue), (F, "glSecondaryColor3usEXT(%d, %d, %d);\n", red, green, blue));
}

KEYWORD1 void KEYWORD2 NAME(SecondaryColor3usv)(const GLushort * v)
{
   DISPATCH(SecondaryColor3usvEXT, (v), (F, "glSecondaryColor3usv(%p);\n", (const void *) v));
}

KEYWORD1 void KEYWORD2 NAME(SecondaryColor3usvEXT)(const GLushort * v)
{
   DISPATCH(SecondaryColor3usvEXT, (v), (F, "glSecondaryColor3usvEXT(%p);\n", (const void *) v));
}

KEYWORD1 void KEYWORD2 NAME(SecondaryColorPointer)(GLint size, GLenum type, GLsizei stride, const GLvoid * pointer)
{
   DISPATCH(SecondaryColorPointerEXT, (size, type, stride, pointer), (F, "glSecondaryColorPointer(%d, 0x%x, %d, %p);\n", size, type, stride, (const void *) pointer));
}

KEYWORD1 void KEYWORD2 NAME(SecondaryColorPointerEXT)(GLint size, GLenum type, GLsizei stride, const GLvoid * pointer)
{
   DISPATCH(SecondaryColorPointerEXT, (size, type, stride, pointer), (F, "glSecondaryColorPointerEXT(%d, 0x%x, %d, %p);\n", size, type, stride, (const void *) pointer));
}

KEYWORD1 void KEYWORD2 NAME(MultiDrawArrays)(GLenum mode, GLint * first, GLsizei * count, GLsizei primcount)
{
   DISPATCH(MultiDrawArraysEXT, (mode, first, count, primcount), (F, "glMultiDrawArrays(0x%x, %p, %p, %d);\n", mode, (const void *) first, (const void *) count, primcount));
}

KEYWORD1 void KEYWORD2 NAME(MultiDrawArraysEXT)(GLenum mode, GLint * first, GLsizei * count, GLsizei primcount)
{
   DISPATCH(MultiDrawArraysEXT, (mode, first, count, primcount), (F, "glMultiDrawArraysEXT(0x%x, %p, %p, %d);\n", mode, (const void *) first, (const void *) count, primcount));
}

KEYWORD1 void KEYWORD2 NAME(MultiDrawElements)(GLenum mode, const GLsizei * count, GLenum type, const GLvoid ** indices, GLsizei primcount)
{
   DISPATCH(MultiDrawElementsEXT, (mode, count, type, indices, primcount), (F, "glMultiDrawElements(0x%x, %p, 0x%x, %p, %d);\n", mode, (const void *) count, type, (const void *) indices, primcount));
}

KEYWORD1 void KEYWORD2 NAME(MultiDrawElementsEXT)(GLenum mode, const GLsizei * count, GLenum type, const GLvoid ** indices, GLsizei primcount)
{
   DISPATCH(MultiDrawElementsEXT, (mode, count, type, indices, primcount), (F, "glMultiDrawElementsEXT(0x%x, %p, 0x%x, %p, %d);\n", mode, (const void *) count, type, (const void *) indices, primcount));
}

KEYWORD1 void KEYWORD2 NAME(FogCoordPointer)(GLenum type, GLsizei stride, const GLvoid * pointer)
{
   DISPATCH(FogCoordPointerEXT, (type, stride, pointer), (F, "glFogCoordPointer(0x%x, %d, %p);\n", type, stride, (const void *) pointer));
}

KEYWORD1 void KEYWORD2 NAME(FogCoordPointerEXT)(GLenum type, GLsizei stride, const GLvoid * pointer)
{
   DISPATCH(FogCoordPointerEXT, (type, stride, pointer), (F, "glFogCoordPointerEXT(0x%x, %d, %p);\n", type, stride, (const void *) pointer));
}

KEYWORD1 void KEYWORD2 NAME(FogCoordd)(GLdouble coord)
{
   DISPATCH(FogCoorddEXT, (coord), (F, "glFogCoordd(%f);\n", coord));
}

KEYWORD1 void KEYWORD2 NAME(FogCoorddEXT)(GLdouble coord)
{
   DISPATCH(FogCoorddEXT, (coord), (F, "glFogCoorddEXT(%f);\n", coord));
}

KEYWORD1 void KEYWORD2 NAME(FogCoorddv)(const GLdouble * coord)
{
   DISPATCH(FogCoorddvEXT, (coord), (F, "glFogCoorddv(%p);\n", (const void *) coord));
}

KEYWORD1 void KEYWORD2 NAME(FogCoorddvEXT)(const GLdouble * coord)
{
   DISPATCH(FogCoorddvEXT, (coord), (F, "glFogCoorddvEXT(%p);\n", (const void *) coord));
}

KEYWORD1 void KEYWORD2 NAME(FogCoordf)(GLfloat coord)
{
   DISPATCH(FogCoordfEXT, (coord), (F, "glFogCoordf(%f);\n", coord));
}

KEYWORD1 void KEYWORD2 NAME(FogCoordfEXT)(GLfloat coord)
{
   DISPATCH(FogCoordfEXT, (coord), (F, "glFogCoordfEXT(%f);\n", coord));
}

KEYWORD1 void KEYWORD2 NAME(FogCoordfv)(const GLfloat * coord)
{
   DISPATCH(FogCoordfvEXT, (coord), (F, "glFogCoordfv(%p);\n", (const void *) coord));
}

KEYWORD1 void KEYWORD2 NAME(FogCoordfvEXT)(const GLfloat * coord)
{
   DISPATCH(FogCoordfvEXT, (coord), (F, "glFogCoordfvEXT(%p);\n", (const void *) coord));
}

<<<<<<< HEAD
KEYWORD1_ALT void KEYWORD2 NAME(_dispatch_stub_610)(GLenum mode);

KEYWORD1_ALT void KEYWORD2 NAME(_dispatch_stub_610)(GLenum mode)
=======
KEYWORD1_ALT void KEYWORD2 NAME(_dispatch_stub_612)(GLenum mode);

KEYWORD1_ALT void KEYWORD2 NAME(_dispatch_stub_612)(GLenum mode)
>>>>>>> 9226e3d6
{
   DISPATCH(PixelTexGenSGIX, (mode), (F, "glPixelTexGenSGIX(0x%x);\n", mode));
}

KEYWORD1 void KEYWORD2 NAME(BlendFuncSeparate)(GLenum sfactorRGB, GLenum dfactorRGB, GLenum sfactorAlpha, GLenum dfactorAlpha)
{
   DISPATCH(BlendFuncSeparateEXT, (sfactorRGB, dfactorRGB, sfactorAlpha, dfactorAlpha), (F, "glBlendFuncSeparate(0x%x, 0x%x, 0x%x, 0x%x);\n", sfactorRGB, dfactorRGB, sfactorAlpha, dfactorAlpha));
}

KEYWORD1 void KEYWORD2 NAME(BlendFuncSeparateEXT)(GLenum sfactorRGB, GLenum dfactorRGB, GLenum sfactorAlpha, GLenum dfactorAlpha)
{
   DISPATCH(BlendFuncSeparateEXT, (sfactorRGB, dfactorRGB, sfactorAlpha, dfactorAlpha), (F, "glBlendFuncSeparateEXT(0x%x, 0x%x, 0x%x, 0x%x);\n", sfactorRGB, dfactorRGB, sfactorAlpha, dfactorAlpha));
}

<<<<<<< HEAD
KEYWORD1_ALT void KEYWORD2 NAME(_dispatch_stub_611)(GLenum sfactorRGB, GLenum dfactorRGB, GLenum sfactorAlpha, GLenum dfactorAlpha);

KEYWORD1_ALT void KEYWORD2 NAME(_dispatch_stub_611)(GLenum sfactorRGB, GLenum dfactorRGB, GLenum sfactorAlpha, GLenum dfactorAlpha)
=======
KEYWORD1_ALT void KEYWORD2 NAME(_dispatch_stub_613)(GLenum sfactorRGB, GLenum dfactorRGB, GLenum sfactorAlpha, GLenum dfactorAlpha);

KEYWORD1_ALT void KEYWORD2 NAME(_dispatch_stub_613)(GLenum sfactorRGB, GLenum dfactorRGB, GLenum sfactorAlpha, GLenum dfactorAlpha)
>>>>>>> 9226e3d6
{
   DISPATCH(BlendFuncSeparateEXT, (sfactorRGB, dfactorRGB, sfactorAlpha, dfactorAlpha), (F, "glBlendFuncSeparateINGR(0x%x, 0x%x, 0x%x, 0x%x);\n", sfactorRGB, dfactorRGB, sfactorAlpha, dfactorAlpha));
}

KEYWORD1 void KEYWORD2 NAME(FlushVertexArrayRangeNV)(void)
{
   DISPATCH(FlushVertexArrayRangeNV, (), (F, "glFlushVertexArrayRangeNV();\n"));
}

KEYWORD1 void KEYWORD2 NAME(VertexArrayRangeNV)(GLsizei length, const GLvoid * pointer)
{
   DISPATCH(VertexArrayRangeNV, (length, pointer), (F, "glVertexArrayRangeNV(%d, %p);\n", length, (const void *) pointer));
}

KEYWORD1 void KEYWORD2 NAME(CombinerInputNV)(GLenum stage, GLenum portion, GLenum variable, GLenum input, GLenum mapping, GLenum componentUsage)
{
   DISPATCH(CombinerInputNV, (stage, portion, variable, input, mapping, componentUsage), (F, "glCombinerInputNV(0x%x, 0x%x, 0x%x, 0x%x, 0x%x, 0x%x);\n", stage, portion, variable, input, mapping, componentUsage));
}

KEYWORD1 void KEYWORD2 NAME(CombinerOutputNV)(GLenum stage, GLenum portion, GLenum abOutput, GLenum cdOutput, GLenum sumOutput, GLenum scale, GLenum bias, GLboolean abDotProduct, GLboolean cdDotProduct, GLboolean muxSum)
{
   DISPATCH(CombinerOutputNV, (stage, portion, abOutput, cdOutput, sumOutput, scale, bias, abDotProduct, cdDotProduct, muxSum), (F, "glCombinerOutputNV(0x%x, 0x%x, 0x%x, 0x%x, 0x%x, 0x%x, 0x%x, %d, %d, %d);\n", stage, portion, abOutput, cdOutput, sumOutput, scale, bias, abDotProduct, cdDotProduct, muxSum));
}

KEYWORD1 void KEYWORD2 NAME(CombinerParameterfNV)(GLenum pname, GLfloat param)
{
   DISPATCH(CombinerParameterfNV, (pname, param), (F, "glCombinerParameterfNV(0x%x, %f);\n", pname, param));
}

KEYWORD1 void KEYWORD2 NAME(CombinerParameterfvNV)(GLenum pname, const GLfloat * params)
{
   DISPATCH(CombinerParameterfvNV, (pname, params), (F, "glCombinerParameterfvNV(0x%x, %p);\n", pname, (const void *) params));
}

KEYWORD1 void KEYWORD2 NAME(CombinerParameteriNV)(GLenum pname, GLint param)
{
   DISPATCH(CombinerParameteriNV, (pname, param), (F, "glCombinerParameteriNV(0x%x, %d);\n", pname, param));
}

KEYWORD1 void KEYWORD2 NAME(CombinerParameterivNV)(GLenum pname, const GLint * params)
{
   DISPATCH(CombinerParameterivNV, (pname, params), (F, "glCombinerParameterivNV(0x%x, %p);\n", pname, (const void *) params));
}

KEYWORD1 void KEYWORD2 NAME(FinalCombinerInputNV)(GLenum variable, GLenum input, GLenum mapping, GLenum componentUsage)
{
   DISPATCH(FinalCombinerInputNV, (variable, input, mapping, componentUsage), (F, "glFinalCombinerInputNV(0x%x, 0x%x, 0x%x, 0x%x);\n", variable, input, mapping, componentUsage));
}

KEYWORD1 void KEYWORD2 NAME(GetCombinerInputParameterfvNV)(GLenum stage, GLenum portion, GLenum variable, GLenum pname, GLfloat * params)
{
   DISPATCH(GetCombinerInputParameterfvNV, (stage, portion, variable, pname, params), (F, "glGetCombinerInputParameterfvNV(0x%x, 0x%x, 0x%x, 0x%x, %p);\n", stage, portion, variable, pname, (const void *) params));
}

KEYWORD1 void KEYWORD2 NAME(GetCombinerInputParameterivNV)(GLenum stage, GLenum portion, GLenum variable, GLenum pname, GLint * params)
{
   DISPATCH(GetCombinerInputParameterivNV, (stage, portion, variable, pname, params), (F, "glGetCombinerInputParameterivNV(0x%x, 0x%x, 0x%x, 0x%x, %p);\n", stage, portion, variable, pname, (const void *) params));
}

KEYWORD1 void KEYWORD2 NAME(GetCombinerOutputParameterfvNV)(GLenum stage, GLenum portion, GLenum pname, GLfloat * params)
{
   DISPATCH(GetCombinerOutputParameterfvNV, (stage, portion, pname, params), (F, "glGetCombinerOutputParameterfvNV(0x%x, 0x%x, 0x%x, %p);\n", stage, portion, pname, (const void *) params));
}

KEYWORD1 void KEYWORD2 NAME(GetCombinerOutputParameterivNV)(GLenum stage, GLenum portion, GLenum pname, GLint * params)
{
   DISPATCH(GetCombinerOutputParameterivNV, (stage, portion, pname, params), (F, "glGetCombinerOutputParameterivNV(0x%x, 0x%x, 0x%x, %p);\n", stage, portion, pname, (const void *) params));
}

KEYWORD1 void KEYWORD2 NAME(GetFinalCombinerInputParameterfvNV)(GLenum variable, GLenum pname, GLfloat * params)
{
   DISPATCH(GetFinalCombinerInputParameterfvNV, (variable, pname, params), (F, "glGetFinalCombinerInputParameterfvNV(0x%x, 0x%x, %p);\n", variable, pname, (const void *) params));
}

KEYWORD1 void KEYWORD2 NAME(GetFinalCombinerInputParameterivNV)(GLenum variable, GLenum pname, GLint * params)
{
   DISPATCH(GetFinalCombinerInputParameterivNV, (variable, pname, params), (F, "glGetFinalCombinerInputParameterivNV(0x%x, 0x%x, %p);\n", variable, pname, (const void *) params));
}

KEYWORD1 void KEYWORD2 NAME(ResizeBuffersMESA)(void)
{
   DISPATCH(ResizeBuffersMESA, (), (F, "glResizeBuffersMESA();\n"));
}

KEYWORD1 void KEYWORD2 NAME(WindowPos2d)(GLdouble x, GLdouble y)
{
   DISPATCH(WindowPos2dMESA, (x, y), (F, "glWindowPos2d(%f, %f);\n", x, y));
}

KEYWORD1 void KEYWORD2 NAME(WindowPos2dARB)(GLdouble x, GLdouble y)
{
   DISPATCH(WindowPos2dMESA, (x, y), (F, "glWindowPos2dARB(%f, %f);\n", x, y));
}

KEYWORD1 void KEYWORD2 NAME(WindowPos2dMESA)(GLdouble x, GLdouble y)
{
   DISPATCH(WindowPos2dMESA, (x, y), (F, "glWindowPos2dMESA(%f, %f);\n", x, y));
}

KEYWORD1 void KEYWORD2 NAME(WindowPos2dv)(const GLdouble * v)
{
   DISPATCH(WindowPos2dvMESA, (v), (F, "glWindowPos2dv(%p);\n", (const void *) v));
}

KEYWORD1 void KEYWORD2 NAME(WindowPos2dvARB)(const GLdouble * v)
{
   DISPATCH(WindowPos2dvMESA, (v), (F, "glWindowPos2dvARB(%p);\n", (const void *) v));
}

KEYWORD1 void KEYWORD2 NAME(WindowPos2dvMESA)(const GLdouble * v)
{
   DISPATCH(WindowPos2dvMESA, (v), (F, "glWindowPos2dvMESA(%p);\n", (const void *) v));
}

KEYWORD1 void KEYWORD2 NAME(WindowPos2f)(GLfloat x, GLfloat y)
{
   DISPATCH(WindowPos2fMESA, (x, y), (F, "glWindowPos2f(%f, %f);\n", x, y));
}

KEYWORD1 void KEYWORD2 NAME(WindowPos2fARB)(GLfloat x, GLfloat y)
{
   DISPATCH(WindowPos2fMESA, (x, y), (F, "glWindowPos2fARB(%f, %f);\n", x, y));
}

KEYWORD1 void KEYWORD2 NAME(WindowPos2fMESA)(GLfloat x, GLfloat y)
{
   DISPATCH(WindowPos2fMESA, (x, y), (F, "glWindowPos2fMESA(%f, %f);\n", x, y));
}

KEYWORD1 void KEYWORD2 NAME(WindowPos2fv)(const GLfloat * v)
{
   DISPATCH(WindowPos2fvMESA, (v), (F, "glWindowPos2fv(%p);\n", (const void *) v));
}

KEYWORD1 void KEYWORD2 NAME(WindowPos2fvARB)(const GLfloat * v)
{
   DISPATCH(WindowPos2fvMESA, (v), (F, "glWindowPos2fvARB(%p);\n", (const void *) v));
}

KEYWORD1 void KEYWORD2 NAME(WindowPos2fvMESA)(const GLfloat * v)
{
   DISPATCH(WindowPos2fvMESA, (v), (F, "glWindowPos2fvMESA(%p);\n", (const void *) v));
}

KEYWORD1 void KEYWORD2 NAME(WindowPos2i)(GLint x, GLint y)
{
   DISPATCH(WindowPos2iMESA, (x, y), (F, "glWindowPos2i(%d, %d);\n", x, y));
}

KEYWORD1 void KEYWORD2 NAME(WindowPos2iARB)(GLint x, GLint y)
{
   DISPATCH(WindowPos2iMESA, (x, y), (F, "glWindowPos2iARB(%d, %d);\n", x, y));
}

KEYWORD1 void KEYWORD2 NAME(WindowPos2iMESA)(GLint x, GLint y)
{
   DISPATCH(WindowPos2iMESA, (x, y), (F, "glWindowPos2iMESA(%d, %d);\n", x, y));
}

KEYWORD1 void KEYWORD2 NAME(WindowPos2iv)(const GLint * v)
{
   DISPATCH(WindowPos2ivMESA, (v), (F, "glWindowPos2iv(%p);\n", (const void *) v));
}

KEYWORD1 void KEYWORD2 NAME(WindowPos2ivARB)(const GLint * v)
{
   DISPATCH(WindowPos2ivMESA, (v), (F, "glWindowPos2ivARB(%p);\n", (const void *) v));
}

KEYWORD1 void KEYWORD2 NAME(WindowPos2ivMESA)(const GLint * v)
{
   DISPATCH(WindowPos2ivMESA, (v), (F, "glWindowPos2ivMESA(%p);\n", (const void *) v));
}

KEYWORD1 void KEYWORD2 NAME(WindowPos2s)(GLshort x, GLshort y)
{
   DISPATCH(WindowPos2sMESA, (x, y), (F, "glWindowPos2s(%d, %d);\n", x, y));
}

KEYWORD1 void KEYWORD2 NAME(WindowPos2sARB)(GLshort x, GLshort y)
{
   DISPATCH(WindowPos2sMESA, (x, y), (F, "glWindowPos2sARB(%d, %d);\n", x, y));
}

KEYWORD1 void KEYWORD2 NAME(WindowPos2sMESA)(GLshort x, GLshort y)
{
   DISPATCH(WindowPos2sMESA, (x, y), (F, "glWindowPos2sMESA(%d, %d);\n", x, y));
}

KEYWORD1 void KEYWORD2 NAME(WindowPos2sv)(const GLshort * v)
{
   DISPATCH(WindowPos2svMESA, (v), (F, "glWindowPos2sv(%p);\n", (const void *) v));
}

KEYWORD1 void KEYWORD2 NAME(WindowPos2svARB)(const GLshort * v)
{
   DISPATCH(WindowPos2svMESA, (v), (F, "glWindowPos2svARB(%p);\n", (const void *) v));
}

KEYWORD1 void KEYWORD2 NAME(WindowPos2svMESA)(const GLshort * v)
{
   DISPATCH(WindowPos2svMESA, (v), (F, "glWindowPos2svMESA(%p);\n", (const void *) v));
}

KEYWORD1 void KEYWORD2 NAME(WindowPos3d)(GLdouble x, GLdouble y, GLdouble z)
{
   DISPATCH(WindowPos3dMESA, (x, y, z), (F, "glWindowPos3d(%f, %f, %f);\n", x, y, z));
}

KEYWORD1 void KEYWORD2 NAME(WindowPos3dARB)(GLdouble x, GLdouble y, GLdouble z)
{
   DISPATCH(WindowPos3dMESA, (x, y, z), (F, "glWindowPos3dARB(%f, %f, %f);\n", x, y, z));
}

KEYWORD1 void KEYWORD2 NAME(WindowPos3dMESA)(GLdouble x, GLdouble y, GLdouble z)
{
   DISPATCH(WindowPos3dMESA, (x, y, z), (F, "glWindowPos3dMESA(%f, %f, %f);\n", x, y, z));
}

KEYWORD1 void KEYWORD2 NAME(WindowPos3dv)(const GLdouble * v)
{
   DISPATCH(WindowPos3dvMESA, (v), (F, "glWindowPos3dv(%p);\n", (const void *) v));
}

KEYWORD1 void KEYWORD2 NAME(WindowPos3dvARB)(const GLdouble * v)
{
   DISPATCH(WindowPos3dvMESA, (v), (F, "glWindowPos3dvARB(%p);\n", (const void *) v));
}

KEYWORD1 void KEYWORD2 NAME(WindowPos3dvMESA)(const GLdouble * v)
{
   DISPATCH(WindowPos3dvMESA, (v), (F, "glWindowPos3dvMESA(%p);\n", (const void *) v));
}

KEYWORD1 void KEYWORD2 NAME(WindowPos3f)(GLfloat x, GLfloat y, GLfloat z)
{
   DISPATCH(WindowPos3fMESA, (x, y, z), (F, "glWindowPos3f(%f, %f, %f);\n", x, y, z));
}

KEYWORD1 void KEYWORD2 NAME(WindowPos3fARB)(GLfloat x, GLfloat y, GLfloat z)
{
   DISPATCH(WindowPos3fMESA, (x, y, z), (F, "glWindowPos3fARB(%f, %f, %f);\n", x, y, z));
}

KEYWORD1 void KEYWORD2 NAME(WindowPos3fMESA)(GLfloat x, GLfloat y, GLfloat z)
{
   DISPATCH(WindowPos3fMESA, (x, y, z), (F, "glWindowPos3fMESA(%f, %f, %f);\n", x, y, z));
}

KEYWORD1 void KEYWORD2 NAME(WindowPos3fv)(const GLfloat * v)
{
   DISPATCH(WindowPos3fvMESA, (v), (F, "glWindowPos3fv(%p);\n", (const void *) v));
}

KEYWORD1 void KEYWORD2 NAME(WindowPos3fvARB)(const GLfloat * v)
{
   DISPATCH(WindowPos3fvMESA, (v), (F, "glWindowPos3fvARB(%p);\n", (const void *) v));
}

KEYWORD1 void KEYWORD2 NAME(WindowPos3fvMESA)(const GLfloat * v)
{
   DISPATCH(WindowPos3fvMESA, (v), (F, "glWindowPos3fvMESA(%p);\n", (const void *) v));
}

KEYWORD1 void KEYWORD2 NAME(WindowPos3i)(GLint x, GLint y, GLint z)
{
   DISPATCH(WindowPos3iMESA, (x, y, z), (F, "glWindowPos3i(%d, %d, %d);\n", x, y, z));
}

KEYWORD1 void KEYWORD2 NAME(WindowPos3iARB)(GLint x, GLint y, GLint z)
{
   DISPATCH(WindowPos3iMESA, (x, y, z), (F, "glWindowPos3iARB(%d, %d, %d);\n", x, y, z));
}

KEYWORD1 void KEYWORD2 NAME(WindowPos3iMESA)(GLint x, GLint y, GLint z)
{
   DISPATCH(WindowPos3iMESA, (x, y, z), (F, "glWindowPos3iMESA(%d, %d, %d);\n", x, y, z));
}

KEYWORD1 void KEYWORD2 NAME(WindowPos3iv)(const GLint * v)
{
   DISPATCH(WindowPos3ivMESA, (v), (F, "glWindowPos3iv(%p);\n", (const void *) v));
}

KEYWORD1 void KEYWORD2 NAME(WindowPos3ivARB)(const GLint * v)
{
   DISPATCH(WindowPos3ivMESA, (v), (F, "glWindowPos3ivARB(%p);\n", (const void *) v));
}

KEYWORD1 void KEYWORD2 NAME(WindowPos3ivMESA)(const GLint * v)
{
   DISPATCH(WindowPos3ivMESA, (v), (F, "glWindowPos3ivMESA(%p);\n", (const void *) v));
}

KEYWORD1 void KEYWORD2 NAME(WindowPos3s)(GLshort x, GLshort y, GLshort z)
{
   DISPATCH(WindowPos3sMESA, (x, y, z), (F, "glWindowPos3s(%d, %d, %d);\n", x, y, z));
}

KEYWORD1 void KEYWORD2 NAME(WindowPos3sARB)(GLshort x, GLshort y, GLshort z)
{
   DISPATCH(WindowPos3sMESA, (x, y, z), (F, "glWindowPos3sARB(%d, %d, %d);\n", x, y, z));
}

KEYWORD1 void KEYWORD2 NAME(WindowPos3sMESA)(GLshort x, GLshort y, GLshort z)
{
   DISPATCH(WindowPos3sMESA, (x, y, z), (F, "glWindowPos3sMESA(%d, %d, %d);\n", x, y, z));
}

KEYWORD1 void KEYWORD2 NAME(WindowPos3sv)(const GLshort * v)
{
   DISPATCH(WindowPos3svMESA, (v), (F, "glWindowPos3sv(%p);\n", (const void *) v));
}

KEYWORD1 void KEYWORD2 NAME(WindowPos3svARB)(const GLshort * v)
{
   DISPATCH(WindowPos3svMESA, (v), (F, "glWindowPos3svARB(%p);\n", (const void *) v));
}

KEYWORD1 void KEYWORD2 NAME(WindowPos3svMESA)(const GLshort * v)
{
   DISPATCH(WindowPos3svMESA, (v), (F, "glWindowPos3svMESA(%p);\n", (const void *) v));
}

KEYWORD1 void KEYWORD2 NAME(WindowPos4dMESA)(GLdouble x, GLdouble y, GLdouble z, GLdouble w)
{
   DISPATCH(WindowPos4dMESA, (x, y, z, w), (F, "glWindowPos4dMESA(%f, %f, %f, %f);\n", x, y, z, w));
}

KEYWORD1 void KEYWORD2 NAME(WindowPos4dvMESA)(const GLdouble * v)
{
   DISPATCH(WindowPos4dvMESA, (v), (F, "glWindowPos4dvMESA(%p);\n", (const void *) v));
}

KEYWORD1 void KEYWORD2 NAME(WindowPos4fMESA)(GLfloat x, GLfloat y, GLfloat z, GLfloat w)
{
   DISPATCH(WindowPos4fMESA, (x, y, z, w), (F, "glWindowPos4fMESA(%f, %f, %f, %f);\n", x, y, z, w));
}

KEYWORD1 void KEYWORD2 NAME(WindowPos4fvMESA)(const GLfloat * v)
{
   DISPATCH(WindowPos4fvMESA, (v), (F, "glWindowPos4fvMESA(%p);\n", (const void *) v));
}

KEYWORD1 void KEYWORD2 NAME(WindowPos4iMESA)(GLint x, GLint y, GLint z, GLint w)
{
   DISPATCH(WindowPos4iMESA, (x, y, z, w), (F, "glWindowPos4iMESA(%d, %d, %d, %d);\n", x, y, z, w));
}

KEYWORD1 void KEYWORD2 NAME(WindowPos4ivMESA)(const GLint * v)
{
   DISPATCH(WindowPos4ivMESA, (v), (F, "glWindowPos4ivMESA(%p);\n", (const void *) v));
}

KEYWORD1 void KEYWORD2 NAME(WindowPos4sMESA)(GLshort x, GLshort y, GLshort z, GLshort w)
{
   DISPATCH(WindowPos4sMESA, (x, y, z, w), (F, "glWindowPos4sMESA(%d, %d, %d, %d);\n", x, y, z, w));
}

KEYWORD1 void KEYWORD2 NAME(WindowPos4svMESA)(const GLshort * v)
{
   DISPATCH(WindowPos4svMESA, (v), (F, "glWindowPos4svMESA(%p);\n", (const void *) v));
}

<<<<<<< HEAD
KEYWORD1_ALT void KEYWORD2 NAME(_dispatch_stub_652)(const GLenum * mode, const GLint * first, const GLsizei * count, GLsizei primcount, GLint modestride);

KEYWORD1_ALT void KEYWORD2 NAME(_dispatch_stub_652)(const GLenum * mode, const GLint * first, const GLsizei * count, GLsizei primcount, GLint modestride)
=======
KEYWORD1_ALT void KEYWORD2 NAME(_dispatch_stub_654)(const GLenum * mode, const GLint * first, const GLsizei * count, GLsizei primcount, GLint modestride);

KEYWORD1_ALT void KEYWORD2 NAME(_dispatch_stub_654)(const GLenum * mode, const GLint * first, const GLsizei * count, GLsizei primcount, GLint modestride)
>>>>>>> 9226e3d6
{
   DISPATCH(MultiModeDrawArraysIBM, (mode, first, count, primcount, modestride), (F, "glMultiModeDrawArraysIBM(%p, %p, %p, %d, %d);\n", (const void *) mode, (const void *) first, (const void *) count, primcount, modestride));
}

<<<<<<< HEAD
KEYWORD1_ALT void KEYWORD2 NAME(_dispatch_stub_653)(const GLenum * mode, const GLsizei * count, GLenum type, const GLvoid * const * indices, GLsizei primcount, GLint modestride);

KEYWORD1_ALT void KEYWORD2 NAME(_dispatch_stub_653)(const GLenum * mode, const GLsizei * count, GLenum type, const GLvoid * const * indices, GLsizei primcount, GLint modestride)
=======
KEYWORD1_ALT void KEYWORD2 NAME(_dispatch_stub_655)(const GLenum * mode, const GLsizei * count, GLenum type, const GLvoid * const * indices, GLsizei primcount, GLint modestride);

KEYWORD1_ALT void KEYWORD2 NAME(_dispatch_stub_655)(const GLenum * mode, const GLsizei * count, GLenum type, const GLvoid * const * indices, GLsizei primcount, GLint modestride)
>>>>>>> 9226e3d6
{
   DISPATCH(MultiModeDrawElementsIBM, (mode, count, type, indices, primcount, modestride), (F, "glMultiModeDrawElementsIBM(%p, %p, 0x%x, %p, %d, %d);\n", (const void *) mode, (const void *) count, type, (const void *) indices, primcount, modestride));
}

<<<<<<< HEAD
KEYWORD1_ALT void KEYWORD2 NAME(_dispatch_stub_654)(GLsizei n, const GLuint * fences);

KEYWORD1_ALT void KEYWORD2 NAME(_dispatch_stub_654)(GLsizei n, const GLuint * fences)
=======
KEYWORD1_ALT void KEYWORD2 NAME(_dispatch_stub_656)(GLsizei n, const GLuint * fences);

KEYWORD1_ALT void KEYWORD2 NAME(_dispatch_stub_656)(GLsizei n, const GLuint * fences)
>>>>>>> 9226e3d6
{
   DISPATCH(DeleteFencesNV, (n, fences), (F, "glDeleteFencesNV(%d, %p);\n", n, (const void *) fences));
}

<<<<<<< HEAD
KEYWORD1_ALT void KEYWORD2 NAME(_dispatch_stub_655)(GLuint fence);

KEYWORD1_ALT void KEYWORD2 NAME(_dispatch_stub_655)(GLuint fence)
=======
KEYWORD1_ALT void KEYWORD2 NAME(_dispatch_stub_657)(GLuint fence);

KEYWORD1_ALT void KEYWORD2 NAME(_dispatch_stub_657)(GLuint fence)
>>>>>>> 9226e3d6
{
   DISPATCH(FinishFenceNV, (fence), (F, "glFinishFenceNV(%d);\n", fence));
}

<<<<<<< HEAD
KEYWORD1_ALT void KEYWORD2 NAME(_dispatch_stub_656)(GLsizei n, GLuint * fences);

KEYWORD1_ALT void KEYWORD2 NAME(_dispatch_stub_656)(GLsizei n, GLuint * fences)
=======
KEYWORD1_ALT void KEYWORD2 NAME(_dispatch_stub_658)(GLsizei n, GLuint * fences);

KEYWORD1_ALT void KEYWORD2 NAME(_dispatch_stub_658)(GLsizei n, GLuint * fences)
>>>>>>> 9226e3d6
{
   DISPATCH(GenFencesNV, (n, fences), (F, "glGenFencesNV(%d, %p);\n", n, (const void *) fences));
}

<<<<<<< HEAD
KEYWORD1_ALT void KEYWORD2 NAME(_dispatch_stub_657)(GLuint fence, GLenum pname, GLint * params);

KEYWORD1_ALT void KEYWORD2 NAME(_dispatch_stub_657)(GLuint fence, GLenum pname, GLint * params)
=======
KEYWORD1_ALT void KEYWORD2 NAME(_dispatch_stub_659)(GLuint fence, GLenum pname, GLint * params);

KEYWORD1_ALT void KEYWORD2 NAME(_dispatch_stub_659)(GLuint fence, GLenum pname, GLint * params)
>>>>>>> 9226e3d6
{
   DISPATCH(GetFenceivNV, (fence, pname, params), (F, "glGetFenceivNV(%d, 0x%x, %p);\n", fence, pname, (const void *) params));
}

<<<<<<< HEAD
KEYWORD1_ALT GLboolean KEYWORD2 NAME(_dispatch_stub_658)(GLuint fence);

KEYWORD1_ALT GLboolean KEYWORD2 NAME(_dispatch_stub_658)(GLuint fence)
=======
KEYWORD1_ALT GLboolean KEYWORD2 NAME(_dispatch_stub_660)(GLuint fence);

KEYWORD1_ALT GLboolean KEYWORD2 NAME(_dispatch_stub_660)(GLuint fence)
>>>>>>> 9226e3d6
{
   RETURN_DISPATCH(IsFenceNV, (fence), (F, "glIsFenceNV(%d);\n", fence));
}

<<<<<<< HEAD
KEYWORD1_ALT void KEYWORD2 NAME(_dispatch_stub_659)(GLuint fence, GLenum condition);

KEYWORD1_ALT void KEYWORD2 NAME(_dispatch_stub_659)(GLuint fence, GLenum condition)
=======
KEYWORD1_ALT void KEYWORD2 NAME(_dispatch_stub_661)(GLuint fence, GLenum condition);

KEYWORD1_ALT void KEYWORD2 NAME(_dispatch_stub_661)(GLuint fence, GLenum condition)
>>>>>>> 9226e3d6
{
   DISPATCH(SetFenceNV, (fence, condition), (F, "glSetFenceNV(%d, 0x%x);\n", fence, condition));
}

<<<<<<< HEAD
KEYWORD1_ALT GLboolean KEYWORD2 NAME(_dispatch_stub_660)(GLuint fence);

KEYWORD1_ALT GLboolean KEYWORD2 NAME(_dispatch_stub_660)(GLuint fence)
=======
KEYWORD1_ALT GLboolean KEYWORD2 NAME(_dispatch_stub_662)(GLuint fence);

KEYWORD1_ALT GLboolean KEYWORD2 NAME(_dispatch_stub_662)(GLuint fence)
>>>>>>> 9226e3d6
{
   RETURN_DISPATCH(TestFenceNV, (fence), (F, "glTestFenceNV(%d);\n", fence));
}

KEYWORD1 GLboolean KEYWORD2 NAME(AreProgramsResidentNV)(GLsizei n, const GLuint * ids, GLboolean * residences)
{
   RETURN_DISPATCH(AreProgramsResidentNV, (n, ids, residences), (F, "glAreProgramsResidentNV(%d, %p, %p);\n", n, (const void *) ids, (const void *) residences));
}

KEYWORD1 void KEYWORD2 NAME(BindProgramARB)(GLenum target, GLuint program)
{
   DISPATCH(BindProgramNV, (target, program), (F, "glBindProgramARB(0x%x, %d);\n", target, program));
}

KEYWORD1 void KEYWORD2 NAME(BindProgramNV)(GLenum target, GLuint program)
{
   DISPATCH(BindProgramNV, (target, program), (F, "glBindProgramNV(0x%x, %d);\n", target, program));
}

KEYWORD1 void KEYWORD2 NAME(DeleteProgramsARB)(GLsizei n, const GLuint * programs)
{
   DISPATCH(DeleteProgramsNV, (n, programs), (F, "glDeleteProgramsARB(%d, %p);\n", n, (const void *) programs));
}

KEYWORD1 void KEYWORD2 NAME(DeleteProgramsNV)(GLsizei n, const GLuint * programs)
{
   DISPATCH(DeleteProgramsNV, (n, programs), (F, "glDeleteProgramsNV(%d, %p);\n", n, (const void *) programs));
}

KEYWORD1 void KEYWORD2 NAME(ExecuteProgramNV)(GLenum target, GLuint id, const GLfloat * params)
{
   DISPATCH(ExecuteProgramNV, (target, id, params), (F, "glExecuteProgramNV(0x%x, %d, %p);\n", target, id, (const void *) params));
}

KEYWORD1 void KEYWORD2 NAME(GenProgramsARB)(GLsizei n, GLuint * programs)
{
   DISPATCH(GenProgramsNV, (n, programs), (F, "glGenProgramsARB(%d, %p);\n", n, (const void *) programs));
}

KEYWORD1 void KEYWORD2 NAME(GenProgramsNV)(GLsizei n, GLuint * programs)
{
   DISPATCH(GenProgramsNV, (n, programs), (F, "glGenProgramsNV(%d, %p);\n", n, (const void *) programs));
}

KEYWORD1 void KEYWORD2 NAME(GetProgramParameterdvNV)(GLenum target, GLuint index, GLenum pname, GLdouble * params)
{
   DISPATCH(GetProgramParameterdvNV, (target, index, pname, params), (F, "glGetProgramParameterdvNV(0x%x, %d, 0x%x, %p);\n", target, index, pname, (const void *) params));
}

KEYWORD1 void KEYWORD2 NAME(GetProgramParameterfvNV)(GLenum target, GLuint index, GLenum pname, GLfloat * params)
{
   DISPATCH(GetProgramParameterfvNV, (target, index, pname, params), (F, "glGetProgramParameterfvNV(0x%x, %d, 0x%x, %p);\n", target, index, pname, (const void *) params));
}

KEYWORD1 void KEYWORD2 NAME(GetProgramStringNV)(GLuint id, GLenum pname, GLubyte * program)
{
   DISPATCH(GetProgramStringNV, (id, pname, program), (F, "glGetProgramStringNV(%d, 0x%x, %p);\n", id, pname, (const void *) program));
}

KEYWORD1 void KEYWORD2 NAME(GetProgramivNV)(GLuint id, GLenum pname, GLint * params)
{
   DISPATCH(GetProgramivNV, (id, pname, params), (F, "glGetProgramivNV(%d, 0x%x, %p);\n", id, pname, (const void *) params));
}

KEYWORD1 void KEYWORD2 NAME(GetTrackMatrixivNV)(GLenum target, GLuint address, GLenum pname, GLint * params)
{
   DISPATCH(GetTrackMatrixivNV, (target, address, pname, params), (F, "glGetTrackMatrixivNV(0x%x, %d, 0x%x, %p);\n", target, address, pname, (const void *) params));
}

KEYWORD1 void KEYWORD2 NAME(GetVertexAttribPointerv)(GLuint index, GLenum pname, GLvoid ** pointer)
{
   DISPATCH(GetVertexAttribPointervNV, (index, pname, pointer), (F, "glGetVertexAttribPointerv(%d, 0x%x, %p);\n", index, pname, (const void *) pointer));
}

KEYWORD1 void KEYWORD2 NAME(GetVertexAttribPointervARB)(GLuint index, GLenum pname, GLvoid ** pointer)
{
   DISPATCH(GetVertexAttribPointervNV, (index, pname, pointer), (F, "glGetVertexAttribPointervARB(%d, 0x%x, %p);\n", index, pname, (const void *) pointer));
}

KEYWORD1 void KEYWORD2 NAME(GetVertexAttribPointervNV)(GLuint index, GLenum pname, GLvoid ** pointer)
{
   DISPATCH(GetVertexAttribPointervNV, (index, pname, pointer), (F, "glGetVertexAttribPointervNV(%d, 0x%x, %p);\n", index, pname, (const void *) pointer));
}

KEYWORD1 void KEYWORD2 NAME(GetVertexAttribdvNV)(GLuint index, GLenum pname, GLdouble * params)
{
   DISPATCH(GetVertexAttribdvNV, (index, pname, params), (F, "glGetVertexAttribdvNV(%d, 0x%x, %p);\n", index, pname, (const void *) params));
}

KEYWORD1 void KEYWORD2 NAME(GetVertexAttribfvNV)(GLuint index, GLenum pname, GLfloat * params)
{
   DISPATCH(GetVertexAttribfvNV, (index, pname, params), (F, "glGetVertexAttribfvNV(%d, 0x%x, %p);\n", index, pname, (const void *) params));
}

KEYWORD1 void KEYWORD2 NAME(GetVertexAttribivNV)(GLuint index, GLenum pname, GLint * params)
{
   DISPATCH(GetVertexAttribivNV, (index, pname, params), (F, "glGetVertexAttribivNV(%d, 0x%x, %p);\n", index, pname, (const void *) params));
}

KEYWORD1 GLboolean KEYWORD2 NAME(IsProgramARB)(GLuint program)
{
   RETURN_DISPATCH(IsProgramNV, (program), (F, "glIsProgramARB(%d);\n", program));
}

KEYWORD1 GLboolean KEYWORD2 NAME(IsProgramNV)(GLuint program)
{
   RETURN_DISPATCH(IsProgramNV, (program), (F, "glIsProgramNV(%d);\n", program));
}

KEYWORD1 void KEYWORD2 NAME(LoadProgramNV)(GLenum target, GLuint id, GLsizei len, const GLubyte * program)
{
   DISPATCH(LoadProgramNV, (target, id, len, program), (F, "glLoadProgramNV(0x%x, %d, %d, %p);\n", target, id, len, (const void *) program));
}

KEYWORD1 void KEYWORD2 NAME(ProgramParameters4dvNV)(GLenum target, GLuint index, GLuint num, const GLdouble * params)
{
   DISPATCH(ProgramParameters4dvNV, (target, index, num, params), (F, "glProgramParameters4dvNV(0x%x, %d, %d, %p);\n", target, index, num, (const void *) params));
}

KEYWORD1 void KEYWORD2 NAME(ProgramParameters4fvNV)(GLenum target, GLuint index, GLuint num, const GLfloat * params)
{
   DISPATCH(ProgramParameters4fvNV, (target, index, num, params), (F, "glProgramParameters4fvNV(0x%x, %d, %d, %p);\n", target, index, num, (const void *) params));
}

KEYWORD1 void KEYWORD2 NAME(RequestResidentProgramsNV)(GLsizei n, const GLuint * ids)
{
   DISPATCH(RequestResidentProgramsNV, (n, ids), (F, "glRequestResidentProgramsNV(%d, %p);\n", n, (const void *) ids));
}

KEYWORD1 void KEYWORD2 NAME(TrackMatrixNV)(GLenum target, GLuint address, GLenum matrix, GLenum transform)
{
   DISPATCH(TrackMatrixNV, (target, address, matrix, transform), (F, "glTrackMatrixNV(0x%x, %d, 0x%x, 0x%x);\n", target, address, matrix, transform));
}

KEYWORD1 void KEYWORD2 NAME(VertexAttrib1dNV)(GLuint index, GLdouble x)
{
   DISPATCH(VertexAttrib1dNV, (index, x), (F, "glVertexAttrib1dNV(%d, %f);\n", index, x));
}

KEYWORD1 void KEYWORD2 NAME(VertexAttrib1dvNV)(GLuint index, const GLdouble * v)
{
   DISPATCH(VertexAttrib1dvNV, (index, v), (F, "glVertexAttrib1dvNV(%d, %p);\n", index, (const void *) v));
}

KEYWORD1 void KEYWORD2 NAME(VertexAttrib1fNV)(GLuint index, GLfloat x)
{
   DISPATCH(VertexAttrib1fNV, (index, x), (F, "glVertexAttrib1fNV(%d, %f);\n", index, x));
}

KEYWORD1 void KEYWORD2 NAME(VertexAttrib1fvNV)(GLuint index, const GLfloat * v)
{
   DISPATCH(VertexAttrib1fvNV, (index, v), (F, "glVertexAttrib1fvNV(%d, %p);\n", index, (const void *) v));
}

KEYWORD1 void KEYWORD2 NAME(VertexAttrib1sNV)(GLuint index, GLshort x)
{
   DISPATCH(VertexAttrib1sNV, (index, x), (F, "glVertexAttrib1sNV(%d, %d);\n", index, x));
}

KEYWORD1 void KEYWORD2 NAME(VertexAttrib1svNV)(GLuint index, const GLshort * v)
{
   DISPATCH(VertexAttrib1svNV, (index, v), (F, "glVertexAttrib1svNV(%d, %p);\n", index, (const void *) v));
}

KEYWORD1 void KEYWORD2 NAME(VertexAttrib2dNV)(GLuint index, GLdouble x, GLdouble y)
{
   DISPATCH(VertexAttrib2dNV, (index, x, y), (F, "glVertexAttrib2dNV(%d, %f, %f);\n", index, x, y));
}

KEYWORD1 void KEYWORD2 NAME(VertexAttrib2dvNV)(GLuint index, const GLdouble * v)
{
   DISPATCH(VertexAttrib2dvNV, (index, v), (F, "glVertexAttrib2dvNV(%d, %p);\n", index, (const void *) v));
}

KEYWORD1 void KEYWORD2 NAME(VertexAttrib2fNV)(GLuint index, GLfloat x, GLfloat y)
{
   DISPATCH(VertexAttrib2fNV, (index, x, y), (F, "glVertexAttrib2fNV(%d, %f, %f);\n", index, x, y));
}

KEYWORD1 void KEYWORD2 NAME(VertexAttrib2fvNV)(GLuint index, const GLfloat * v)
{
   DISPATCH(VertexAttrib2fvNV, (index, v), (F, "glVertexAttrib2fvNV(%d, %p);\n", index, (const void *) v));
}

KEYWORD1 void KEYWORD2 NAME(VertexAttrib2sNV)(GLuint index, GLshort x, GLshort y)
{
   DISPATCH(VertexAttrib2sNV, (index, x, y), (F, "glVertexAttrib2sNV(%d, %d, %d);\n", index, x, y));
}

KEYWORD1 void KEYWORD2 NAME(VertexAttrib2svNV)(GLuint index, const GLshort * v)
{
   DISPATCH(VertexAttrib2svNV, (index, v), (F, "glVertexAttrib2svNV(%d, %p);\n", index, (const void *) v));
}

KEYWORD1 void KEYWORD2 NAME(VertexAttrib3dNV)(GLuint index, GLdouble x, GLdouble y, GLdouble z)
{
   DISPATCH(VertexAttrib3dNV, (index, x, y, z), (F, "glVertexAttrib3dNV(%d, %f, %f, %f);\n", index, x, y, z));
}

KEYWORD1 void KEYWORD2 NAME(VertexAttrib3dvNV)(GLuint index, const GLdouble * v)
{
   DISPATCH(VertexAttrib3dvNV, (index, v), (F, "glVertexAttrib3dvNV(%d, %p);\n", index, (const void *) v));
}

KEYWORD1 void KEYWORD2 NAME(VertexAttrib3fNV)(GLuint index, GLfloat x, GLfloat y, GLfloat z)
{
   DISPATCH(VertexAttrib3fNV, (index, x, y, z), (F, "glVertexAttrib3fNV(%d, %f, %f, %f);\n", index, x, y, z));
}

KEYWORD1 void KEYWORD2 NAME(VertexAttrib3fvNV)(GLuint index, const GLfloat * v)
{
   DISPATCH(VertexAttrib3fvNV, (index, v), (F, "glVertexAttrib3fvNV(%d, %p);\n", index, (const void *) v));
}

KEYWORD1 void KEYWORD2 NAME(VertexAttrib3sNV)(GLuint index, GLshort x, GLshort y, GLshort z)
{
   DISPATCH(VertexAttrib3sNV, (index, x, y, z), (F, "glVertexAttrib3sNV(%d, %d, %d, %d);\n", index, x, y, z));
}

KEYWORD1 void KEYWORD2 NAME(VertexAttrib3svNV)(GLuint index, const GLshort * v)
{
   DISPATCH(VertexAttrib3svNV, (index, v), (F, "glVertexAttrib3svNV(%d, %p);\n", index, (const void *) v));
}

KEYWORD1 void KEYWORD2 NAME(VertexAttrib4dNV)(GLuint index, GLdouble x, GLdouble y, GLdouble z, GLdouble w)
{
   DISPATCH(VertexAttrib4dNV, (index, x, y, z, w), (F, "glVertexAttrib4dNV(%d, %f, %f, %f, %f);\n", index, x, y, z, w));
}

KEYWORD1 void KEYWORD2 NAME(VertexAttrib4dvNV)(GLuint index, const GLdouble * v)
{
   DISPATCH(VertexAttrib4dvNV, (index, v), (F, "glVertexAttrib4dvNV(%d, %p);\n", index, (const void *) v));
}

KEYWORD1 void KEYWORD2 NAME(VertexAttrib4fNV)(GLuint index, GLfloat x, GLfloat y, GLfloat z, GLfloat w)
{
   DISPATCH(VertexAttrib4fNV, (index, x, y, z, w), (F, "glVertexAttrib4fNV(%d, %f, %f, %f, %f);\n", index, x, y, z, w));
}

KEYWORD1 void KEYWORD2 NAME(VertexAttrib4fvNV)(GLuint index, const GLfloat * v)
{
   DISPATCH(VertexAttrib4fvNV, (index, v), (F, "glVertexAttrib4fvNV(%d, %p);\n", index, (const void *) v));
}

KEYWORD1 void KEYWORD2 NAME(VertexAttrib4sNV)(GLuint index, GLshort x, GLshort y, GLshort z, GLshort w)
{
   DISPATCH(VertexAttrib4sNV, (index, x, y, z, w), (F, "glVertexAttrib4sNV(%d, %d, %d, %d, %d);\n", index, x, y, z, w));
}

KEYWORD1 void KEYWORD2 NAME(VertexAttrib4svNV)(GLuint index, const GLshort * v)
{
   DISPATCH(VertexAttrib4svNV, (index, v), (F, "glVertexAttrib4svNV(%d, %p);\n", index, (const void *) v));
}

KEYWORD1 void KEYWORD2 NAME(VertexAttrib4ubNV)(GLuint index, GLubyte x, GLubyte y, GLubyte z, GLubyte w)
{
   DISPATCH(VertexAttrib4ubNV, (index, x, y, z, w), (F, "glVertexAttrib4ubNV(%d, %d, %d, %d, %d);\n", index, x, y, z, w));
}

KEYWORD1 void KEYWORD2 NAME(VertexAttrib4ubvNV)(GLuint index, const GLubyte * v)
{
   DISPATCH(VertexAttrib4ubvNV, (index, v), (F, "glVertexAttrib4ubvNV(%d, %p);\n", index, (const void *) v));
}

KEYWORD1 void KEYWORD2 NAME(VertexAttribPointerNV)(GLuint index, GLint size, GLenum type, GLsizei stride, const GLvoid * pointer)
{
   DISPATCH(VertexAttribPointerNV, (index, size, type, stride, pointer), (F, "glVertexAttribPointerNV(%d, %d, 0x%x, %d, %p);\n", index, size, type, stride, (const void *) pointer));
}

KEYWORD1 void KEYWORD2 NAME(VertexAttribs1dvNV)(GLuint index, GLsizei n, const GLdouble * v)
{
   DISPATCH(VertexAttribs1dvNV, (index, n, v), (F, "glVertexAttribs1dvNV(%d, %d, %p);\n", index, n, (const void *) v));
}

KEYWORD1 void KEYWORD2 NAME(VertexAttribs1fvNV)(GLuint index, GLsizei n, const GLfloat * v)
{
   DISPATCH(VertexAttribs1fvNV, (index, n, v), (F, "glVertexAttribs1fvNV(%d, %d, %p);\n", index, n, (const void *) v));
}

KEYWORD1 void KEYWORD2 NAME(VertexAttribs1svNV)(GLuint index, GLsizei n, const GLshort * v)
{
   DISPATCH(VertexAttribs1svNV, (index, n, v), (F, "glVertexAttribs1svNV(%d, %d, %p);\n", index, n, (const void *) v));
}

KEYWORD1 void KEYWORD2 NAME(VertexAttribs2dvNV)(GLuint index, GLsizei n, const GLdouble * v)
{
   DISPATCH(VertexAttribs2dvNV, (index, n, v), (F, "glVertexAttribs2dvNV(%d, %d, %p);\n", index, n, (const void *) v));
}

KEYWORD1 void KEYWORD2 NAME(VertexAttribs2fvNV)(GLuint index, GLsizei n, const GLfloat * v)
{
   DISPATCH(VertexAttribs2fvNV, (index, n, v), (F, "glVertexAttribs2fvNV(%d, %d, %p);\n", index, n, (const void *) v));
}

KEYWORD1 void KEYWORD2 NAME(VertexAttribs2svNV)(GLuint index, GLsizei n, const GLshort * v)
{
   DISPATCH(VertexAttribs2svNV, (index, n, v), (F, "glVertexAttribs2svNV(%d, %d, %p);\n", index, n, (const void *) v));
}

KEYWORD1 void KEYWORD2 NAME(VertexAttribs3dvNV)(GLuint index, GLsizei n, const GLdouble * v)
{
   DISPATCH(VertexAttribs3dvNV, (index, n, v), (F, "glVertexAttribs3dvNV(%d, %d, %p);\n", index, n, (const void *) v));
}

KEYWORD1 void KEYWORD2 NAME(VertexAttribs3fvNV)(GLuint index, GLsizei n, const GLfloat * v)
{
   DISPATCH(VertexAttribs3fvNV, (index, n, v), (F, "glVertexAttribs3fvNV(%d, %d, %p);\n", index, n, (const void *) v));
}

KEYWORD1 void KEYWORD2 NAME(VertexAttribs3svNV)(GLuint index, GLsizei n, const GLshort * v)
{
   DISPATCH(VertexAttribs3svNV, (index, n, v), (F, "glVertexAttribs3svNV(%d, %d, %p);\n", index, n, (const void *) v));
}

KEYWORD1 void KEYWORD2 NAME(VertexAttribs4dvNV)(GLuint index, GLsizei n, const GLdouble * v)
{
   DISPATCH(VertexAttribs4dvNV, (index, n, v), (F, "glVertexAttribs4dvNV(%d, %d, %p);\n", index, n, (const void *) v));
}

KEYWORD1 void KEYWORD2 NAME(VertexAttribs4fvNV)(GLuint index, GLsizei n, const GLfloat * v)
{
   DISPATCH(VertexAttribs4fvNV, (index, n, v), (F, "glVertexAttribs4fvNV(%d, %d, %p);\n", index, n, (const void *) v));
}

KEYWORD1 void KEYWORD2 NAME(VertexAttribs4svNV)(GLuint index, GLsizei n, const GLshort * v)
{
   DISPATCH(VertexAttribs4svNV, (index, n, v), (F, "glVertexAttribs4svNV(%d, %d, %p);\n", index, n, (const void *) v));
}

KEYWORD1 void KEYWORD2 NAME(VertexAttribs4ubvNV)(GLuint index, GLsizei n, const GLubyte * v)
{
   DISPATCH(VertexAttribs4ubvNV, (index, n, v), (F, "glVertexAttribs4ubvNV(%d, %d, %p);\n", index, n, (const void *) v));
}

KEYWORD1 void KEYWORD2 NAME(GetTexBumpParameterfvATI)(GLenum pname, GLfloat * param)
{
   DISPATCH(GetTexBumpParameterfvATI, (pname, param), (F, "glGetTexBumpParameterfvATI(0x%x, %p);\n", pname, (const void *) param));
}

KEYWORD1 void KEYWORD2 NAME(GetTexBumpParameterivATI)(GLenum pname, GLint * param)
{
   DISPATCH(GetTexBumpParameterivATI, (pname, param), (F, "glGetTexBumpParameterivATI(0x%x, %p);\n", pname, (const void *) param));
}

KEYWORD1 void KEYWORD2 NAME(TexBumpParameterfvATI)(GLenum pname, const GLfloat * param)
{
   DISPATCH(TexBumpParameterfvATI, (pname, param), (F, "glTexBumpParameterfvATI(0x%x, %p);\n", pname, (const void *) param));
}

KEYWORD1 void KEYWORD2 NAME(TexBumpParameterivATI)(GLenum pname, const GLint * param)
{
   DISPATCH(TexBumpParameterivATI, (pname, param), (F, "glTexBumpParameterivATI(0x%x, %p);\n", pname, (const void *) param));
}

KEYWORD1 void KEYWORD2 NAME(AlphaFragmentOp1ATI)(GLenum op, GLuint dst, GLuint dstMod, GLuint arg1, GLuint arg1Rep, GLuint arg1Mod)
{
   DISPATCH(AlphaFragmentOp1ATI, (op, dst, dstMod, arg1, arg1Rep, arg1Mod), (F, "glAlphaFragmentOp1ATI(0x%x, %d, %d, %d, %d, %d);\n", op, dst, dstMod, arg1, arg1Rep, arg1Mod));
}

KEYWORD1 void KEYWORD2 NAME(AlphaFragmentOp2ATI)(GLenum op, GLuint dst, GLuint dstMod, GLuint arg1, GLuint arg1Rep, GLuint arg1Mod, GLuint arg2, GLuint arg2Rep, GLuint arg2Mod)
{
   DISPATCH(AlphaFragmentOp2ATI, (op, dst, dstMod, arg1, arg1Rep, arg1Mod, arg2, arg2Rep, arg2Mod), (F, "glAlphaFragmentOp2ATI(0x%x, %d, %d, %d, %d, %d, %d, %d, %d);\n", op, dst, dstMod, arg1, arg1Rep, arg1Mod, arg2, arg2Rep, arg2Mod));
}

KEYWORD1 void KEYWORD2 NAME(AlphaFragmentOp3ATI)(GLenum op, GLuint dst, GLuint dstMod, GLuint arg1, GLuint arg1Rep, GLuint arg1Mod, GLuint arg2, GLuint arg2Rep, GLuint arg2Mod, GLuint arg3, GLuint arg3Rep, GLuint arg3Mod)
{
   DISPATCH(AlphaFragmentOp3ATI, (op, dst, dstMod, arg1, arg1Rep, arg1Mod, arg2, arg2Rep, arg2Mod, arg3, arg3Rep, arg3Mod), (F, "glAlphaFragmentOp3ATI(0x%x, %d, %d, %d, %d, %d, %d, %d, %d, %d, %d, %d);\n", op, dst, dstMod, arg1, arg1Rep, arg1Mod, arg2, arg2Rep, arg2Mod, arg3, arg3Rep, arg3Mod));
}

KEYWORD1 void KEYWORD2 NAME(BeginFragmentShaderATI)(void)
{
   DISPATCH(BeginFragmentShaderATI, (), (F, "glBeginFragmentShaderATI();\n"));
}

KEYWORD1 void KEYWORD2 NAME(BindFragmentShaderATI)(GLuint id)
{
   DISPATCH(BindFragmentShaderATI, (id), (F, "glBindFragmentShaderATI(%d);\n", id));
}

KEYWORD1 void KEYWORD2 NAME(ColorFragmentOp1ATI)(GLenum op, GLuint dst, GLuint dstMask, GLuint dstMod, GLuint arg1, GLuint arg1Rep, GLuint arg1Mod)
{
   DISPATCH(ColorFragmentOp1ATI, (op, dst, dstMask, dstMod, arg1, arg1Rep, arg1Mod), (F, "glColorFragmentOp1ATI(0x%x, %d, %d, %d, %d, %d, %d);\n", op, dst, dstMask, dstMod, arg1, arg1Rep, arg1Mod));
}

KEYWORD1 void KEYWORD2 NAME(ColorFragmentOp2ATI)(GLenum op, GLuint dst, GLuint dstMask, GLuint dstMod, GLuint arg1, GLuint arg1Rep, GLuint arg1Mod, GLuint arg2, GLuint arg2Rep, GLuint arg2Mod)
{
   DISPATCH(ColorFragmentOp2ATI, (op, dst, dstMask, dstMod, arg1, arg1Rep, arg1Mod, arg2, arg2Rep, arg2Mod), (F, "glColorFragmentOp2ATI(0x%x, %d, %d, %d, %d, %d, %d, %d, %d, %d);\n", op, dst, dstMask, dstMod, arg1, arg1Rep, arg1Mod, arg2, arg2Rep, arg2Mod));
}

KEYWORD1 void KEYWORD2 NAME(ColorFragmentOp3ATI)(GLenum op, GLuint dst, GLuint dstMask, GLuint dstMod, GLuint arg1, GLuint arg1Rep, GLuint arg1Mod, GLuint arg2, GLuint arg2Rep, GLuint arg2Mod, GLuint arg3, GLuint arg3Rep, GLuint arg3Mod)
{
   DISPATCH(ColorFragmentOp3ATI, (op, dst, dstMask, dstMod, arg1, arg1Rep, arg1Mod, arg2, arg2Rep, arg2Mod, arg3, arg3Rep, arg3Mod), (F, "glColorFragmentOp3ATI(0x%x, %d, %d, %d, %d, %d, %d, %d, %d, %d, %d, %d, %d);\n", op, dst, dstMask, dstMod, arg1, arg1Rep, arg1Mod, arg2, arg2Rep, arg2Mod, arg3, arg3Rep, arg3Mod));
}

KEYWORD1 void KEYWORD2 NAME(DeleteFragmentShaderATI)(GLuint id)
{
   DISPATCH(DeleteFragmentShaderATI, (id), (F, "glDeleteFragmentShaderATI(%d);\n", id));
}

KEYWORD1 void KEYWORD2 NAME(EndFragmentShaderATI)(void)
{
   DISPATCH(EndFragmentShaderATI, (), (F, "glEndFragmentShaderATI();\n"));
}

KEYWORD1 GLuint KEYWORD2 NAME(GenFragmentShadersATI)(GLuint range)
{
   RETURN_DISPATCH(GenFragmentShadersATI, (range), (F, "glGenFragmentShadersATI(%d);\n", range));
}

KEYWORD1 void KEYWORD2 NAME(PassTexCoordATI)(GLuint dst, GLuint coord, GLenum swizzle)
{
   DISPATCH(PassTexCoordATI, (dst, coord, swizzle), (F, "glPassTexCoordATI(%d, %d, 0x%x);\n", dst, coord, swizzle));
}

KEYWORD1 void KEYWORD2 NAME(SampleMapATI)(GLuint dst, GLuint interp, GLenum swizzle)
{
   DISPATCH(SampleMapATI, (dst, interp, swizzle), (F, "glSampleMapATI(%d, %d, 0x%x);\n", dst, interp, swizzle));
}

KEYWORD1 void KEYWORD2 NAME(SetFragmentShaderConstantATI)(GLuint dst, const GLfloat * value)
{
   DISPATCH(SetFragmentShaderConstantATI, (dst, value), (F, "glSetFragmentShaderConstantATI(%d, %p);\n", dst, (const void *) value));
}

KEYWORD1 void KEYWORD2 NAME(PointParameteri)(GLenum pname, GLint param)
{
   DISPATCH(PointParameteriNV, (pname, param), (F, "glPointParameteri(0x%x, %d);\n", pname, param));
}

KEYWORD1 void KEYWORD2 NAME(PointParameteriNV)(GLenum pname, GLint param)
{
   DISPATCH(PointParameteriNV, (pname, param), (F, "glPointParameteriNV(0x%x, %d);\n", pname, param));
}

KEYWORD1 void KEYWORD2 NAME(PointParameteriv)(GLenum pname, const GLint * params)
{
   DISPATCH(PointParameterivNV, (pname, params), (F, "glPointParameteriv(0x%x, %p);\n", pname, (const void *) params));
}

KEYWORD1 void KEYWORD2 NAME(PointParameterivNV)(GLenum pname, const GLint * params)
{
   DISPATCH(PointParameterivNV, (pname, params), (F, "glPointParameterivNV(0x%x, %p);\n", pname, (const void *) params));
}

<<<<<<< HEAD
KEYWORD1_ALT void KEYWORD2 NAME(_dispatch_stub_741)(GLenum face);

KEYWORD1_ALT void KEYWORD2 NAME(_dispatch_stub_741)(GLenum face)
=======
KEYWORD1_ALT void KEYWORD2 NAME(_dispatch_stub_743)(GLenum face);

KEYWORD1_ALT void KEYWORD2 NAME(_dispatch_stub_743)(GLenum face)
>>>>>>> 9226e3d6
{
   DISPATCH(ActiveStencilFaceEXT, (face), (F, "glActiveStencilFaceEXT(0x%x);\n", face));
}

<<<<<<< HEAD
KEYWORD1_ALT void KEYWORD2 NAME(_dispatch_stub_742)(GLuint array);

KEYWORD1_ALT void KEYWORD2 NAME(_dispatch_stub_742)(GLuint array)
=======
KEYWORD1_ALT void KEYWORD2 NAME(_dispatch_stub_744)(GLuint array);

KEYWORD1_ALT void KEYWORD2 NAME(_dispatch_stub_744)(GLuint array)
>>>>>>> 9226e3d6
{
   DISPATCH(BindVertexArrayAPPLE, (array), (F, "glBindVertexArrayAPPLE(%d);\n", array));
}

<<<<<<< HEAD
KEYWORD1_ALT void KEYWORD2 NAME(_dispatch_stub_743)(GLsizei n, const GLuint * arrays);

KEYWORD1_ALT void KEYWORD2 NAME(_dispatch_stub_743)(GLsizei n, const GLuint * arrays)
=======
KEYWORD1 void KEYWORD2 NAME(DeleteVertexArrays)(GLsizei n, const GLuint * arrays)
{
   DISPATCH(DeleteVertexArraysAPPLE, (n, arrays), (F, "glDeleteVertexArrays(%d, %p);\n", n, (const void *) arrays));
}

KEYWORD1_ALT void KEYWORD2 NAME(_dispatch_stub_745)(GLsizei n, const GLuint * arrays);

KEYWORD1_ALT void KEYWORD2 NAME(_dispatch_stub_745)(GLsizei n, const GLuint * arrays)
>>>>>>> 9226e3d6
{
   DISPATCH(DeleteVertexArraysAPPLE, (n, arrays), (F, "glDeleteVertexArraysAPPLE(%d, %p);\n", n, (const void *) arrays));
}

<<<<<<< HEAD
KEYWORD1_ALT void KEYWORD2 NAME(_dispatch_stub_744)(GLsizei n, GLuint * arrays);

KEYWORD1_ALT void KEYWORD2 NAME(_dispatch_stub_744)(GLsizei n, GLuint * arrays)
=======
KEYWORD1_ALT void KEYWORD2 NAME(_dispatch_stub_746)(GLsizei n, GLuint * arrays);

KEYWORD1_ALT void KEYWORD2 NAME(_dispatch_stub_746)(GLsizei n, GLuint * arrays)
>>>>>>> 9226e3d6
{
   DISPATCH(GenVertexArraysAPPLE, (n, arrays), (F, "glGenVertexArraysAPPLE(%d, %p);\n", n, (const void *) arrays));
}

<<<<<<< HEAD
KEYWORD1_ALT GLboolean KEYWORD2 NAME(_dispatch_stub_745)(GLuint array);

KEYWORD1_ALT GLboolean KEYWORD2 NAME(_dispatch_stub_745)(GLuint array)
=======
KEYWORD1 GLboolean KEYWORD2 NAME(IsVertexArray)(GLuint array)
{
   RETURN_DISPATCH(IsVertexArrayAPPLE, (array), (F, "glIsVertexArray(%d);\n", array));
}

KEYWORD1_ALT GLboolean KEYWORD2 NAME(_dispatch_stub_747)(GLuint array);

KEYWORD1_ALT GLboolean KEYWORD2 NAME(_dispatch_stub_747)(GLuint array)
>>>>>>> 9226e3d6
{
   RETURN_DISPATCH(IsVertexArrayAPPLE, (array), (F, "glIsVertexArrayAPPLE(%d);\n", array));
}

KEYWORD1 void KEYWORD2 NAME(GetProgramNamedParameterdvNV)(GLuint id, GLsizei len, const GLubyte * name, GLdouble * params)
{
   DISPATCH(GetProgramNamedParameterdvNV, (id, len, name, params), (F, "glGetProgramNamedParameterdvNV(%d, %d, %p, %p);\n", id, len, (const void *) name, (const void *) params));
}

KEYWORD1 void KEYWORD2 NAME(GetProgramNamedParameterfvNV)(GLuint id, GLsizei len, const GLubyte * name, GLfloat * params)
{
   DISPATCH(GetProgramNamedParameterfvNV, (id, len, name, params), (F, "glGetProgramNamedParameterfvNV(%d, %d, %p, %p);\n", id, len, (const void *) name, (const void *) params));
}

KEYWORD1 void KEYWORD2 NAME(ProgramNamedParameter4dNV)(GLuint id, GLsizei len, const GLubyte * name, GLdouble x, GLdouble y, GLdouble z, GLdouble w)
{
   DISPATCH(ProgramNamedParameter4dNV, (id, len, name, x, y, z, w), (F, "glProgramNamedParameter4dNV(%d, %d, %p, %f, %f, %f, %f);\n", id, len, (const void *) name, x, y, z, w));
}

KEYWORD1 void KEYWORD2 NAME(ProgramNamedParameter4dvNV)(GLuint id, GLsizei len, const GLubyte * name, const GLdouble * v)
{
   DISPATCH(ProgramNamedParameter4dvNV, (id, len, name, v), (F, "glProgramNamedParameter4dvNV(%d, %d, %p, %p);\n", id, len, (const void *) name, (const void *) v));
}

KEYWORD1 void KEYWORD2 NAME(ProgramNamedParameter4fNV)(GLuint id, GLsizei len, const GLubyte * name, GLfloat x, GLfloat y, GLfloat z, GLfloat w)
{
   DISPATCH(ProgramNamedParameter4fNV, (id, len, name, x, y, z, w), (F, "glProgramNamedParameter4fNV(%d, %d, %p, %f, %f, %f, %f);\n", id, len, (const void *) name, x, y, z, w));
}

KEYWORD1 void KEYWORD2 NAME(ProgramNamedParameter4fvNV)(GLuint id, GLsizei len, const GLubyte * name, const GLfloat * v)
{
   DISPATCH(ProgramNamedParameter4fvNV, (id, len, name, v), (F, "glProgramNamedParameter4fvNV(%d, %d, %p, %p);\n", id, len, (const void *) name, (const void *) v));
}

<<<<<<< HEAD
KEYWORD1_ALT void KEYWORD2 NAME(_dispatch_stub_752)(GLclampd zmin, GLclampd zmax);

KEYWORD1_ALT void KEYWORD2 NAME(_dispatch_stub_752)(GLclampd zmin, GLclampd zmax)
=======
KEYWORD1_ALT void KEYWORD2 NAME(_dispatch_stub_754)(GLclampd zmin, GLclampd zmax);

KEYWORD1_ALT void KEYWORD2 NAME(_dispatch_stub_754)(GLclampd zmin, GLclampd zmax)
>>>>>>> 9226e3d6
{
   DISPATCH(DepthBoundsEXT, (zmin, zmax), (F, "glDepthBoundsEXT(%f, %f);\n", zmin, zmax));
}

KEYWORD1 void KEYWORD2 NAME(BlendEquationSeparate)(GLenum modeRGB, GLenum modeA)
{
   DISPATCH(BlendEquationSeparateEXT, (modeRGB, modeA), (F, "glBlendEquationSeparate(0x%x, 0x%x);\n", modeRGB, modeA));
}

<<<<<<< HEAD
KEYWORD1_ALT void KEYWORD2 NAME(_dispatch_stub_753)(GLenum modeRGB, GLenum modeA);

KEYWORD1_ALT void KEYWORD2 NAME(_dispatch_stub_753)(GLenum modeRGB, GLenum modeA)
=======
KEYWORD1_ALT void KEYWORD2 NAME(_dispatch_stub_755)(GLenum modeRGB, GLenum modeA);

KEYWORD1_ALT void KEYWORD2 NAME(_dispatch_stub_755)(GLenum modeRGB, GLenum modeA)
>>>>>>> 9226e3d6
{
   DISPATCH(BlendEquationSeparateEXT, (modeRGB, modeA), (F, "glBlendEquationSeparateEXT(0x%x, 0x%x);\n", modeRGB, modeA));
}

KEYWORD1 void KEYWORD2 NAME(BindFramebuffer)(GLenum target, GLuint framebuffer)
{
   DISPATCH(BindFramebufferEXT, (target, framebuffer), (F, "glBindFramebuffer(0x%x, %d);\n", target, framebuffer));
}

KEYWORD1 void KEYWORD2 NAME(BindFramebufferEXT)(GLenum target, GLuint framebuffer)
{
   DISPATCH(BindFramebufferEXT, (target, framebuffer), (F, "glBindFramebufferEXT(0x%x, %d);\n", target, framebuffer));
}

KEYWORD1 void KEYWORD2 NAME(BindRenderbuffer)(GLenum target, GLuint renderbuffer)
{
   DISPATCH(BindRenderbufferEXT, (target, renderbuffer), (F, "glBindRenderbuffer(0x%x, %d);\n", target, renderbuffer));
}

KEYWORD1 void KEYWORD2 NAME(BindRenderbufferEXT)(GLenum target, GLuint renderbuffer)
{
   DISPATCH(BindRenderbufferEXT, (target, renderbuffer), (F, "glBindRenderbufferEXT(0x%x, %d);\n", target, renderbuffer));
}

KEYWORD1 GLenum KEYWORD2 NAME(CheckFramebufferStatus)(GLenum target)
{
   RETURN_DISPATCH(CheckFramebufferStatusEXT, (target), (F, "glCheckFramebufferStatus(0x%x);\n", target));
}

KEYWORD1 GLenum KEYWORD2 NAME(CheckFramebufferStatusEXT)(GLenum target)
{
   RETURN_DISPATCH(CheckFramebufferStatusEXT, (target), (F, "glCheckFramebufferStatusEXT(0x%x);\n", target));
}

KEYWORD1 void KEYWORD2 NAME(DeleteFramebuffers)(GLsizei n, const GLuint * framebuffers)
{
   DISPATCH(DeleteFramebuffersEXT, (n, framebuffers), (F, "glDeleteFramebuffers(%d, %p);\n", n, (const void *) framebuffers));
}

KEYWORD1 void KEYWORD2 NAME(DeleteFramebuffersEXT)(GLsizei n, const GLuint * framebuffers)
{
   DISPATCH(DeleteFramebuffersEXT, (n, framebuffers), (F, "glDeleteFramebuffersEXT(%d, %p);\n", n, (const void *) framebuffers));
}

KEYWORD1 void KEYWORD2 NAME(DeleteRenderbuffers)(GLsizei n, const GLuint * renderbuffers)
{
   DISPATCH(DeleteRenderbuffersEXT, (n, renderbuffers), (F, "glDeleteRenderbuffers(%d, %p);\n", n, (const void *) renderbuffers));
}

KEYWORD1 void KEYWORD2 NAME(DeleteRenderbuffersEXT)(GLsizei n, const GLuint * renderbuffers)
{
   DISPATCH(DeleteRenderbuffersEXT, (n, renderbuffers), (F, "glDeleteRenderbuffersEXT(%d, %p);\n", n, (const void *) renderbuffers));
}

KEYWORD1 void KEYWORD2 NAME(FramebufferRenderbuffer)(GLenum target, GLenum attachment, GLenum renderbuffertarget, GLuint renderbuffer)
{
   DISPATCH(FramebufferRenderbufferEXT, (target, attachment, renderbuffertarget, renderbuffer), (F, "glFramebufferRenderbuffer(0x%x, 0x%x, 0x%x, %d);\n", target, attachment, renderbuffertarget, renderbuffer));
}

KEYWORD1 void KEYWORD2 NAME(FramebufferRenderbufferEXT)(GLenum target, GLenum attachment, GLenum renderbuffertarget, GLuint renderbuffer)
{
   DISPATCH(FramebufferRenderbufferEXT, (target, attachment, renderbuffertarget, renderbuffer), (F, "glFramebufferRenderbufferEXT(0x%x, 0x%x, 0x%x, %d);\n", target, attachment, renderbuffertarget, renderbuffer));
}

KEYWORD1 void KEYWORD2 NAME(FramebufferTexture1D)(GLenum target, GLenum attachment, GLenum textarget, GLuint texture, GLint level)
{
   DISPATCH(FramebufferTexture1DEXT, (target, attachment, textarget, texture, level), (F, "glFramebufferTexture1D(0x%x, 0x%x, 0x%x, %d, %d);\n", target, attachment, textarget, texture, level));
}

KEYWORD1 void KEYWORD2 NAME(FramebufferTexture1DEXT)(GLenum target, GLenum attachment, GLenum textarget, GLuint texture, GLint level)
{
   DISPATCH(FramebufferTexture1DEXT, (target, attachment, textarget, texture, level), (F, "glFramebufferTexture1DEXT(0x%x, 0x%x, 0x%x, %d, %d);\n", target, attachment, textarget, texture, level));
}

KEYWORD1 void KEYWORD2 NAME(FramebufferTexture2D)(GLenum target, GLenum attachment, GLenum textarget, GLuint texture, GLint level)
{
   DISPATCH(FramebufferTexture2DEXT, (target, attachment, textarget, texture, level), (F, "glFramebufferTexture2D(0x%x, 0x%x, 0x%x, %d, %d);\n", target, attachment, textarget, texture, level));
}

KEYWORD1 void KEYWORD2 NAME(FramebufferTexture2DEXT)(GLenum target, GLenum attachment, GLenum textarget, GLuint texture, GLint level)
{
   DISPATCH(FramebufferTexture2DEXT, (target, attachment, textarget, texture, level), (F, "glFramebufferTexture2DEXT(0x%x, 0x%x, 0x%x, %d, %d);\n", target, attachment, textarget, texture, level));
}

KEYWORD1 void KEYWORD2 NAME(FramebufferTexture3D)(GLenum target, GLenum attachment, GLenum textarget, GLuint texture, GLint level, GLint zoffset)
{
   DISPATCH(FramebufferTexture3DEXT, (target, attachment, textarget, texture, level, zoffset), (F, "glFramebufferTexture3D(0x%x, 0x%x, 0x%x, %d, %d, %d);\n", target, attachment, textarget, texture, level, zoffset));
}

KEYWORD1 void KEYWORD2 NAME(FramebufferTexture3DEXT)(GLenum target, GLenum attachment, GLenum textarget, GLuint texture, GLint level, GLint zoffset)
{
   DISPATCH(FramebufferTexture3DEXT, (target, attachment, textarget, texture, level, zoffset), (F, "glFramebufferTexture3DEXT(0x%x, 0x%x, 0x%x, %d, %d, %d);\n", target, attachment, textarget, texture, level, zoffset));
}

KEYWORD1 void KEYWORD2 NAME(GenFramebuffers)(GLsizei n, GLuint * framebuffers)
{
   DISPATCH(GenFramebuffersEXT, (n, framebuffers), (F, "glGenFramebuffers(%d, %p);\n", n, (const void *) framebuffers));
}

KEYWORD1 void KEYWORD2 NAME(GenFramebuffersEXT)(GLsizei n, GLuint * framebuffers)
{
   DISPATCH(GenFramebuffersEXT, (n, framebuffers), (F, "glGenFramebuffersEXT(%d, %p);\n", n, (const void *) framebuffers));
}

KEYWORD1 void KEYWORD2 NAME(GenRenderbuffers)(GLsizei n, GLuint * renderbuffers)
{
   DISPATCH(GenRenderbuffersEXT, (n, renderbuffers), (F, "glGenRenderbuffers(%d, %p);\n", n, (const void *) renderbuffers));
}

KEYWORD1 void KEYWORD2 NAME(GenRenderbuffersEXT)(GLsizei n, GLuint * renderbuffers)
{
   DISPATCH(GenRenderbuffersEXT, (n, renderbuffers), (F, "glGenRenderbuffersEXT(%d, %p);\n", n, (const void *) renderbuffers));
}

KEYWORD1 void KEYWORD2 NAME(GenerateMipmap)(GLenum target)
{
   DISPATCH(GenerateMipmapEXT, (target), (F, "glGenerateMipmap(0x%x);\n", target));
}

KEYWORD1 void KEYWORD2 NAME(GenerateMipmapEXT)(GLenum target)
{
   DISPATCH(GenerateMipmapEXT, (target), (F, "glGenerateMipmapEXT(0x%x);\n", target));
}

KEYWORD1 void KEYWORD2 NAME(GetFramebufferAttachmentParameteriv)(GLenum target, GLenum attachment, GLenum pname, GLint * params)
{
   DISPATCH(GetFramebufferAttachmentParameterivEXT, (target, attachment, pname, params), (F, "glGetFramebufferAttachmentParameteriv(0x%x, 0x%x, 0x%x, %p);\n", target, attachment, pname, (const void *) params));
}

KEYWORD1 void KEYWORD2 NAME(GetFramebufferAttachmentParameterivEXT)(GLenum target, GLenum attachment, GLenum pname, GLint * params)
{
   DISPATCH(GetFramebufferAttachmentParameterivEXT, (target, attachment, pname, params), (F, "glGetFramebufferAttachmentParameterivEXT(0x%x, 0x%x, 0x%x, %p);\n", target, attachment, pname, (const void *) params));
}

KEYWORD1 void KEYWORD2 NAME(GetRenderbufferParameteriv)(GLenum target, GLenum pname, GLint * params)
{
   DISPATCH(GetRenderbufferParameterivEXT, (target, pname, params), (F, "glGetRenderbufferParameteriv(0x%x, 0x%x, %p);\n", target, pname, (const void *) params));
}

KEYWORD1 void KEYWORD2 NAME(GetRenderbufferParameterivEXT)(GLenum target, GLenum pname, GLint * params)
{
   DISPATCH(GetRenderbufferParameterivEXT, (target, pname, params), (F, "glGetRenderbufferParameterivEXT(0x%x, 0x%x, %p);\n", target, pname, (const void *) params));
}

KEYWORD1 GLboolean KEYWORD2 NAME(IsFramebuffer)(GLuint framebuffer)
{
   RETURN_DISPATCH(IsFramebufferEXT, (framebuffer), (F, "glIsFramebuffer(%d);\n", framebuffer));
}

KEYWORD1 GLboolean KEYWORD2 NAME(IsFramebufferEXT)(GLuint framebuffer)
{
   RETURN_DISPATCH(IsFramebufferEXT, (framebuffer), (F, "glIsFramebufferEXT(%d);\n", framebuffer));
}

KEYWORD1 GLboolean KEYWORD2 NAME(IsRenderbuffer)(GLuint renderbuffer)
{
   RETURN_DISPATCH(IsRenderbufferEXT, (renderbuffer), (F, "glIsRenderbuffer(%d);\n", renderbuffer));
}

KEYWORD1 GLboolean KEYWORD2 NAME(IsRenderbufferEXT)(GLuint renderbuffer)
{
   RETURN_DISPATCH(IsRenderbufferEXT, (renderbuffer), (F, "glIsRenderbufferEXT(%d);\n", renderbuffer));
}

KEYWORD1 void KEYWORD2 NAME(RenderbufferStorage)(GLenum target, GLenum internalformat, GLsizei width, GLsizei height)
{
   DISPATCH(RenderbufferStorageEXT, (target, internalformat, width, height), (F, "glRenderbufferStorage(0x%x, 0x%x, %d, %d);\n", target, internalformat, width, height));
}

KEYWORD1 void KEYWORD2 NAME(RenderbufferStorageEXT)(GLenum target, GLenum internalformat, GLsizei width, GLsizei height)
{
   DISPATCH(RenderbufferStorageEXT, (target, internalformat, width, height), (F, "glRenderbufferStorageEXT(0x%x, 0x%x, %d, %d);\n", target, internalformat, width, height));
}

KEYWORD1 void KEYWORD2 NAME(BlitFramebuffer)(GLint srcX0, GLint srcY0, GLint srcX1, GLint srcY1, GLint dstX0, GLint dstY0, GLint dstX1, GLint dstY1, GLbitfield mask, GLenum filter)
{
   DISPATCH(BlitFramebufferEXT, (srcX0, srcY0, srcX1, srcY1, dstX0, dstY0, dstX1, dstY1, mask, filter), (F, "glBlitFramebuffer(%d, %d, %d, %d, %d, %d, %d, %d, %d, 0x%x);\n", srcX0, srcY0, srcX1, srcY1, dstX0, dstY0, dstX1, dstY1, mask, filter));
}

<<<<<<< HEAD
KEYWORD1_ALT void KEYWORD2 NAME(_dispatch_stub_771)(GLint srcX0, GLint srcY0, GLint srcX1, GLint srcY1, GLint dstX0, GLint dstY0, GLint dstX1, GLint dstY1, GLbitfield mask, GLenum filter);

KEYWORD1_ALT void KEYWORD2 NAME(_dispatch_stub_771)(GLint srcX0, GLint srcY0, GLint srcX1, GLint srcY1, GLint dstX0, GLint dstY0, GLint dstX1, GLint dstY1, GLbitfield mask, GLenum filter)
=======
KEYWORD1_ALT void KEYWORD2 NAME(_dispatch_stub_773)(GLint srcX0, GLint srcY0, GLint srcX1, GLint srcY1, GLint dstX0, GLint dstY0, GLint dstX1, GLint dstY1, GLbitfield mask, GLenum filter);

KEYWORD1_ALT void KEYWORD2 NAME(_dispatch_stub_773)(GLint srcX0, GLint srcY0, GLint srcX1, GLint srcY1, GLint dstX0, GLint dstY0, GLint dstX1, GLint dstY1, GLbitfield mask, GLenum filter)
>>>>>>> 9226e3d6
{
   DISPATCH(BlitFramebufferEXT, (srcX0, srcY0, srcX1, srcY1, dstX0, dstY0, dstX1, dstY1, mask, filter), (F, "glBlitFramebufferEXT(%d, %d, %d, %d, %d, %d, %d, %d, %d, 0x%x);\n", srcX0, srcY0, srcX1, srcY1, dstX0, dstY0, dstX1, dstY1, mask, filter));
}

KEYWORD1 void KEYWORD2 NAME(FramebufferTextureLayer)(GLenum target, GLenum attachment, GLuint texture, GLint level, GLint layer)
{
   DISPATCH(FramebufferTextureLayerEXT, (target, attachment, texture, level, layer), (F, "glFramebufferTextureLayer(0x%x, 0x%x, %d, %d, %d);\n", target, attachment, texture, level, layer));
}

KEYWORD1 void KEYWORD2 NAME(FramebufferTextureLayerEXT)(GLenum target, GLenum attachment, GLuint texture, GLint level, GLint layer)
{
   DISPATCH(FramebufferTextureLayerEXT, (target, attachment, texture, level, layer), (F, "glFramebufferTextureLayerEXT(0x%x, 0x%x, %d, %d, %d);\n", target, attachment, texture, level, layer));
}

<<<<<<< HEAD
KEYWORD1_ALT void KEYWORD2 NAME(_dispatch_stub_773)(GLenum frontfunc, GLenum backfunc, GLint ref, GLuint mask);

KEYWORD1_ALT void KEYWORD2 NAME(_dispatch_stub_773)(GLenum frontfunc, GLenum backfunc, GLint ref, GLuint mask)
=======
KEYWORD1 void KEYWORD2 NAME(ProvokingVertexEXT)(GLenum mode)
{
   DISPATCH(ProvokingVertexEXT, (mode), (F, "glProvokingVertexEXT(0x%x);\n", mode));
}

KEYWORD1_ALT void KEYWORD2 NAME(_dispatch_stub_776)(GLenum frontfunc, GLenum backfunc, GLint ref, GLuint mask);

KEYWORD1_ALT void KEYWORD2 NAME(_dispatch_stub_776)(GLenum frontfunc, GLenum backfunc, GLint ref, GLuint mask)
>>>>>>> 9226e3d6
{
   DISPATCH(StencilFuncSeparateATI, (frontfunc, backfunc, ref, mask), (F, "glStencilFuncSeparateATI(0x%x, 0x%x, %d, %d);\n", frontfunc, backfunc, ref, mask));
}

<<<<<<< HEAD
KEYWORD1_ALT void KEYWORD2 NAME(_dispatch_stub_774)(GLenum target, GLuint index, GLsizei count, const GLfloat * params);

KEYWORD1_ALT void KEYWORD2 NAME(_dispatch_stub_774)(GLenum target, GLuint index, GLsizei count, const GLfloat * params)
=======
KEYWORD1_ALT void KEYWORD2 NAME(_dispatch_stub_777)(GLenum target, GLuint index, GLsizei count, const GLfloat * params);

KEYWORD1_ALT void KEYWORD2 NAME(_dispatch_stub_777)(GLenum target, GLuint index, GLsizei count, const GLfloat * params)
>>>>>>> 9226e3d6
{
   DISPATCH(ProgramEnvParameters4fvEXT, (target, index, count, params), (F, "glProgramEnvParameters4fvEXT(0x%x, %d, %d, %p);\n", target, index, count, (const void *) params));
}

<<<<<<< HEAD
KEYWORD1_ALT void KEYWORD2 NAME(_dispatch_stub_775)(GLenum target, GLuint index, GLsizei count, const GLfloat * params);

KEYWORD1_ALT void KEYWORD2 NAME(_dispatch_stub_775)(GLenum target, GLuint index, GLsizei count, const GLfloat * params)
=======
KEYWORD1_ALT void KEYWORD2 NAME(_dispatch_stub_778)(GLenum target, GLuint index, GLsizei count, const GLfloat * params);

KEYWORD1_ALT void KEYWORD2 NAME(_dispatch_stub_778)(GLenum target, GLuint index, GLsizei count, const GLfloat * params)
>>>>>>> 9226e3d6
{
   DISPATCH(ProgramLocalParameters4fvEXT, (target, index, count, params), (F, "glProgramLocalParameters4fvEXT(0x%x, %d, %d, %p);\n", target, index, count, (const void *) params));
}

<<<<<<< HEAD
KEYWORD1_ALT void KEYWORD2 NAME(_dispatch_stub_776)(GLuint id, GLenum pname, GLint64EXT * params);

KEYWORD1_ALT void KEYWORD2 NAME(_dispatch_stub_776)(GLuint id, GLenum pname, GLint64EXT * params)
=======
KEYWORD1_ALT void KEYWORD2 NAME(_dispatch_stub_779)(GLuint id, GLenum pname, GLint64EXT * params);

KEYWORD1_ALT void KEYWORD2 NAME(_dispatch_stub_779)(GLuint id, GLenum pname, GLint64EXT * params)
>>>>>>> 9226e3d6
{
   DISPATCH(GetQueryObjecti64vEXT, (id, pname, params), (F, "glGetQueryObjecti64vEXT(%d, 0x%x, %p);\n", id, pname, (const void *) params));
}

<<<<<<< HEAD
KEYWORD1_ALT void KEYWORD2 NAME(_dispatch_stub_777)(GLuint id, GLenum pname, GLuint64EXT * params);

KEYWORD1_ALT void KEYWORD2 NAME(_dispatch_stub_777)(GLuint id, GLenum pname, GLuint64EXT * params)
=======
KEYWORD1_ALT void KEYWORD2 NAME(_dispatch_stub_780)(GLuint id, GLenum pname, GLuint64EXT * params);

KEYWORD1_ALT void KEYWORD2 NAME(_dispatch_stub_780)(GLuint id, GLenum pname, GLuint64EXT * params)
>>>>>>> 9226e3d6
{
   DISPATCH(GetQueryObjectui64vEXT, (id, pname, params), (F, "glGetQueryObjectui64vEXT(%d, 0x%x, %p);\n", id, pname, (const void *) params));
}


#endif /* defined( NAME ) */

/*
 * This is how a dispatch table can be initialized with all the functions
 * we generated above.
 */
#ifdef DISPATCH_TABLE_NAME

#ifndef TABLE_ENTRY
#error TABLE_ENTRY must be defined
#endif

static _glapi_proc DISPATCH_TABLE_NAME[] = {
   TABLE_ENTRY(NewList),
   TABLE_ENTRY(EndList),
   TABLE_ENTRY(CallList),
   TABLE_ENTRY(CallLists),
   TABLE_ENTRY(DeleteLists),
   TABLE_ENTRY(GenLists),
   TABLE_ENTRY(ListBase),
   TABLE_ENTRY(Begin),
   TABLE_ENTRY(Bitmap),
   TABLE_ENTRY(Color3b),
   TABLE_ENTRY(Color3bv),
   TABLE_ENTRY(Color3d),
   TABLE_ENTRY(Color3dv),
   TABLE_ENTRY(Color3f),
   TABLE_ENTRY(Color3fv),
   TABLE_ENTRY(Color3i),
   TABLE_ENTRY(Color3iv),
   TABLE_ENTRY(Color3s),
   TABLE_ENTRY(Color3sv),
   TABLE_ENTRY(Color3ub),
   TABLE_ENTRY(Color3ubv),
   TABLE_ENTRY(Color3ui),
   TABLE_ENTRY(Color3uiv),
   TABLE_ENTRY(Color3us),
   TABLE_ENTRY(Color3usv),
   TABLE_ENTRY(Color4b),
   TABLE_ENTRY(Color4bv),
   TABLE_ENTRY(Color4d),
   TABLE_ENTRY(Color4dv),
   TABLE_ENTRY(Color4f),
   TABLE_ENTRY(Color4fv),
   TABLE_ENTRY(Color4i),
   TABLE_ENTRY(Color4iv),
   TABLE_ENTRY(Color4s),
   TABLE_ENTRY(Color4sv),
   TABLE_ENTRY(Color4ub),
   TABLE_ENTRY(Color4ubv),
   TABLE_ENTRY(Color4ui),
   TABLE_ENTRY(Color4uiv),
   TABLE_ENTRY(Color4us),
   TABLE_ENTRY(Color4usv),
   TABLE_ENTRY(EdgeFlag),
   TABLE_ENTRY(EdgeFlagv),
   TABLE_ENTRY(End),
   TABLE_ENTRY(Indexd),
   TABLE_ENTRY(Indexdv),
   TABLE_ENTRY(Indexf),
   TABLE_ENTRY(Indexfv),
   TABLE_ENTRY(Indexi),
   TABLE_ENTRY(Indexiv),
   TABLE_ENTRY(Indexs),
   TABLE_ENTRY(Indexsv),
   TABLE_ENTRY(Normal3b),
   TABLE_ENTRY(Normal3bv),
   TABLE_ENTRY(Normal3d),
   TABLE_ENTRY(Normal3dv),
   TABLE_ENTRY(Normal3f),
   TABLE_ENTRY(Normal3fv),
   TABLE_ENTRY(Normal3i),
   TABLE_ENTRY(Normal3iv),
   TABLE_ENTRY(Normal3s),
   TABLE_ENTRY(Normal3sv),
   TABLE_ENTRY(RasterPos2d),
   TABLE_ENTRY(RasterPos2dv),
   TABLE_ENTRY(RasterPos2f),
   TABLE_ENTRY(RasterPos2fv),
   TABLE_ENTRY(RasterPos2i),
   TABLE_ENTRY(RasterPos2iv),
   TABLE_ENTRY(RasterPos2s),
   TABLE_ENTRY(RasterPos2sv),
   TABLE_ENTRY(RasterPos3d),
   TABLE_ENTRY(RasterPos3dv),
   TABLE_ENTRY(RasterPos3f),
   TABLE_ENTRY(RasterPos3fv),
   TABLE_ENTRY(RasterPos3i),
   TABLE_ENTRY(RasterPos3iv),
   TABLE_ENTRY(RasterPos3s),
   TABLE_ENTRY(RasterPos3sv),
   TABLE_ENTRY(RasterPos4d),
   TABLE_ENTRY(RasterPos4dv),
   TABLE_ENTRY(RasterPos4f),
   TABLE_ENTRY(RasterPos4fv),
   TABLE_ENTRY(RasterPos4i),
   TABLE_ENTRY(RasterPos4iv),
   TABLE_ENTRY(RasterPos4s),
   TABLE_ENTRY(RasterPos4sv),
   TABLE_ENTRY(Rectd),
   TABLE_ENTRY(Rectdv),
   TABLE_ENTRY(Rectf),
   TABLE_ENTRY(Rectfv),
   TABLE_ENTRY(Recti),
   TABLE_ENTRY(Rectiv),
   TABLE_ENTRY(Rects),
   TABLE_ENTRY(Rectsv),
   TABLE_ENTRY(TexCoord1d),
   TABLE_ENTRY(TexCoord1dv),
   TABLE_ENTRY(TexCoord1f),
   TABLE_ENTRY(TexCoord1fv),
   TABLE_ENTRY(TexCoord1i),
   TABLE_ENTRY(TexCoord1iv),
   TABLE_ENTRY(TexCoord1s),
   TABLE_ENTRY(TexCoord1sv),
   TABLE_ENTRY(TexCoord2d),
   TABLE_ENTRY(TexCoord2dv),
   TABLE_ENTRY(TexCoord2f),
   TABLE_ENTRY(TexCoord2fv),
   TABLE_ENTRY(TexCoord2i),
   TABLE_ENTRY(TexCoord2iv),
   TABLE_ENTRY(TexCoord2s),
   TABLE_ENTRY(TexCoord2sv),
   TABLE_ENTRY(TexCoord3d),
   TABLE_ENTRY(TexCoord3dv),
   TABLE_ENTRY(TexCoord3f),
   TABLE_ENTRY(TexCoord3fv),
   TABLE_ENTRY(TexCoord3i),
   TABLE_ENTRY(TexCoord3iv),
   TABLE_ENTRY(TexCoord3s),
   TABLE_ENTRY(TexCoord3sv),
   TABLE_ENTRY(TexCoord4d),
   TABLE_ENTRY(TexCoord4dv),
   TABLE_ENTRY(TexCoord4f),
   TABLE_ENTRY(TexCoord4fv),
   TABLE_ENTRY(TexCoord4i),
   TABLE_ENTRY(TexCoord4iv),
   TABLE_ENTRY(TexCoord4s),
   TABLE_ENTRY(TexCoord4sv),
   TABLE_ENTRY(Vertex2d),
   TABLE_ENTRY(Vertex2dv),
   TABLE_ENTRY(Vertex2f),
   TABLE_ENTRY(Vertex2fv),
   TABLE_ENTRY(Vertex2i),
   TABLE_ENTRY(Vertex2iv),
   TABLE_ENTRY(Vertex2s),
   TABLE_ENTRY(Vertex2sv),
   TABLE_ENTRY(Vertex3d),
   TABLE_ENTRY(Vertex3dv),
   TABLE_ENTRY(Vertex3f),
   TABLE_ENTRY(Vertex3fv),
   TABLE_ENTRY(Vertex3i),
   TABLE_ENTRY(Vertex3iv),
   TABLE_ENTRY(Vertex3s),
   TABLE_ENTRY(Vertex3sv),
   TABLE_ENTRY(Vertex4d),
   TABLE_ENTRY(Vertex4dv),
   TABLE_ENTRY(Vertex4f),
   TABLE_ENTRY(Vertex4fv),
   TABLE_ENTRY(Vertex4i),
   TABLE_ENTRY(Vertex4iv),
   TABLE_ENTRY(Vertex4s),
   TABLE_ENTRY(Vertex4sv),
   TABLE_ENTRY(ClipPlane),
   TABLE_ENTRY(ColorMaterial),
   TABLE_ENTRY(CullFace),
   TABLE_ENTRY(Fogf),
   TABLE_ENTRY(Fogfv),
   TABLE_ENTRY(Fogi),
   TABLE_ENTRY(Fogiv),
   TABLE_ENTRY(FrontFace),
   TABLE_ENTRY(Hint),
   TABLE_ENTRY(Lightf),
   TABLE_ENTRY(Lightfv),
   TABLE_ENTRY(Lighti),
   TABLE_ENTRY(Lightiv),
   TABLE_ENTRY(LightModelf),
   TABLE_ENTRY(LightModelfv),
   TABLE_ENTRY(LightModeli),
   TABLE_ENTRY(LightModeliv),
   TABLE_ENTRY(LineStipple),
   TABLE_ENTRY(LineWidth),
   TABLE_ENTRY(Materialf),
   TABLE_ENTRY(Materialfv),
   TABLE_ENTRY(Materiali),
   TABLE_ENTRY(Materialiv),
   TABLE_ENTRY(PointSize),
   TABLE_ENTRY(PolygonMode),
   TABLE_ENTRY(PolygonStipple),
   TABLE_ENTRY(Scissor),
   TABLE_ENTRY(ShadeModel),
   TABLE_ENTRY(TexParameterf),
   TABLE_ENTRY(TexParameterfv),
   TABLE_ENTRY(TexParameteri),
   TABLE_ENTRY(TexParameteriv),
   TABLE_ENTRY(TexImage1D),
   TABLE_ENTRY(TexImage2D),
   TABLE_ENTRY(TexEnvf),
   TABLE_ENTRY(TexEnvfv),
   TABLE_ENTRY(TexEnvi),
   TABLE_ENTRY(TexEnviv),
   TABLE_ENTRY(TexGend),
   TABLE_ENTRY(TexGendv),
   TABLE_ENTRY(TexGenf),
   TABLE_ENTRY(TexGenfv),
   TABLE_ENTRY(TexGeni),
   TABLE_ENTRY(TexGeniv),
   TABLE_ENTRY(FeedbackBuffer),
   TABLE_ENTRY(SelectBuffer),
   TABLE_ENTRY(RenderMode),
   TABLE_ENTRY(InitNames),
   TABLE_ENTRY(LoadName),
   TABLE_ENTRY(PassThrough),
   TABLE_ENTRY(PopName),
   TABLE_ENTRY(PushName),
   TABLE_ENTRY(DrawBuffer),
   TABLE_ENTRY(Clear),
   TABLE_ENTRY(ClearAccum),
   TABLE_ENTRY(ClearIndex),
   TABLE_ENTRY(ClearColor),
   TABLE_ENTRY(ClearStencil),
   TABLE_ENTRY(ClearDepth),
   TABLE_ENTRY(StencilMask),
   TABLE_ENTRY(ColorMask),
   TABLE_ENTRY(DepthMask),
   TABLE_ENTRY(IndexMask),
   TABLE_ENTRY(Accum),
   TABLE_ENTRY(Disable),
   TABLE_ENTRY(Enable),
   TABLE_ENTRY(Finish),
   TABLE_ENTRY(Flush),
   TABLE_ENTRY(PopAttrib),
   TABLE_ENTRY(PushAttrib),
   TABLE_ENTRY(Map1d),
   TABLE_ENTRY(Map1f),
   TABLE_ENTRY(Map2d),
   TABLE_ENTRY(Map2f),
   TABLE_ENTRY(MapGrid1d),
   TABLE_ENTRY(MapGrid1f),
   TABLE_ENTRY(MapGrid2d),
   TABLE_ENTRY(MapGrid2f),
   TABLE_ENTRY(EvalCoord1d),
   TABLE_ENTRY(EvalCoord1dv),
   TABLE_ENTRY(EvalCoord1f),
   TABLE_ENTRY(EvalCoord1fv),
   TABLE_ENTRY(EvalCoord2d),
   TABLE_ENTRY(EvalCoord2dv),
   TABLE_ENTRY(EvalCoord2f),
   TABLE_ENTRY(EvalCoord2fv),
   TABLE_ENTRY(EvalMesh1),
   TABLE_ENTRY(EvalPoint1),
   TABLE_ENTRY(EvalMesh2),
   TABLE_ENTRY(EvalPoint2),
   TABLE_ENTRY(AlphaFunc),
   TABLE_ENTRY(BlendFunc),
   TABLE_ENTRY(LogicOp),
   TABLE_ENTRY(StencilFunc),
   TABLE_ENTRY(StencilOp),
   TABLE_ENTRY(DepthFunc),
   TABLE_ENTRY(PixelZoom),
   TABLE_ENTRY(PixelTransferf),
   TABLE_ENTRY(PixelTransferi),
   TABLE_ENTRY(PixelStoref),
   TABLE_ENTRY(PixelStorei),
   TABLE_ENTRY(PixelMapfv),
   TABLE_ENTRY(PixelMapuiv),
   TABLE_ENTRY(PixelMapusv),
   TABLE_ENTRY(ReadBuffer),
   TABLE_ENTRY(CopyPixels),
   TABLE_ENTRY(ReadPixels),
   TABLE_ENTRY(DrawPixels),
   TABLE_ENTRY(GetBooleanv),
   TABLE_ENTRY(GetClipPlane),
   TABLE_ENTRY(GetDoublev),
   TABLE_ENTRY(GetError),
   TABLE_ENTRY(GetFloatv),
   TABLE_ENTRY(GetIntegerv),
   TABLE_ENTRY(GetLightfv),
   TABLE_ENTRY(GetLightiv),
   TABLE_ENTRY(GetMapdv),
   TABLE_ENTRY(GetMapfv),
   TABLE_ENTRY(GetMapiv),
   TABLE_ENTRY(GetMaterialfv),
   TABLE_ENTRY(GetMaterialiv),
   TABLE_ENTRY(GetPixelMapfv),
   TABLE_ENTRY(GetPixelMapuiv),
   TABLE_ENTRY(GetPixelMapusv),
   TABLE_ENTRY(GetPolygonStipple),
   TABLE_ENTRY(GetString),
   TABLE_ENTRY(GetTexEnvfv),
   TABLE_ENTRY(GetTexEnviv),
   TABLE_ENTRY(GetTexGendv),
   TABLE_ENTRY(GetTexGenfv),
   TABLE_ENTRY(GetTexGeniv),
   TABLE_ENTRY(GetTexImage),
   TABLE_ENTRY(GetTexParameterfv),
   TABLE_ENTRY(GetTexParameteriv),
   TABLE_ENTRY(GetTexLevelParameterfv),
   TABLE_ENTRY(GetTexLevelParameteriv),
   TABLE_ENTRY(IsEnabled),
   TABLE_ENTRY(IsList),
   TABLE_ENTRY(DepthRange),
   TABLE_ENTRY(Frustum),
   TABLE_ENTRY(LoadIdentity),
   TABLE_ENTRY(LoadMatrixf),
   TABLE_ENTRY(LoadMatrixd),
   TABLE_ENTRY(MatrixMode),
   TABLE_ENTRY(MultMatrixf),
   TABLE_ENTRY(MultMatrixd),
   TABLE_ENTRY(Ortho),
   TABLE_ENTRY(PopMatrix),
   TABLE_ENTRY(PushMatrix),
   TABLE_ENTRY(Rotated),
   TABLE_ENTRY(Rotatef),
   TABLE_ENTRY(Scaled),
   TABLE_ENTRY(Scalef),
   TABLE_ENTRY(Translated),
   TABLE_ENTRY(Translatef),
   TABLE_ENTRY(Viewport),
   TABLE_ENTRY(ArrayElement),
   TABLE_ENTRY(BindTexture),
   TABLE_ENTRY(ColorPointer),
   TABLE_ENTRY(DisableClientState),
   TABLE_ENTRY(DrawArrays),
   TABLE_ENTRY(DrawElements),
   TABLE_ENTRY(EdgeFlagPointer),
   TABLE_ENTRY(EnableClientState),
   TABLE_ENTRY(IndexPointer),
   TABLE_ENTRY(Indexub),
   TABLE_ENTRY(Indexubv),
   TABLE_ENTRY(InterleavedArrays),
   TABLE_ENTRY(NormalPointer),
   TABLE_ENTRY(PolygonOffset),
   TABLE_ENTRY(TexCoordPointer),
   TABLE_ENTRY(VertexPointer),
   TABLE_ENTRY(AreTexturesResident),
   TABLE_ENTRY(CopyTexImage1D),
   TABLE_ENTRY(CopyTexImage2D),
   TABLE_ENTRY(CopyTexSubImage1D),
   TABLE_ENTRY(CopyTexSubImage2D),
   TABLE_ENTRY(DeleteTextures),
   TABLE_ENTRY(GenTextures),
   TABLE_ENTRY(GetPointerv),
   TABLE_ENTRY(IsTexture),
   TABLE_ENTRY(PrioritizeTextures),
   TABLE_ENTRY(TexSubImage1D),
   TABLE_ENTRY(TexSubImage2D),
   TABLE_ENTRY(PopClientAttrib),
   TABLE_ENTRY(PushClientAttrib),
   TABLE_ENTRY(BlendColor),
   TABLE_ENTRY(BlendEquation),
   TABLE_ENTRY(DrawRangeElements),
   TABLE_ENTRY(ColorTable),
   TABLE_ENTRY(ColorTableParameterfv),
   TABLE_ENTRY(ColorTableParameteriv),
   TABLE_ENTRY(CopyColorTable),
   TABLE_ENTRY(GetColorTable),
   TABLE_ENTRY(GetColorTableParameterfv),
   TABLE_ENTRY(GetColorTableParameteriv),
   TABLE_ENTRY(ColorSubTable),
   TABLE_ENTRY(CopyColorSubTable),
   TABLE_ENTRY(ConvolutionFilter1D),
   TABLE_ENTRY(ConvolutionFilter2D),
   TABLE_ENTRY(ConvolutionParameterf),
   TABLE_ENTRY(ConvolutionParameterfv),
   TABLE_ENTRY(ConvolutionParameteri),
   TABLE_ENTRY(ConvolutionParameteriv),
   TABLE_ENTRY(CopyConvolutionFilter1D),
   TABLE_ENTRY(CopyConvolutionFilter2D),
   TABLE_ENTRY(GetConvolutionFilter),
   TABLE_ENTRY(GetConvolutionParameterfv),
   TABLE_ENTRY(GetConvolutionParameteriv),
   TABLE_ENTRY(GetSeparableFilter),
   TABLE_ENTRY(SeparableFilter2D),
   TABLE_ENTRY(GetHistogram),
   TABLE_ENTRY(GetHistogramParameterfv),
   TABLE_ENTRY(GetHistogramParameteriv),
   TABLE_ENTRY(GetMinmax),
   TABLE_ENTRY(GetMinmaxParameterfv),
   TABLE_ENTRY(GetMinmaxParameteriv),
   TABLE_ENTRY(Histogram),
   TABLE_ENTRY(Minmax),
   TABLE_ENTRY(ResetHistogram),
   TABLE_ENTRY(ResetMinmax),
   TABLE_ENTRY(TexImage3D),
   TABLE_ENTRY(TexSubImage3D),
   TABLE_ENTRY(CopyTexSubImage3D),
   TABLE_ENTRY(ActiveTextureARB),
   TABLE_ENTRY(ClientActiveTextureARB),
   TABLE_ENTRY(MultiTexCoord1dARB),
   TABLE_ENTRY(MultiTexCoord1dvARB),
   TABLE_ENTRY(MultiTexCoord1fARB),
   TABLE_ENTRY(MultiTexCoord1fvARB),
   TABLE_ENTRY(MultiTexCoord1iARB),
   TABLE_ENTRY(MultiTexCoord1ivARB),
   TABLE_ENTRY(MultiTexCoord1sARB),
   TABLE_ENTRY(MultiTexCoord1svARB),
   TABLE_ENTRY(MultiTexCoord2dARB),
   TABLE_ENTRY(MultiTexCoord2dvARB),
   TABLE_ENTRY(MultiTexCoord2fARB),
   TABLE_ENTRY(MultiTexCoord2fvARB),
   TABLE_ENTRY(MultiTexCoord2iARB),
   TABLE_ENTRY(MultiTexCoord2ivARB),
   TABLE_ENTRY(MultiTexCoord2sARB),
   TABLE_ENTRY(MultiTexCoord2svARB),
   TABLE_ENTRY(MultiTexCoord3dARB),
   TABLE_ENTRY(MultiTexCoord3dvARB),
   TABLE_ENTRY(MultiTexCoord3fARB),
   TABLE_ENTRY(MultiTexCoord3fvARB),
   TABLE_ENTRY(MultiTexCoord3iARB),
   TABLE_ENTRY(MultiTexCoord3ivARB),
   TABLE_ENTRY(MultiTexCoord3sARB),
   TABLE_ENTRY(MultiTexCoord3svARB),
   TABLE_ENTRY(MultiTexCoord4dARB),
   TABLE_ENTRY(MultiTexCoord4dvARB),
   TABLE_ENTRY(MultiTexCoord4fARB),
   TABLE_ENTRY(MultiTexCoord4fvARB),
   TABLE_ENTRY(MultiTexCoord4iARB),
   TABLE_ENTRY(MultiTexCoord4ivARB),
   TABLE_ENTRY(MultiTexCoord4sARB),
   TABLE_ENTRY(MultiTexCoord4svARB),
   TABLE_ENTRY(AttachShader),
   TABLE_ENTRY(CreateProgram),
   TABLE_ENTRY(CreateShader),
   TABLE_ENTRY(DeleteProgram),
   TABLE_ENTRY(DeleteShader),
   TABLE_ENTRY(DetachShader),
   TABLE_ENTRY(GetAttachedShaders),
   TABLE_ENTRY(GetProgramInfoLog),
   TABLE_ENTRY(GetProgramiv),
   TABLE_ENTRY(GetShaderInfoLog),
   TABLE_ENTRY(GetShaderiv),
   TABLE_ENTRY(IsProgram),
   TABLE_ENTRY(IsShader),
   TABLE_ENTRY(StencilFuncSeparate),
   TABLE_ENTRY(StencilMaskSeparate),
   TABLE_ENTRY(StencilOpSeparate),
   TABLE_ENTRY(UniformMatrix2x3fv),
   TABLE_ENTRY(UniformMatrix2x4fv),
   TABLE_ENTRY(UniformMatrix3x2fv),
   TABLE_ENTRY(UniformMatrix3x4fv),
   TABLE_ENTRY(UniformMatrix4x2fv),
   TABLE_ENTRY(UniformMatrix4x3fv),
   TABLE_ENTRY(LoadTransposeMatrixdARB),
   TABLE_ENTRY(LoadTransposeMatrixfARB),
   TABLE_ENTRY(MultTransposeMatrixdARB),
   TABLE_ENTRY(MultTransposeMatrixfARB),
   TABLE_ENTRY(SampleCoverageARB),
   TABLE_ENTRY(CompressedTexImage1DARB),
   TABLE_ENTRY(CompressedTexImage2DARB),
   TABLE_ENTRY(CompressedTexImage3DARB),
   TABLE_ENTRY(CompressedTexSubImage1DARB),
   TABLE_ENTRY(CompressedTexSubImage2DARB),
   TABLE_ENTRY(CompressedTexSubImage3DARB),
   TABLE_ENTRY(GetCompressedTexImageARB),
   TABLE_ENTRY(DisableVertexAttribArrayARB),
   TABLE_ENTRY(EnableVertexAttribArrayARB),
   TABLE_ENTRY(GetProgramEnvParameterdvARB),
   TABLE_ENTRY(GetProgramEnvParameterfvARB),
   TABLE_ENTRY(GetProgramLocalParameterdvARB),
   TABLE_ENTRY(GetProgramLocalParameterfvARB),
   TABLE_ENTRY(GetProgramStringARB),
   TABLE_ENTRY(GetProgramivARB),
   TABLE_ENTRY(GetVertexAttribdvARB),
   TABLE_ENTRY(GetVertexAttribfvARB),
   TABLE_ENTRY(GetVertexAttribivARB),
   TABLE_ENTRY(ProgramEnvParameter4dARB),
   TABLE_ENTRY(ProgramEnvParameter4dvARB),
   TABLE_ENTRY(ProgramEnvParameter4fARB),
   TABLE_ENTRY(ProgramEnvParameter4fvARB),
   TABLE_ENTRY(ProgramLocalParameter4dARB),
   TABLE_ENTRY(ProgramLocalParameter4dvARB),
   TABLE_ENTRY(ProgramLocalParameter4fARB),
   TABLE_ENTRY(ProgramLocalParameter4fvARB),
   TABLE_ENTRY(ProgramStringARB),
   TABLE_ENTRY(VertexAttrib1dARB),
   TABLE_ENTRY(VertexAttrib1dvARB),
   TABLE_ENTRY(VertexAttrib1fARB),
   TABLE_ENTRY(VertexAttrib1fvARB),
   TABLE_ENTRY(VertexAttrib1sARB),
   TABLE_ENTRY(VertexAttrib1svARB),
   TABLE_ENTRY(VertexAttrib2dARB),
   TABLE_ENTRY(VertexAttrib2dvARB),
   TABLE_ENTRY(VertexAttrib2fARB),
   TABLE_ENTRY(VertexAttrib2fvARB),
   TABLE_ENTRY(VertexAttrib2sARB),
   TABLE_ENTRY(VertexAttrib2svARB),
   TABLE_ENTRY(VertexAttrib3dARB),
   TABLE_ENTRY(VertexAttrib3dvARB),
   TABLE_ENTRY(VertexAttrib3fARB),
   TABLE_ENTRY(VertexAttrib3fvARB),
   TABLE_ENTRY(VertexAttrib3sARB),
   TABLE_ENTRY(VertexAttrib3svARB),
   TABLE_ENTRY(VertexAttrib4NbvARB),
   TABLE_ENTRY(VertexAttrib4NivARB),
   TABLE_ENTRY(VertexAttrib4NsvARB),
   TABLE_ENTRY(VertexAttrib4NubARB),
   TABLE_ENTRY(VertexAttrib4NubvARB),
   TABLE_ENTRY(VertexAttrib4NuivARB),
   TABLE_ENTRY(VertexAttrib4NusvARB),
   TABLE_ENTRY(VertexAttrib4bvARB),
   TABLE_ENTRY(VertexAttrib4dARB),
   TABLE_ENTRY(VertexAttrib4dvARB),
   TABLE_ENTRY(VertexAttrib4fARB),
   TABLE_ENTRY(VertexAttrib4fvARB),
   TABLE_ENTRY(VertexAttrib4ivARB),
   TABLE_ENTRY(VertexAttrib4sARB),
   TABLE_ENTRY(VertexAttrib4svARB),
   TABLE_ENTRY(VertexAttrib4ubvARB),
   TABLE_ENTRY(VertexAttrib4uivARB),
   TABLE_ENTRY(VertexAttrib4usvARB),
   TABLE_ENTRY(VertexAttribPointerARB),
   TABLE_ENTRY(BindBufferARB),
   TABLE_ENTRY(BufferDataARB),
   TABLE_ENTRY(BufferSubDataARB),
   TABLE_ENTRY(DeleteBuffersARB),
   TABLE_ENTRY(GenBuffersARB),
   TABLE_ENTRY(GetBufferParameterivARB),
   TABLE_ENTRY(GetBufferPointervARB),
   TABLE_ENTRY(GetBufferSubDataARB),
   TABLE_ENTRY(IsBufferARB),
   TABLE_ENTRY(MapBufferARB),
   TABLE_ENTRY(UnmapBufferARB),
   TABLE_ENTRY(BeginQueryARB),
   TABLE_ENTRY(DeleteQueriesARB),
   TABLE_ENTRY(EndQueryARB),
   TABLE_ENTRY(GenQueriesARB),
   TABLE_ENTRY(GetQueryObjectivARB),
   TABLE_ENTRY(GetQueryObjectuivARB),
   TABLE_ENTRY(GetQueryivARB),
   TABLE_ENTRY(IsQueryARB),
   TABLE_ENTRY(AttachObjectARB),
   TABLE_ENTRY(CompileShaderARB),
   TABLE_ENTRY(CreateProgramObjectARB),
   TABLE_ENTRY(CreateShaderObjectARB),
   TABLE_ENTRY(DeleteObjectARB),
   TABLE_ENTRY(DetachObjectARB),
   TABLE_ENTRY(GetActiveUniformARB),
   TABLE_ENTRY(GetAttachedObjectsARB),
   TABLE_ENTRY(GetHandleARB),
   TABLE_ENTRY(GetInfoLogARB),
   TABLE_ENTRY(GetObjectParameterfvARB),
   TABLE_ENTRY(GetObjectParameterivARB),
   TABLE_ENTRY(GetShaderSourceARB),
   TABLE_ENTRY(GetUniformLocationARB),
   TABLE_ENTRY(GetUniformfvARB),
   TABLE_ENTRY(GetUniformivARB),
   TABLE_ENTRY(LinkProgramARB),
   TABLE_ENTRY(ShaderSourceARB),
   TABLE_ENTRY(Uniform1fARB),
   TABLE_ENTRY(Uniform1fvARB),
   TABLE_ENTRY(Uniform1iARB),
   TABLE_ENTRY(Uniform1ivARB),
   TABLE_ENTRY(Uniform2fARB),
   TABLE_ENTRY(Uniform2fvARB),
   TABLE_ENTRY(Uniform2iARB),
   TABLE_ENTRY(Uniform2ivARB),
   TABLE_ENTRY(Uniform3fARB),
   TABLE_ENTRY(Uniform3fvARB),
   TABLE_ENTRY(Uniform3iARB),
   TABLE_ENTRY(Uniform3ivARB),
   TABLE_ENTRY(Uniform4fARB),
   TABLE_ENTRY(Uniform4fvARB),
   TABLE_ENTRY(Uniform4iARB),
   TABLE_ENTRY(Uniform4ivARB),
   TABLE_ENTRY(UniformMatrix2fvARB),
   TABLE_ENTRY(UniformMatrix3fvARB),
   TABLE_ENTRY(UniformMatrix4fvARB),
   TABLE_ENTRY(UseProgramObjectARB),
   TABLE_ENTRY(ValidateProgramARB),
   TABLE_ENTRY(BindAttribLocationARB),
   TABLE_ENTRY(GetActiveAttribARB),
   TABLE_ENTRY(GetAttribLocationARB),
   TABLE_ENTRY(DrawBuffersARB),
   TABLE_ENTRY(RenderbufferStorageMultisample),
<<<<<<< HEAD
   TABLE_ENTRY(FramebufferTextureARB),
   TABLE_ENTRY(FramebufferTextureFaceARB),
   TABLE_ENTRY(ProgramParameteriARB),
   TABLE_ENTRY(PolygonOffsetEXT),
   TABLE_ENTRY(_dispatch_stub_566),
   TABLE_ENTRY(_dispatch_stub_567),
=======
   TABLE_ENTRY(FlushMappedBufferRange),
   TABLE_ENTRY(MapBufferRange),
   TABLE_ENTRY(BindVertexArray),
   TABLE_ENTRY(GenVertexArrays),
   TABLE_ENTRY(CopyBufferSubData),
   TABLE_ENTRY(PolygonOffsetEXT),
>>>>>>> 9226e3d6
   TABLE_ENTRY(_dispatch_stub_568),
   TABLE_ENTRY(_dispatch_stub_569),
   TABLE_ENTRY(_dispatch_stub_570),
   TABLE_ENTRY(_dispatch_stub_571),
   TABLE_ENTRY(_dispatch_stub_572),
   TABLE_ENTRY(_dispatch_stub_573),
<<<<<<< HEAD
=======
   TABLE_ENTRY(_dispatch_stub_574),
   TABLE_ENTRY(_dispatch_stub_575),
>>>>>>> 9226e3d6
   TABLE_ENTRY(ColorPointerEXT),
   TABLE_ENTRY(EdgeFlagPointerEXT),
   TABLE_ENTRY(IndexPointerEXT),
   TABLE_ENTRY(NormalPointerEXT),
   TABLE_ENTRY(TexCoordPointerEXT),
   TABLE_ENTRY(VertexPointerEXT),
   TABLE_ENTRY(PointParameterfEXT),
   TABLE_ENTRY(PointParameterfvEXT),
   TABLE_ENTRY(LockArraysEXT),
   TABLE_ENTRY(UnlockArraysEXT),
<<<<<<< HEAD
   TABLE_ENTRY(_dispatch_stub_584),
   TABLE_ENTRY(_dispatch_stub_585),
=======
   TABLE_ENTRY(_dispatch_stub_586),
   TABLE_ENTRY(_dispatch_stub_587),
>>>>>>> 9226e3d6
   TABLE_ENTRY(SecondaryColor3bEXT),
   TABLE_ENTRY(SecondaryColor3bvEXT),
   TABLE_ENTRY(SecondaryColor3dEXT),
   TABLE_ENTRY(SecondaryColor3dvEXT),
   TABLE_ENTRY(SecondaryColor3fEXT),
   TABLE_ENTRY(SecondaryColor3fvEXT),
   TABLE_ENTRY(SecondaryColor3iEXT),
   TABLE_ENTRY(SecondaryColor3ivEXT),
   TABLE_ENTRY(SecondaryColor3sEXT),
   TABLE_ENTRY(SecondaryColor3svEXT),
   TABLE_ENTRY(SecondaryColor3ubEXT),
   TABLE_ENTRY(SecondaryColor3ubvEXT),
   TABLE_ENTRY(SecondaryColor3uiEXT),
   TABLE_ENTRY(SecondaryColor3uivEXT),
   TABLE_ENTRY(SecondaryColor3usEXT),
   TABLE_ENTRY(SecondaryColor3usvEXT),
   TABLE_ENTRY(SecondaryColorPointerEXT),
   TABLE_ENTRY(MultiDrawArraysEXT),
   TABLE_ENTRY(MultiDrawElementsEXT),
   TABLE_ENTRY(FogCoordPointerEXT),
   TABLE_ENTRY(FogCoorddEXT),
   TABLE_ENTRY(FogCoorddvEXT),
   TABLE_ENTRY(FogCoordfEXT),
   TABLE_ENTRY(FogCoordfvEXT),
<<<<<<< HEAD
   TABLE_ENTRY(_dispatch_stub_610),
=======
   TABLE_ENTRY(_dispatch_stub_612),
>>>>>>> 9226e3d6
   TABLE_ENTRY(BlendFuncSeparateEXT),
   TABLE_ENTRY(FlushVertexArrayRangeNV),
   TABLE_ENTRY(VertexArrayRangeNV),
   TABLE_ENTRY(CombinerInputNV),
   TABLE_ENTRY(CombinerOutputNV),
   TABLE_ENTRY(CombinerParameterfNV),
   TABLE_ENTRY(CombinerParameterfvNV),
   TABLE_ENTRY(CombinerParameteriNV),
   TABLE_ENTRY(CombinerParameterivNV),
   TABLE_ENTRY(FinalCombinerInputNV),
   TABLE_ENTRY(GetCombinerInputParameterfvNV),
   TABLE_ENTRY(GetCombinerInputParameterivNV),
   TABLE_ENTRY(GetCombinerOutputParameterfvNV),
   TABLE_ENTRY(GetCombinerOutputParameterivNV),
   TABLE_ENTRY(GetFinalCombinerInputParameterfvNV),
   TABLE_ENTRY(GetFinalCombinerInputParameterivNV),
   TABLE_ENTRY(ResizeBuffersMESA),
   TABLE_ENTRY(WindowPos2dMESA),
   TABLE_ENTRY(WindowPos2dvMESA),
   TABLE_ENTRY(WindowPos2fMESA),
   TABLE_ENTRY(WindowPos2fvMESA),
   TABLE_ENTRY(WindowPos2iMESA),
   TABLE_ENTRY(WindowPos2ivMESA),
   TABLE_ENTRY(WindowPos2sMESA),
   TABLE_ENTRY(WindowPos2svMESA),
   TABLE_ENTRY(WindowPos3dMESA),
   TABLE_ENTRY(WindowPos3dvMESA),
   TABLE_ENTRY(WindowPos3fMESA),
   TABLE_ENTRY(WindowPos3fvMESA),
   TABLE_ENTRY(WindowPos3iMESA),
   TABLE_ENTRY(WindowPos3ivMESA),
   TABLE_ENTRY(WindowPos3sMESA),
   TABLE_ENTRY(WindowPos3svMESA),
   TABLE_ENTRY(WindowPos4dMESA),
   TABLE_ENTRY(WindowPos4dvMESA),
   TABLE_ENTRY(WindowPos4fMESA),
   TABLE_ENTRY(WindowPos4fvMESA),
   TABLE_ENTRY(WindowPos4iMESA),
   TABLE_ENTRY(WindowPos4ivMESA),
   TABLE_ENTRY(WindowPos4sMESA),
   TABLE_ENTRY(WindowPos4svMESA),
<<<<<<< HEAD
   TABLE_ENTRY(_dispatch_stub_652),
   TABLE_ENTRY(_dispatch_stub_653),
=======
>>>>>>> 9226e3d6
   TABLE_ENTRY(_dispatch_stub_654),
   TABLE_ENTRY(_dispatch_stub_655),
   TABLE_ENTRY(_dispatch_stub_656),
   TABLE_ENTRY(_dispatch_stub_657),
   TABLE_ENTRY(_dispatch_stub_658),
   TABLE_ENTRY(_dispatch_stub_659),
   TABLE_ENTRY(_dispatch_stub_660),
<<<<<<< HEAD
=======
   TABLE_ENTRY(_dispatch_stub_661),
   TABLE_ENTRY(_dispatch_stub_662),
>>>>>>> 9226e3d6
   TABLE_ENTRY(AreProgramsResidentNV),
   TABLE_ENTRY(BindProgramNV),
   TABLE_ENTRY(DeleteProgramsNV),
   TABLE_ENTRY(ExecuteProgramNV),
   TABLE_ENTRY(GenProgramsNV),
   TABLE_ENTRY(GetProgramParameterdvNV),
   TABLE_ENTRY(GetProgramParameterfvNV),
   TABLE_ENTRY(GetProgramStringNV),
   TABLE_ENTRY(GetProgramivNV),
   TABLE_ENTRY(GetTrackMatrixivNV),
   TABLE_ENTRY(GetVertexAttribPointervNV),
   TABLE_ENTRY(GetVertexAttribdvNV),
   TABLE_ENTRY(GetVertexAttribfvNV),
   TABLE_ENTRY(GetVertexAttribivNV),
   TABLE_ENTRY(IsProgramNV),
   TABLE_ENTRY(LoadProgramNV),
   TABLE_ENTRY(ProgramParameters4dvNV),
   TABLE_ENTRY(ProgramParameters4fvNV),
   TABLE_ENTRY(RequestResidentProgramsNV),
   TABLE_ENTRY(TrackMatrixNV),
   TABLE_ENTRY(VertexAttrib1dNV),
   TABLE_ENTRY(VertexAttrib1dvNV),
   TABLE_ENTRY(VertexAttrib1fNV),
   TABLE_ENTRY(VertexAttrib1fvNV),
   TABLE_ENTRY(VertexAttrib1sNV),
   TABLE_ENTRY(VertexAttrib1svNV),
   TABLE_ENTRY(VertexAttrib2dNV),
   TABLE_ENTRY(VertexAttrib2dvNV),
   TABLE_ENTRY(VertexAttrib2fNV),
   TABLE_ENTRY(VertexAttrib2fvNV),
   TABLE_ENTRY(VertexAttrib2sNV),
   TABLE_ENTRY(VertexAttrib2svNV),
   TABLE_ENTRY(VertexAttrib3dNV),
   TABLE_ENTRY(VertexAttrib3dvNV),
   TABLE_ENTRY(VertexAttrib3fNV),
   TABLE_ENTRY(VertexAttrib3fvNV),
   TABLE_ENTRY(VertexAttrib3sNV),
   TABLE_ENTRY(VertexAttrib3svNV),
   TABLE_ENTRY(VertexAttrib4dNV),
   TABLE_ENTRY(VertexAttrib4dvNV),
   TABLE_ENTRY(VertexAttrib4fNV),
   TABLE_ENTRY(VertexAttrib4fvNV),
   TABLE_ENTRY(VertexAttrib4sNV),
   TABLE_ENTRY(VertexAttrib4svNV),
   TABLE_ENTRY(VertexAttrib4ubNV),
   TABLE_ENTRY(VertexAttrib4ubvNV),
   TABLE_ENTRY(VertexAttribPointerNV),
   TABLE_ENTRY(VertexAttribs1dvNV),
   TABLE_ENTRY(VertexAttribs1fvNV),
   TABLE_ENTRY(VertexAttribs1svNV),
   TABLE_ENTRY(VertexAttribs2dvNV),
   TABLE_ENTRY(VertexAttribs2fvNV),
   TABLE_ENTRY(VertexAttribs2svNV),
   TABLE_ENTRY(VertexAttribs3dvNV),
   TABLE_ENTRY(VertexAttribs3fvNV),
   TABLE_ENTRY(VertexAttribs3svNV),
   TABLE_ENTRY(VertexAttribs4dvNV),
   TABLE_ENTRY(VertexAttribs4fvNV),
   TABLE_ENTRY(VertexAttribs4svNV),
   TABLE_ENTRY(VertexAttribs4ubvNV),
   TABLE_ENTRY(GetTexBumpParameterfvATI),
   TABLE_ENTRY(GetTexBumpParameterivATI),
   TABLE_ENTRY(TexBumpParameterfvATI),
   TABLE_ENTRY(TexBumpParameterivATI),
   TABLE_ENTRY(AlphaFragmentOp1ATI),
   TABLE_ENTRY(AlphaFragmentOp2ATI),
   TABLE_ENTRY(AlphaFragmentOp3ATI),
   TABLE_ENTRY(BeginFragmentShaderATI),
   TABLE_ENTRY(BindFragmentShaderATI),
   TABLE_ENTRY(ColorFragmentOp1ATI),
   TABLE_ENTRY(ColorFragmentOp2ATI),
   TABLE_ENTRY(ColorFragmentOp3ATI),
   TABLE_ENTRY(DeleteFragmentShaderATI),
   TABLE_ENTRY(EndFragmentShaderATI),
   TABLE_ENTRY(GenFragmentShadersATI),
   TABLE_ENTRY(PassTexCoordATI),
   TABLE_ENTRY(SampleMapATI),
   TABLE_ENTRY(SetFragmentShaderConstantATI),
   TABLE_ENTRY(PointParameteriNV),
   TABLE_ENTRY(PointParameterivNV),
<<<<<<< HEAD
   TABLE_ENTRY(_dispatch_stub_741),
   TABLE_ENTRY(_dispatch_stub_742),
   TABLE_ENTRY(_dispatch_stub_743),
   TABLE_ENTRY(_dispatch_stub_744),
   TABLE_ENTRY(_dispatch_stub_745),
=======
   TABLE_ENTRY(_dispatch_stub_743),
   TABLE_ENTRY(_dispatch_stub_744),
   TABLE_ENTRY(_dispatch_stub_745),
   TABLE_ENTRY(_dispatch_stub_746),
   TABLE_ENTRY(_dispatch_stub_747),
>>>>>>> 9226e3d6
   TABLE_ENTRY(GetProgramNamedParameterdvNV),
   TABLE_ENTRY(GetProgramNamedParameterfvNV),
   TABLE_ENTRY(ProgramNamedParameter4dNV),
   TABLE_ENTRY(ProgramNamedParameter4dvNV),
   TABLE_ENTRY(ProgramNamedParameter4fNV),
   TABLE_ENTRY(ProgramNamedParameter4fvNV),
<<<<<<< HEAD
   TABLE_ENTRY(_dispatch_stub_752),
   TABLE_ENTRY(_dispatch_stub_753),
=======
   TABLE_ENTRY(_dispatch_stub_754),
   TABLE_ENTRY(_dispatch_stub_755),
>>>>>>> 9226e3d6
   TABLE_ENTRY(BindFramebufferEXT),
   TABLE_ENTRY(BindRenderbufferEXT),
   TABLE_ENTRY(CheckFramebufferStatusEXT),
   TABLE_ENTRY(DeleteFramebuffersEXT),
   TABLE_ENTRY(DeleteRenderbuffersEXT),
   TABLE_ENTRY(FramebufferRenderbufferEXT),
   TABLE_ENTRY(FramebufferTexture1DEXT),
   TABLE_ENTRY(FramebufferTexture2DEXT),
   TABLE_ENTRY(FramebufferTexture3DEXT),
   TABLE_ENTRY(GenFramebuffersEXT),
   TABLE_ENTRY(GenRenderbuffersEXT),
   TABLE_ENTRY(GenerateMipmapEXT),
   TABLE_ENTRY(GetFramebufferAttachmentParameterivEXT),
   TABLE_ENTRY(GetRenderbufferParameterivEXT),
   TABLE_ENTRY(IsFramebufferEXT),
   TABLE_ENTRY(IsRenderbufferEXT),
   TABLE_ENTRY(RenderbufferStorageEXT),
<<<<<<< HEAD
   TABLE_ENTRY(_dispatch_stub_771),
   TABLE_ENTRY(FramebufferTextureLayerEXT),
   TABLE_ENTRY(_dispatch_stub_773),
   TABLE_ENTRY(_dispatch_stub_774),
   TABLE_ENTRY(_dispatch_stub_775),
   TABLE_ENTRY(_dispatch_stub_776),
   TABLE_ENTRY(_dispatch_stub_777),
=======
   TABLE_ENTRY(_dispatch_stub_773),
   TABLE_ENTRY(FramebufferTextureLayerEXT),
   TABLE_ENTRY(ProvokingVertexEXT),
   TABLE_ENTRY(_dispatch_stub_776),
   TABLE_ENTRY(_dispatch_stub_777),
   TABLE_ENTRY(_dispatch_stub_778),
   TABLE_ENTRY(_dispatch_stub_779),
   TABLE_ENTRY(_dispatch_stub_780),
>>>>>>> 9226e3d6
   /* A whole bunch of no-op functions.  These might be called
    * when someone tries to call a dynamically-registered
    * extension function without a current rendering context.
    */
   TABLE_ENTRY(Unused),
   TABLE_ENTRY(Unused),
   TABLE_ENTRY(Unused),
   TABLE_ENTRY(Unused),
   TABLE_ENTRY(Unused),
   TABLE_ENTRY(Unused),
   TABLE_ENTRY(Unused),
   TABLE_ENTRY(Unused),
   TABLE_ENTRY(Unused),
   TABLE_ENTRY(Unused),
   TABLE_ENTRY(Unused),
   TABLE_ENTRY(Unused),
   TABLE_ENTRY(Unused),
   TABLE_ENTRY(Unused),
   TABLE_ENTRY(Unused),
   TABLE_ENTRY(Unused),
   TABLE_ENTRY(Unused),
   TABLE_ENTRY(Unused),
   TABLE_ENTRY(Unused),
   TABLE_ENTRY(Unused),
   TABLE_ENTRY(Unused),
   TABLE_ENTRY(Unused),
   TABLE_ENTRY(Unused),
   TABLE_ENTRY(Unused),
   TABLE_ENTRY(Unused),
   TABLE_ENTRY(Unused),
   TABLE_ENTRY(Unused),
   TABLE_ENTRY(Unused),
   TABLE_ENTRY(Unused),
   TABLE_ENTRY(Unused),
   TABLE_ENTRY(Unused),
   TABLE_ENTRY(Unused),
   TABLE_ENTRY(Unused),
   TABLE_ENTRY(Unused),
   TABLE_ENTRY(Unused),
   TABLE_ENTRY(Unused),
   TABLE_ENTRY(Unused),
   TABLE_ENTRY(Unused),
   TABLE_ENTRY(Unused),
   TABLE_ENTRY(Unused),
   TABLE_ENTRY(Unused),
   TABLE_ENTRY(Unused),
   TABLE_ENTRY(Unused),
   TABLE_ENTRY(Unused),
   TABLE_ENTRY(Unused),
   TABLE_ENTRY(Unused),
   TABLE_ENTRY(Unused),
   TABLE_ENTRY(Unused),
   TABLE_ENTRY(Unused),
   TABLE_ENTRY(Unused),
   TABLE_ENTRY(Unused),
   TABLE_ENTRY(Unused),
   TABLE_ENTRY(Unused),
   TABLE_ENTRY(Unused),
   TABLE_ENTRY(Unused),
   TABLE_ENTRY(Unused),
   TABLE_ENTRY(Unused),
   TABLE_ENTRY(Unused),
   TABLE_ENTRY(Unused),
   TABLE_ENTRY(Unused),
   TABLE_ENTRY(Unused),
   TABLE_ENTRY(Unused),
   TABLE_ENTRY(Unused),
   TABLE_ENTRY(Unused),
   TABLE_ENTRY(Unused),
   TABLE_ENTRY(Unused),
   TABLE_ENTRY(Unused),
   TABLE_ENTRY(Unused),
   TABLE_ENTRY(Unused),
   TABLE_ENTRY(Unused),
   TABLE_ENTRY(Unused),
   TABLE_ENTRY(Unused),
   TABLE_ENTRY(Unused),
   TABLE_ENTRY(Unused),
   TABLE_ENTRY(Unused),
   TABLE_ENTRY(Unused),
   TABLE_ENTRY(Unused),
   TABLE_ENTRY(Unused),
   TABLE_ENTRY(Unused),
   TABLE_ENTRY(Unused),
   TABLE_ENTRY(Unused),
   TABLE_ENTRY(Unused),
   TABLE_ENTRY(Unused),
   TABLE_ENTRY(Unused),
   TABLE_ENTRY(Unused),
   TABLE_ENTRY(Unused),
   TABLE_ENTRY(Unused),
   TABLE_ENTRY(Unused),
   TABLE_ENTRY(Unused),
   TABLE_ENTRY(Unused),
   TABLE_ENTRY(Unused),
   TABLE_ENTRY(Unused),
   TABLE_ENTRY(Unused),
   TABLE_ENTRY(Unused),
   TABLE_ENTRY(Unused),
   TABLE_ENTRY(Unused),
   TABLE_ENTRY(Unused),
   TABLE_ENTRY(Unused),
   TABLE_ENTRY(Unused),
};
#endif /* DISPATCH_TABLE_NAME */


/*
 * This is just used to silence compiler warnings.
 * We list the functions which are not otherwise used.
 */
#ifdef UNUSED_TABLE_NAME
static _glapi_proc UNUSED_TABLE_NAME[] = {
   TABLE_ENTRY(ArrayElementEXT),
   TABLE_ENTRY(BindTextureEXT),
   TABLE_ENTRY(DrawArraysEXT),
#ifndef GLX_INDIRECT_RENDERING
   TABLE_ENTRY(AreTexturesResidentEXT),
#endif
   TABLE_ENTRY(CopyTexImage1DEXT),
   TABLE_ENTRY(CopyTexImage2DEXT),
   TABLE_ENTRY(CopyTexSubImage1DEXT),
   TABLE_ENTRY(CopyTexSubImage2DEXT),
#ifndef GLX_INDIRECT_RENDERING
   TABLE_ENTRY(DeleteTexturesEXT),
#endif
#ifndef GLX_INDIRECT_RENDERING
   TABLE_ENTRY(GenTexturesEXT),
#endif
   TABLE_ENTRY(GetPointervEXT),
#ifndef GLX_INDIRECT_RENDERING
   TABLE_ENTRY(IsTextureEXT),
#endif
   TABLE_ENTRY(PrioritizeTexturesEXT),
   TABLE_ENTRY(TexSubImage1DEXT),
   TABLE_ENTRY(TexSubImage2DEXT),
   TABLE_ENTRY(BlendColorEXT),
   TABLE_ENTRY(BlendEquationEXT),
   TABLE_ENTRY(DrawRangeElementsEXT),
   TABLE_ENTRY(ColorTableEXT),
#ifndef GLX_INDIRECT_RENDERING
   TABLE_ENTRY(GetColorTableEXT),
#endif
#ifndef GLX_INDIRECT_RENDERING
   TABLE_ENTRY(GetColorTableParameterfvEXT),
#endif
#ifndef GLX_INDIRECT_RENDERING
   TABLE_ENTRY(GetColorTableParameterivEXT),
#endif
   TABLE_ENTRY(TexImage3DEXT),
   TABLE_ENTRY(TexSubImage3DEXT),
   TABLE_ENTRY(CopyTexSubImage3DEXT),
   TABLE_ENTRY(ActiveTexture),
   TABLE_ENTRY(ClientActiveTexture),
   TABLE_ENTRY(MultiTexCoord1d),
   TABLE_ENTRY(MultiTexCoord1dv),
   TABLE_ENTRY(MultiTexCoord1f),
   TABLE_ENTRY(MultiTexCoord1fv),
   TABLE_ENTRY(MultiTexCoord1i),
   TABLE_ENTRY(MultiTexCoord1iv),
   TABLE_ENTRY(MultiTexCoord1s),
   TABLE_ENTRY(MultiTexCoord1sv),
   TABLE_ENTRY(MultiTexCoord2d),
   TABLE_ENTRY(MultiTexCoord2dv),
   TABLE_ENTRY(MultiTexCoord2f),
   TABLE_ENTRY(MultiTexCoord2fv),
   TABLE_ENTRY(MultiTexCoord2i),
   TABLE_ENTRY(MultiTexCoord2iv),
   TABLE_ENTRY(MultiTexCoord2s),
   TABLE_ENTRY(MultiTexCoord2sv),
   TABLE_ENTRY(MultiTexCoord3d),
   TABLE_ENTRY(MultiTexCoord3dv),
   TABLE_ENTRY(MultiTexCoord3f),
   TABLE_ENTRY(MultiTexCoord3fv),
   TABLE_ENTRY(MultiTexCoord3i),
   TABLE_ENTRY(MultiTexCoord3iv),
   TABLE_ENTRY(MultiTexCoord3s),
   TABLE_ENTRY(MultiTexCoord3sv),
   TABLE_ENTRY(MultiTexCoord4d),
   TABLE_ENTRY(MultiTexCoord4dv),
   TABLE_ENTRY(MultiTexCoord4f),
   TABLE_ENTRY(MultiTexCoord4fv),
   TABLE_ENTRY(MultiTexCoord4i),
   TABLE_ENTRY(MultiTexCoord4iv),
   TABLE_ENTRY(MultiTexCoord4s),
   TABLE_ENTRY(MultiTexCoord4sv),
   TABLE_ENTRY(LoadTransposeMatrixd),
   TABLE_ENTRY(LoadTransposeMatrixf),
   TABLE_ENTRY(MultTransposeMatrixd),
   TABLE_ENTRY(MultTransposeMatrixf),
   TABLE_ENTRY(SampleCoverage),
   TABLE_ENTRY(CompressedTexImage1D),
   TABLE_ENTRY(CompressedTexImage2D),
   TABLE_ENTRY(CompressedTexImage3D),
   TABLE_ENTRY(CompressedTexSubImage1D),
   TABLE_ENTRY(CompressedTexSubImage2D),
   TABLE_ENTRY(CompressedTexSubImage3D),
   TABLE_ENTRY(GetCompressedTexImage),
   TABLE_ENTRY(DisableVertexAttribArray),
   TABLE_ENTRY(EnableVertexAttribArray),
   TABLE_ENTRY(GetVertexAttribdv),
   TABLE_ENTRY(GetVertexAttribfv),
   TABLE_ENTRY(GetVertexAttribiv),
   TABLE_ENTRY(ProgramParameter4dNV),
   TABLE_ENTRY(ProgramParameter4dvNV),
   TABLE_ENTRY(ProgramParameter4fNV),
   TABLE_ENTRY(ProgramParameter4fvNV),
   TABLE_ENTRY(VertexAttrib1d),
   TABLE_ENTRY(VertexAttrib1dv),
   TABLE_ENTRY(VertexAttrib1f),
   TABLE_ENTRY(VertexAttrib1fv),
   TABLE_ENTRY(VertexAttrib1s),
   TABLE_ENTRY(VertexAttrib1sv),
   TABLE_ENTRY(VertexAttrib2d),
   TABLE_ENTRY(VertexAttrib2dv),
   TABLE_ENTRY(VertexAttrib2f),
   TABLE_ENTRY(VertexAttrib2fv),
   TABLE_ENTRY(VertexAttrib2s),
   TABLE_ENTRY(VertexAttrib2sv),
   TABLE_ENTRY(VertexAttrib3d),
   TABLE_ENTRY(VertexAttrib3dv),
   TABLE_ENTRY(VertexAttrib3f),
   TABLE_ENTRY(VertexAttrib3fv),
   TABLE_ENTRY(VertexAttrib3s),
   TABLE_ENTRY(VertexAttrib3sv),
   TABLE_ENTRY(VertexAttrib4Nbv),
   TABLE_ENTRY(VertexAttrib4Niv),
   TABLE_ENTRY(VertexAttrib4Nsv),
   TABLE_ENTRY(VertexAttrib4Nub),
   TABLE_ENTRY(VertexAttrib4Nubv),
   TABLE_ENTRY(VertexAttrib4Nuiv),
   TABLE_ENTRY(VertexAttrib4Nusv),
   TABLE_ENTRY(VertexAttrib4bv),
   TABLE_ENTRY(VertexAttrib4d),
   TABLE_ENTRY(VertexAttrib4dv),
   TABLE_ENTRY(VertexAttrib4f),
   TABLE_ENTRY(VertexAttrib4fv),
   TABLE_ENTRY(VertexAttrib4iv),
   TABLE_ENTRY(VertexAttrib4s),
   TABLE_ENTRY(VertexAttrib4sv),
   TABLE_ENTRY(VertexAttrib4ubv),
   TABLE_ENTRY(VertexAttrib4uiv),
   TABLE_ENTRY(VertexAttrib4usv),
   TABLE_ENTRY(VertexAttribPointer),
   TABLE_ENTRY(BindBuffer),
   TABLE_ENTRY(BufferData),
   TABLE_ENTRY(BufferSubData),
   TABLE_ENTRY(DeleteBuffers),
   TABLE_ENTRY(GenBuffers),
   TABLE_ENTRY(GetBufferParameteriv),
   TABLE_ENTRY(GetBufferPointerv),
   TABLE_ENTRY(GetBufferSubData),
   TABLE_ENTRY(IsBuffer),
   TABLE_ENTRY(MapBuffer),
   TABLE_ENTRY(UnmapBuffer),
   TABLE_ENTRY(BeginQuery),
   TABLE_ENTRY(DeleteQueries),
   TABLE_ENTRY(EndQuery),
   TABLE_ENTRY(GenQueries),
   TABLE_ENTRY(GetQueryObjectiv),
   TABLE_ENTRY(GetQueryObjectuiv),
   TABLE_ENTRY(GetQueryiv),
   TABLE_ENTRY(IsQuery),
   TABLE_ENTRY(CompileShader),
   TABLE_ENTRY(GetActiveUniform),
   TABLE_ENTRY(GetShaderSource),
   TABLE_ENTRY(GetUniformLocation),
   TABLE_ENTRY(GetUniformfv),
   TABLE_ENTRY(GetUniformiv),
   TABLE_ENTRY(LinkProgram),
   TABLE_ENTRY(ShaderSource),
   TABLE_ENTRY(Uniform1f),
   TABLE_ENTRY(Uniform1fv),
   TABLE_ENTRY(Uniform1i),
   TABLE_ENTRY(Uniform1iv),
   TABLE_ENTRY(Uniform2f),
   TABLE_ENTRY(Uniform2fv),
   TABLE_ENTRY(Uniform2i),
   TABLE_ENTRY(Uniform2iv),
   TABLE_ENTRY(Uniform3f),
   TABLE_ENTRY(Uniform3fv),
   TABLE_ENTRY(Uniform3i),
   TABLE_ENTRY(Uniform3iv),
   TABLE_ENTRY(Uniform4f),
   TABLE_ENTRY(Uniform4fv),
   TABLE_ENTRY(Uniform4i),
   TABLE_ENTRY(Uniform4iv),
   TABLE_ENTRY(UniformMatrix2fv),
   TABLE_ENTRY(UniformMatrix3fv),
   TABLE_ENTRY(UniformMatrix4fv),
   TABLE_ENTRY(UseProgram),
   TABLE_ENTRY(ValidateProgram),
   TABLE_ENTRY(BindAttribLocation),
   TABLE_ENTRY(GetActiveAttrib),
   TABLE_ENTRY(GetAttribLocation),
   TABLE_ENTRY(DrawBuffers),
   TABLE_ENTRY(DrawBuffersATI),
   TABLE_ENTRY(PointParameterf),
   TABLE_ENTRY(PointParameterfARB),
   TABLE_ENTRY(PointParameterfv),
   TABLE_ENTRY(PointParameterfvARB),
   TABLE_ENTRY(SecondaryColor3b),
   TABLE_ENTRY(SecondaryColor3bv),
   TABLE_ENTRY(SecondaryColor3d),
   TABLE_ENTRY(SecondaryColor3dv),
   TABLE_ENTRY(SecondaryColor3f),
   TABLE_ENTRY(SecondaryColor3fv),
   TABLE_ENTRY(SecondaryColor3i),
   TABLE_ENTRY(SecondaryColor3iv),
   TABLE_ENTRY(SecondaryColor3s),
   TABLE_ENTRY(SecondaryColor3sv),
   TABLE_ENTRY(SecondaryColor3ub),
   TABLE_ENTRY(SecondaryColor3ubv),
   TABLE_ENTRY(SecondaryColor3ui),
   TABLE_ENTRY(SecondaryColor3uiv),
   TABLE_ENTRY(SecondaryColor3us),
   TABLE_ENTRY(SecondaryColor3usv),
   TABLE_ENTRY(SecondaryColorPointer),
   TABLE_ENTRY(MultiDrawArrays),
   TABLE_ENTRY(MultiDrawElements),
   TABLE_ENTRY(FogCoordPointer),
   TABLE_ENTRY(FogCoordd),
   TABLE_ENTRY(FogCoorddv),
   TABLE_ENTRY(FogCoordf),
   TABLE_ENTRY(FogCoordfv),
   TABLE_ENTRY(BlendFuncSeparate),
   TABLE_ENTRY(WindowPos2d),
   TABLE_ENTRY(WindowPos2dARB),
   TABLE_ENTRY(WindowPos2dv),
   TABLE_ENTRY(WindowPos2dvARB),
   TABLE_ENTRY(WindowPos2f),
   TABLE_ENTRY(WindowPos2fARB),
   TABLE_ENTRY(WindowPos2fv),
   TABLE_ENTRY(WindowPos2fvARB),
   TABLE_ENTRY(WindowPos2i),
   TABLE_ENTRY(WindowPos2iARB),
   TABLE_ENTRY(WindowPos2iv),
   TABLE_ENTRY(WindowPos2ivARB),
   TABLE_ENTRY(WindowPos2s),
   TABLE_ENTRY(WindowPos2sARB),
   TABLE_ENTRY(WindowPos2sv),
   TABLE_ENTRY(WindowPos2svARB),
   TABLE_ENTRY(WindowPos3d),
   TABLE_ENTRY(WindowPos3dARB),
   TABLE_ENTRY(WindowPos3dv),
   TABLE_ENTRY(WindowPos3dvARB),
   TABLE_ENTRY(WindowPos3f),
   TABLE_ENTRY(WindowPos3fARB),
   TABLE_ENTRY(WindowPos3fv),
   TABLE_ENTRY(WindowPos3fvARB),
   TABLE_ENTRY(WindowPos3i),
   TABLE_ENTRY(WindowPos3iARB),
   TABLE_ENTRY(WindowPos3iv),
   TABLE_ENTRY(WindowPos3ivARB),
   TABLE_ENTRY(WindowPos3s),
   TABLE_ENTRY(WindowPos3sARB),
   TABLE_ENTRY(WindowPos3sv),
   TABLE_ENTRY(WindowPos3svARB),
   TABLE_ENTRY(BindProgramARB),
   TABLE_ENTRY(DeleteProgramsARB),
   TABLE_ENTRY(GenProgramsARB),
   TABLE_ENTRY(GetVertexAttribPointerv),
   TABLE_ENTRY(GetVertexAttribPointervARB),
   TABLE_ENTRY(IsProgramARB),
   TABLE_ENTRY(PointParameteri),
   TABLE_ENTRY(PointParameteriv),
   TABLE_ENTRY(DeleteVertexArrays),
   TABLE_ENTRY(IsVertexArray),
   TABLE_ENTRY(BlendEquationSeparate),
   TABLE_ENTRY(BindFramebuffer),
   TABLE_ENTRY(BindRenderbuffer),
   TABLE_ENTRY(CheckFramebufferStatus),
   TABLE_ENTRY(DeleteFramebuffers),
   TABLE_ENTRY(DeleteRenderbuffers),
   TABLE_ENTRY(FramebufferRenderbuffer),
   TABLE_ENTRY(FramebufferTexture1D),
   TABLE_ENTRY(FramebufferTexture2D),
   TABLE_ENTRY(FramebufferTexture3D),
   TABLE_ENTRY(GenFramebuffers),
   TABLE_ENTRY(GenRenderbuffers),
   TABLE_ENTRY(GenerateMipmap),
   TABLE_ENTRY(GetFramebufferAttachmentParameteriv),
   TABLE_ENTRY(GetRenderbufferParameteriv),
   TABLE_ENTRY(IsFramebuffer),
   TABLE_ENTRY(IsRenderbuffer),
   TABLE_ENTRY(RenderbufferStorage),
   TABLE_ENTRY(BlitFramebuffer),
   TABLE_ENTRY(FramebufferTextureLayer),
};
#endif /*UNUSED_TABLE_NAME*/


#  undef KEYWORD1
#  undef KEYWORD1_ALT
#  undef KEYWORD2
#  undef NAME
#  undef DISPATCH
#  undef RETURN_DISPATCH
#  undef DISPATCH_TABLE_NAME
#  undef UNUSED_TABLE_NAME
#  undef TABLE_ENTRY
#  undef HIDDEN<|MERGE_RESOLUTION|>--- conflicted
+++ resolved
@@ -4011,7 +4011,6 @@
    DISPATCH(RenderbufferStorageMultisample, (target, samples, internalformat, width, height), (F, "glRenderbufferStorageMultisample(0x%x, %d, 0x%x, %d, %d);\n", target, samples, internalformat, width, height));
 }
 
-<<<<<<< HEAD
 KEYWORD1 void KEYWORD2 NAME(FramebufferTextureARB)(GLenum target, GLenum attachment, GLuint texture, GLint level)
 {
    DISPATCH(FramebufferTextureARB, (target, attachment, texture, level), (F, "glFramebufferTextureARB(0x%x, 0x%x, %d, %d);\n", target, attachment, texture, level));
@@ -4025,7 +4024,8 @@
 KEYWORD1 void KEYWORD2 NAME(ProgramParameteriARB)(GLuint program, GLenum pname, GLint value)
 {
    DISPATCH(ProgramParameteriARB, (program, pname, value), (F, "glProgramParameteriARB(%d, 0x%x, %d);\n", program, pname, value));
-=======
+}
+
 KEYWORD1 void KEYWORD2 NAME(FlushMappedBufferRange)(GLenum target, GLintptr offset, GLsizeiptr length)
 {
    DISPATCH(FlushMappedBufferRange, (target, offset, length), (F, "glFlushMappedBufferRange(0x%x, %d, %d);\n", target, offset, length));
@@ -4049,7 +4049,6 @@
 KEYWORD1 void KEYWORD2 NAME(CopyBufferSubData)(GLenum readTarget, GLenum writeTarget, GLintptr readOffset, GLintptr writeOffset, GLsizeiptr size)
 {
    DISPATCH(CopyBufferSubData, (readTarget, writeTarget, readOffset, writeOffset, size), (F, "glCopyBufferSubData(0x%x, 0x%x, %d, %d, %d);\n", readTarget, writeTarget, readOffset, writeOffset, size));
->>>>>>> 9226e3d6
 }
 
 KEYWORD1 void KEYWORD2 NAME(PolygonOffsetEXT)(GLfloat factor, GLfloat bias)
@@ -4057,106 +4056,58 @@
    DISPATCH(PolygonOffsetEXT, (factor, bias), (F, "glPolygonOffsetEXT(%f, %f);\n", factor, bias));
 }
 
-<<<<<<< HEAD
-KEYWORD1_ALT void KEYWORD2 NAME(_dispatch_stub_566)(GLenum pname, GLfloat * params);
-
-KEYWORD1_ALT void KEYWORD2 NAME(_dispatch_stub_566)(GLenum pname, GLfloat * params)
-=======
-KEYWORD1_ALT void KEYWORD2 NAME(_dispatch_stub_568)(GLenum pname, GLfloat * params);
-
-KEYWORD1_ALT void KEYWORD2 NAME(_dispatch_stub_568)(GLenum pname, GLfloat * params)
->>>>>>> 9226e3d6
+KEYWORD1_ALT void KEYWORD2 NAME(_dispatch_stub_571)(GLenum pname, GLfloat * params);
+
+KEYWORD1_ALT void KEYWORD2 NAME(_dispatch_stub_571)(GLenum pname, GLfloat * params)
 {
    DISPATCH(GetPixelTexGenParameterfvSGIS, (pname, params), (F, "glGetPixelTexGenParameterfvSGIS(0x%x, %p);\n", pname, (const void *) params));
 }
 
-<<<<<<< HEAD
-KEYWORD1_ALT void KEYWORD2 NAME(_dispatch_stub_567)(GLenum pname, GLint * params);
-
-KEYWORD1_ALT void KEYWORD2 NAME(_dispatch_stub_567)(GLenum pname, GLint * params)
-=======
-KEYWORD1_ALT void KEYWORD2 NAME(_dispatch_stub_569)(GLenum pname, GLint * params);
-
-KEYWORD1_ALT void KEYWORD2 NAME(_dispatch_stub_569)(GLenum pname, GLint * params)
->>>>>>> 9226e3d6
+KEYWORD1_ALT void KEYWORD2 NAME(_dispatch_stub_572)(GLenum pname, GLint * params);
+
+KEYWORD1_ALT void KEYWORD2 NAME(_dispatch_stub_572)(GLenum pname, GLint * params)
 {
    DISPATCH(GetPixelTexGenParameterivSGIS, (pname, params), (F, "glGetPixelTexGenParameterivSGIS(0x%x, %p);\n", pname, (const void *) params));
 }
 
-<<<<<<< HEAD
-KEYWORD1_ALT void KEYWORD2 NAME(_dispatch_stub_568)(GLenum pname, GLfloat param);
-
-KEYWORD1_ALT void KEYWORD2 NAME(_dispatch_stub_568)(GLenum pname, GLfloat param)
-=======
-KEYWORD1_ALT void KEYWORD2 NAME(_dispatch_stub_570)(GLenum pname, GLfloat param);
-
-KEYWORD1_ALT void KEYWORD2 NAME(_dispatch_stub_570)(GLenum pname, GLfloat param)
->>>>>>> 9226e3d6
+KEYWORD1_ALT void KEYWORD2 NAME(_dispatch_stub_573)(GLenum pname, GLfloat param);
+
+KEYWORD1_ALT void KEYWORD2 NAME(_dispatch_stub_573)(GLenum pname, GLfloat param)
 {
    DISPATCH(PixelTexGenParameterfSGIS, (pname, param), (F, "glPixelTexGenParameterfSGIS(0x%x, %f);\n", pname, param));
 }
 
-<<<<<<< HEAD
-KEYWORD1_ALT void KEYWORD2 NAME(_dispatch_stub_569)(GLenum pname, const GLfloat * params);
-
-KEYWORD1_ALT void KEYWORD2 NAME(_dispatch_stub_569)(GLenum pname, const GLfloat * params)
-=======
-KEYWORD1_ALT void KEYWORD2 NAME(_dispatch_stub_571)(GLenum pname, const GLfloat * params);
-
-KEYWORD1_ALT void KEYWORD2 NAME(_dispatch_stub_571)(GLenum pname, const GLfloat * params)
->>>>>>> 9226e3d6
+KEYWORD1_ALT void KEYWORD2 NAME(_dispatch_stub_574)(GLenum pname, const GLfloat * params);
+
+KEYWORD1_ALT void KEYWORD2 NAME(_dispatch_stub_574)(GLenum pname, const GLfloat * params)
 {
    DISPATCH(PixelTexGenParameterfvSGIS, (pname, params), (F, "glPixelTexGenParameterfvSGIS(0x%x, %p);\n", pname, (const void *) params));
 }
 
-<<<<<<< HEAD
-KEYWORD1_ALT void KEYWORD2 NAME(_dispatch_stub_570)(GLenum pname, GLint param);
-
-KEYWORD1_ALT void KEYWORD2 NAME(_dispatch_stub_570)(GLenum pname, GLint param)
-=======
-KEYWORD1_ALT void KEYWORD2 NAME(_dispatch_stub_572)(GLenum pname, GLint param);
-
-KEYWORD1_ALT void KEYWORD2 NAME(_dispatch_stub_572)(GLenum pname, GLint param)
->>>>>>> 9226e3d6
+KEYWORD1_ALT void KEYWORD2 NAME(_dispatch_stub_575)(GLenum pname, GLint param);
+
+KEYWORD1_ALT void KEYWORD2 NAME(_dispatch_stub_575)(GLenum pname, GLint param)
 {
    DISPATCH(PixelTexGenParameteriSGIS, (pname, param), (F, "glPixelTexGenParameteriSGIS(0x%x, %d);\n", pname, param));
 }
 
-<<<<<<< HEAD
-KEYWORD1_ALT void KEYWORD2 NAME(_dispatch_stub_571)(GLenum pname, const GLint * params);
-
-KEYWORD1_ALT void KEYWORD2 NAME(_dispatch_stub_571)(GLenum pname, const GLint * params)
-=======
-KEYWORD1_ALT void KEYWORD2 NAME(_dispatch_stub_573)(GLenum pname, const GLint * params);
-
-KEYWORD1_ALT void KEYWORD2 NAME(_dispatch_stub_573)(GLenum pname, const GLint * params)
->>>>>>> 9226e3d6
+KEYWORD1_ALT void KEYWORD2 NAME(_dispatch_stub_576)(GLenum pname, const GLint * params);
+
+KEYWORD1_ALT void KEYWORD2 NAME(_dispatch_stub_576)(GLenum pname, const GLint * params)
 {
    DISPATCH(PixelTexGenParameterivSGIS, (pname, params), (F, "glPixelTexGenParameterivSGIS(0x%x, %p);\n", pname, (const void *) params));
 }
 
-<<<<<<< HEAD
-KEYWORD1_ALT void KEYWORD2 NAME(_dispatch_stub_572)(GLclampf value, GLboolean invert);
-
-KEYWORD1_ALT void KEYWORD2 NAME(_dispatch_stub_572)(GLclampf value, GLboolean invert)
-=======
-KEYWORD1_ALT void KEYWORD2 NAME(_dispatch_stub_574)(GLclampf value, GLboolean invert);
-
-KEYWORD1_ALT void KEYWORD2 NAME(_dispatch_stub_574)(GLclampf value, GLboolean invert)
->>>>>>> 9226e3d6
+KEYWORD1_ALT void KEYWORD2 NAME(_dispatch_stub_577)(GLclampf value, GLboolean invert);
+
+KEYWORD1_ALT void KEYWORD2 NAME(_dispatch_stub_577)(GLclampf value, GLboolean invert)
 {
    DISPATCH(SampleMaskSGIS, (value, invert), (F, "glSampleMaskSGIS(%f, %d);\n", value, invert));
 }
 
-<<<<<<< HEAD
-KEYWORD1_ALT void KEYWORD2 NAME(_dispatch_stub_573)(GLenum pattern);
-
-KEYWORD1_ALT void KEYWORD2 NAME(_dispatch_stub_573)(GLenum pattern)
-=======
-KEYWORD1_ALT void KEYWORD2 NAME(_dispatch_stub_575)(GLenum pattern);
-
-KEYWORD1_ALT void KEYWORD2 NAME(_dispatch_stub_575)(GLenum pattern)
->>>>>>> 9226e3d6
+KEYWORD1_ALT void KEYWORD2 NAME(_dispatch_stub_578)(GLenum pattern);
+
+KEYWORD1_ALT void KEYWORD2 NAME(_dispatch_stub_578)(GLenum pattern)
 {
    DISPATCH(SamplePatternSGIS, (pattern), (F, "glSamplePatternSGIS(0x%x);\n", pattern));
 }
@@ -4206,15 +4157,9 @@
    DISPATCH(PointParameterfEXT, (pname, param), (F, "glPointParameterfEXT(0x%x, %f);\n", pname, param));
 }
 
-<<<<<<< HEAD
-KEYWORD1_ALT void KEYWORD2 NAME(_dispatch_stub_580)(GLenum pname, GLfloat param);
-
-KEYWORD1_ALT void KEYWORD2 NAME(_dispatch_stub_580)(GLenum pname, GLfloat param)
-=======
-KEYWORD1_ALT void KEYWORD2 NAME(_dispatch_stub_582)(GLenum pname, GLfloat param);
-
-KEYWORD1_ALT void KEYWORD2 NAME(_dispatch_stub_582)(GLenum pname, GLfloat param)
->>>>>>> 9226e3d6
+KEYWORD1_ALT void KEYWORD2 NAME(_dispatch_stub_585)(GLenum pname, GLfloat param);
+
+KEYWORD1_ALT void KEYWORD2 NAME(_dispatch_stub_585)(GLenum pname, GLfloat param)
 {
    DISPATCH(PointParameterfEXT, (pname, param), (F, "glPointParameterfSGIS(0x%x, %f);\n", pname, param));
 }
@@ -4234,15 +4179,9 @@
    DISPATCH(PointParameterfvEXT, (pname, params), (F, "glPointParameterfvEXT(0x%x, %p);\n", pname, (const void *) params));
 }
 
-<<<<<<< HEAD
-KEYWORD1_ALT void KEYWORD2 NAME(_dispatch_stub_581)(GLenum pname, const GLfloat * params);
-
-KEYWORD1_ALT void KEYWORD2 NAME(_dispatch_stub_581)(GLenum pname, const GLfloat * params)
-=======
-KEYWORD1_ALT void KEYWORD2 NAME(_dispatch_stub_583)(GLenum pname, const GLfloat * params);
-
-KEYWORD1_ALT void KEYWORD2 NAME(_dispatch_stub_583)(GLenum pname, const GLfloat * params)
->>>>>>> 9226e3d6
+KEYWORD1_ALT void KEYWORD2 NAME(_dispatch_stub_586)(GLenum pname, const GLfloat * params);
+
+KEYWORD1_ALT void KEYWORD2 NAME(_dispatch_stub_586)(GLenum pname, const GLfloat * params)
 {
    DISPATCH(PointParameterfvEXT, (pname, params), (F, "glPointParameterfvSGIS(0x%x, %p);\n", pname, (const void *) params));
 }
@@ -4257,28 +4196,16 @@
    DISPATCH(UnlockArraysEXT, (), (F, "glUnlockArraysEXT();\n"));
 }
 
-<<<<<<< HEAD
-KEYWORD1_ALT void KEYWORD2 NAME(_dispatch_stub_584)(GLenum pname, GLdouble * params);
-
-KEYWORD1_ALT void KEYWORD2 NAME(_dispatch_stub_584)(GLenum pname, GLdouble * params)
-=======
-KEYWORD1_ALT void KEYWORD2 NAME(_dispatch_stub_586)(GLenum pname, GLdouble * params);
-
-KEYWORD1_ALT void KEYWORD2 NAME(_dispatch_stub_586)(GLenum pname, GLdouble * params)
->>>>>>> 9226e3d6
+KEYWORD1_ALT void KEYWORD2 NAME(_dispatch_stub_589)(GLenum pname, GLdouble * params);
+
+KEYWORD1_ALT void KEYWORD2 NAME(_dispatch_stub_589)(GLenum pname, GLdouble * params)
 {
    DISPATCH(CullParameterdvEXT, (pname, params), (F, "glCullParameterdvEXT(0x%x, %p);\n", pname, (const void *) params));
 }
 
-<<<<<<< HEAD
-KEYWORD1_ALT void KEYWORD2 NAME(_dispatch_stub_585)(GLenum pname, GLfloat * params);
-
-KEYWORD1_ALT void KEYWORD2 NAME(_dispatch_stub_585)(GLenum pname, GLfloat * params)
-=======
-KEYWORD1_ALT void KEYWORD2 NAME(_dispatch_stub_587)(GLenum pname, GLfloat * params);
-
-KEYWORD1_ALT void KEYWORD2 NAME(_dispatch_stub_587)(GLenum pname, GLfloat * params)
->>>>>>> 9226e3d6
+KEYWORD1_ALT void KEYWORD2 NAME(_dispatch_stub_590)(GLenum pname, GLfloat * params);
+
+KEYWORD1_ALT void KEYWORD2 NAME(_dispatch_stub_590)(GLenum pname, GLfloat * params)
 {
    DISPATCH(CullParameterfvEXT, (pname, params), (F, "glCullParameterfvEXT(0x%x, %p);\n", pname, (const void *) params));
 }
@@ -4523,15 +4450,9 @@
    DISPATCH(FogCoordfvEXT, (coord), (F, "glFogCoordfvEXT(%p);\n", (const void *) coord));
 }
 
-<<<<<<< HEAD
-KEYWORD1_ALT void KEYWORD2 NAME(_dispatch_stub_610)(GLenum mode);
-
-KEYWORD1_ALT void KEYWORD2 NAME(_dispatch_stub_610)(GLenum mode)
-=======
-KEYWORD1_ALT void KEYWORD2 NAME(_dispatch_stub_612)(GLenum mode);
-
-KEYWORD1_ALT void KEYWORD2 NAME(_dispatch_stub_612)(GLenum mode)
->>>>>>> 9226e3d6
+KEYWORD1_ALT void KEYWORD2 NAME(_dispatch_stub_615)(GLenum mode);
+
+KEYWORD1_ALT void KEYWORD2 NAME(_dispatch_stub_615)(GLenum mode)
 {
    DISPATCH(PixelTexGenSGIX, (mode), (F, "glPixelTexGenSGIX(0x%x);\n", mode));
 }
@@ -4546,15 +4467,9 @@
    DISPATCH(BlendFuncSeparateEXT, (sfactorRGB, dfactorRGB, sfactorAlpha, dfactorAlpha), (F, "glBlendFuncSeparateEXT(0x%x, 0x%x, 0x%x, 0x%x);\n", sfactorRGB, dfactorRGB, sfactorAlpha, dfactorAlpha));
 }
 
-<<<<<<< HEAD
-KEYWORD1_ALT void KEYWORD2 NAME(_dispatch_stub_611)(GLenum sfactorRGB, GLenum dfactorRGB, GLenum sfactorAlpha, GLenum dfactorAlpha);
-
-KEYWORD1_ALT void KEYWORD2 NAME(_dispatch_stub_611)(GLenum sfactorRGB, GLenum dfactorRGB, GLenum sfactorAlpha, GLenum dfactorAlpha)
-=======
-KEYWORD1_ALT void KEYWORD2 NAME(_dispatch_stub_613)(GLenum sfactorRGB, GLenum dfactorRGB, GLenum sfactorAlpha, GLenum dfactorAlpha);
-
-KEYWORD1_ALT void KEYWORD2 NAME(_dispatch_stub_613)(GLenum sfactorRGB, GLenum dfactorRGB, GLenum sfactorAlpha, GLenum dfactorAlpha)
->>>>>>> 9226e3d6
+KEYWORD1_ALT void KEYWORD2 NAME(_dispatch_stub_616)(GLenum sfactorRGB, GLenum dfactorRGB, GLenum sfactorAlpha, GLenum dfactorAlpha);
+
+KEYWORD1_ALT void KEYWORD2 NAME(_dispatch_stub_616)(GLenum sfactorRGB, GLenum dfactorRGB, GLenum sfactorAlpha, GLenum dfactorAlpha)
 {
    DISPATCH(BlendFuncSeparateEXT, (sfactorRGB, dfactorRGB, sfactorAlpha, dfactorAlpha), (F, "glBlendFuncSeparateINGR(0x%x, 0x%x, 0x%x, 0x%x);\n", sfactorRGB, dfactorRGB, sfactorAlpha, dfactorAlpha));
 }
@@ -4919,119 +4834,65 @@
    DISPATCH(WindowPos4svMESA, (v), (F, "glWindowPos4svMESA(%p);\n", (const void *) v));
 }
 
-<<<<<<< HEAD
-KEYWORD1_ALT void KEYWORD2 NAME(_dispatch_stub_652)(const GLenum * mode, const GLint * first, const GLsizei * count, GLsizei primcount, GLint modestride);
-
-KEYWORD1_ALT void KEYWORD2 NAME(_dispatch_stub_652)(const GLenum * mode, const GLint * first, const GLsizei * count, GLsizei primcount, GLint modestride)
-=======
-KEYWORD1_ALT void KEYWORD2 NAME(_dispatch_stub_654)(const GLenum * mode, const GLint * first, const GLsizei * count, GLsizei primcount, GLint modestride);
-
-KEYWORD1_ALT void KEYWORD2 NAME(_dispatch_stub_654)(const GLenum * mode, const GLint * first, const GLsizei * count, GLsizei primcount, GLint modestride)
->>>>>>> 9226e3d6
+KEYWORD1_ALT void KEYWORD2 NAME(_dispatch_stub_657)(const GLenum * mode, const GLint * first, const GLsizei * count, GLsizei primcount, GLint modestride);
+
+KEYWORD1_ALT void KEYWORD2 NAME(_dispatch_stub_657)(const GLenum * mode, const GLint * first, const GLsizei * count, GLsizei primcount, GLint modestride)
 {
    DISPATCH(MultiModeDrawArraysIBM, (mode, first, count, primcount, modestride), (F, "glMultiModeDrawArraysIBM(%p, %p, %p, %d, %d);\n", (const void *) mode, (const void *) first, (const void *) count, primcount, modestride));
 }
 
-<<<<<<< HEAD
-KEYWORD1_ALT void KEYWORD2 NAME(_dispatch_stub_653)(const GLenum * mode, const GLsizei * count, GLenum type, const GLvoid * const * indices, GLsizei primcount, GLint modestride);
-
-KEYWORD1_ALT void KEYWORD2 NAME(_dispatch_stub_653)(const GLenum * mode, const GLsizei * count, GLenum type, const GLvoid * const * indices, GLsizei primcount, GLint modestride)
-=======
-KEYWORD1_ALT void KEYWORD2 NAME(_dispatch_stub_655)(const GLenum * mode, const GLsizei * count, GLenum type, const GLvoid * const * indices, GLsizei primcount, GLint modestride);
-
-KEYWORD1_ALT void KEYWORD2 NAME(_dispatch_stub_655)(const GLenum * mode, const GLsizei * count, GLenum type, const GLvoid * const * indices, GLsizei primcount, GLint modestride)
->>>>>>> 9226e3d6
+KEYWORD1_ALT void KEYWORD2 NAME(_dispatch_stub_658)(const GLenum * mode, const GLsizei * count, GLenum type, const GLvoid * const * indices, GLsizei primcount, GLint modestride);
+
+KEYWORD1_ALT void KEYWORD2 NAME(_dispatch_stub_658)(const GLenum * mode, const GLsizei * count, GLenum type, const GLvoid * const * indices, GLsizei primcount, GLint modestride)
 {
    DISPATCH(MultiModeDrawElementsIBM, (mode, count, type, indices, primcount, modestride), (F, "glMultiModeDrawElementsIBM(%p, %p, 0x%x, %p, %d, %d);\n", (const void *) mode, (const void *) count, type, (const void *) indices, primcount, modestride));
 }
 
-<<<<<<< HEAD
-KEYWORD1_ALT void KEYWORD2 NAME(_dispatch_stub_654)(GLsizei n, const GLuint * fences);
-
-KEYWORD1_ALT void KEYWORD2 NAME(_dispatch_stub_654)(GLsizei n, const GLuint * fences)
-=======
-KEYWORD1_ALT void KEYWORD2 NAME(_dispatch_stub_656)(GLsizei n, const GLuint * fences);
-
-KEYWORD1_ALT void KEYWORD2 NAME(_dispatch_stub_656)(GLsizei n, const GLuint * fences)
->>>>>>> 9226e3d6
+KEYWORD1_ALT void KEYWORD2 NAME(_dispatch_stub_659)(GLsizei n, const GLuint * fences);
+
+KEYWORD1_ALT void KEYWORD2 NAME(_dispatch_stub_659)(GLsizei n, const GLuint * fences)
 {
    DISPATCH(DeleteFencesNV, (n, fences), (F, "glDeleteFencesNV(%d, %p);\n", n, (const void *) fences));
 }
 
-<<<<<<< HEAD
-KEYWORD1_ALT void KEYWORD2 NAME(_dispatch_stub_655)(GLuint fence);
-
-KEYWORD1_ALT void KEYWORD2 NAME(_dispatch_stub_655)(GLuint fence)
-=======
-KEYWORD1_ALT void KEYWORD2 NAME(_dispatch_stub_657)(GLuint fence);
-
-KEYWORD1_ALT void KEYWORD2 NAME(_dispatch_stub_657)(GLuint fence)
->>>>>>> 9226e3d6
+KEYWORD1_ALT void KEYWORD2 NAME(_dispatch_stub_660)(GLuint fence);
+
+KEYWORD1_ALT void KEYWORD2 NAME(_dispatch_stub_660)(GLuint fence)
 {
    DISPATCH(FinishFenceNV, (fence), (F, "glFinishFenceNV(%d);\n", fence));
 }
 
-<<<<<<< HEAD
-KEYWORD1_ALT void KEYWORD2 NAME(_dispatch_stub_656)(GLsizei n, GLuint * fences);
-
-KEYWORD1_ALT void KEYWORD2 NAME(_dispatch_stub_656)(GLsizei n, GLuint * fences)
-=======
-KEYWORD1_ALT void KEYWORD2 NAME(_dispatch_stub_658)(GLsizei n, GLuint * fences);
-
-KEYWORD1_ALT void KEYWORD2 NAME(_dispatch_stub_658)(GLsizei n, GLuint * fences)
->>>>>>> 9226e3d6
+KEYWORD1_ALT void KEYWORD2 NAME(_dispatch_stub_661)(GLsizei n, GLuint * fences);
+
+KEYWORD1_ALT void KEYWORD2 NAME(_dispatch_stub_661)(GLsizei n, GLuint * fences)
 {
    DISPATCH(GenFencesNV, (n, fences), (F, "glGenFencesNV(%d, %p);\n", n, (const void *) fences));
 }
 
-<<<<<<< HEAD
-KEYWORD1_ALT void KEYWORD2 NAME(_dispatch_stub_657)(GLuint fence, GLenum pname, GLint * params);
-
-KEYWORD1_ALT void KEYWORD2 NAME(_dispatch_stub_657)(GLuint fence, GLenum pname, GLint * params)
-=======
-KEYWORD1_ALT void KEYWORD2 NAME(_dispatch_stub_659)(GLuint fence, GLenum pname, GLint * params);
-
-KEYWORD1_ALT void KEYWORD2 NAME(_dispatch_stub_659)(GLuint fence, GLenum pname, GLint * params)
->>>>>>> 9226e3d6
+KEYWORD1_ALT void KEYWORD2 NAME(_dispatch_stub_662)(GLuint fence, GLenum pname, GLint * params);
+
+KEYWORD1_ALT void KEYWORD2 NAME(_dispatch_stub_662)(GLuint fence, GLenum pname, GLint * params)
 {
    DISPATCH(GetFenceivNV, (fence, pname, params), (F, "glGetFenceivNV(%d, 0x%x, %p);\n", fence, pname, (const void *) params));
 }
 
-<<<<<<< HEAD
-KEYWORD1_ALT GLboolean KEYWORD2 NAME(_dispatch_stub_658)(GLuint fence);
-
-KEYWORD1_ALT GLboolean KEYWORD2 NAME(_dispatch_stub_658)(GLuint fence)
-=======
-KEYWORD1_ALT GLboolean KEYWORD2 NAME(_dispatch_stub_660)(GLuint fence);
-
-KEYWORD1_ALT GLboolean KEYWORD2 NAME(_dispatch_stub_660)(GLuint fence)
->>>>>>> 9226e3d6
+KEYWORD1_ALT GLboolean KEYWORD2 NAME(_dispatch_stub_663)(GLuint fence);
+
+KEYWORD1_ALT GLboolean KEYWORD2 NAME(_dispatch_stub_663)(GLuint fence)
 {
    RETURN_DISPATCH(IsFenceNV, (fence), (F, "glIsFenceNV(%d);\n", fence));
 }
 
-<<<<<<< HEAD
-KEYWORD1_ALT void KEYWORD2 NAME(_dispatch_stub_659)(GLuint fence, GLenum condition);
-
-KEYWORD1_ALT void KEYWORD2 NAME(_dispatch_stub_659)(GLuint fence, GLenum condition)
-=======
-KEYWORD1_ALT void KEYWORD2 NAME(_dispatch_stub_661)(GLuint fence, GLenum condition);
-
-KEYWORD1_ALT void KEYWORD2 NAME(_dispatch_stub_661)(GLuint fence, GLenum condition)
->>>>>>> 9226e3d6
+KEYWORD1_ALT void KEYWORD2 NAME(_dispatch_stub_664)(GLuint fence, GLenum condition);
+
+KEYWORD1_ALT void KEYWORD2 NAME(_dispatch_stub_664)(GLuint fence, GLenum condition)
 {
    DISPATCH(SetFenceNV, (fence, condition), (F, "glSetFenceNV(%d, 0x%x);\n", fence, condition));
 }
 
-<<<<<<< HEAD
-KEYWORD1_ALT GLboolean KEYWORD2 NAME(_dispatch_stub_660)(GLuint fence);
-
-KEYWORD1_ALT GLboolean KEYWORD2 NAME(_dispatch_stub_660)(GLuint fence)
-=======
-KEYWORD1_ALT GLboolean KEYWORD2 NAME(_dispatch_stub_662)(GLuint fence);
-
-KEYWORD1_ALT GLboolean KEYWORD2 NAME(_dispatch_stub_662)(GLuint fence)
->>>>>>> 9226e3d6
+KEYWORD1_ALT GLboolean KEYWORD2 NAME(_dispatch_stub_665)(GLuint fence);
+
+KEYWORD1_ALT GLboolean KEYWORD2 NAME(_dispatch_stub_665)(GLuint fence)
 {
    RETURN_DISPATCH(TestFenceNV, (fence), (F, "glTestFenceNV(%d);\n", fence));
 }
@@ -5476,77 +5337,47 @@
    DISPATCH(PointParameterivNV, (pname, params), (F, "glPointParameterivNV(0x%x, %p);\n", pname, (const void *) params));
 }
 
-<<<<<<< HEAD
-KEYWORD1_ALT void KEYWORD2 NAME(_dispatch_stub_741)(GLenum face);
-
-KEYWORD1_ALT void KEYWORD2 NAME(_dispatch_stub_741)(GLenum face)
-=======
-KEYWORD1_ALT void KEYWORD2 NAME(_dispatch_stub_743)(GLenum face);
-
-KEYWORD1_ALT void KEYWORD2 NAME(_dispatch_stub_743)(GLenum face)
->>>>>>> 9226e3d6
+KEYWORD1_ALT void KEYWORD2 NAME(_dispatch_stub_746)(GLenum face);
+
+KEYWORD1_ALT void KEYWORD2 NAME(_dispatch_stub_746)(GLenum face)
 {
    DISPATCH(ActiveStencilFaceEXT, (face), (F, "glActiveStencilFaceEXT(0x%x);\n", face));
 }
 
-<<<<<<< HEAD
-KEYWORD1_ALT void KEYWORD2 NAME(_dispatch_stub_742)(GLuint array);
-
-KEYWORD1_ALT void KEYWORD2 NAME(_dispatch_stub_742)(GLuint array)
-=======
-KEYWORD1_ALT void KEYWORD2 NAME(_dispatch_stub_744)(GLuint array);
-
-KEYWORD1_ALT void KEYWORD2 NAME(_dispatch_stub_744)(GLuint array)
->>>>>>> 9226e3d6
+KEYWORD1_ALT void KEYWORD2 NAME(_dispatch_stub_747)(GLuint array);
+
+KEYWORD1_ALT void KEYWORD2 NAME(_dispatch_stub_747)(GLuint array)
 {
    DISPATCH(BindVertexArrayAPPLE, (array), (F, "glBindVertexArrayAPPLE(%d);\n", array));
 }
 
-<<<<<<< HEAD
-KEYWORD1_ALT void KEYWORD2 NAME(_dispatch_stub_743)(GLsizei n, const GLuint * arrays);
-
-KEYWORD1_ALT void KEYWORD2 NAME(_dispatch_stub_743)(GLsizei n, const GLuint * arrays)
-=======
 KEYWORD1 void KEYWORD2 NAME(DeleteVertexArrays)(GLsizei n, const GLuint * arrays)
 {
    DISPATCH(DeleteVertexArraysAPPLE, (n, arrays), (F, "glDeleteVertexArrays(%d, %p);\n", n, (const void *) arrays));
 }
 
-KEYWORD1_ALT void KEYWORD2 NAME(_dispatch_stub_745)(GLsizei n, const GLuint * arrays);
-
-KEYWORD1_ALT void KEYWORD2 NAME(_dispatch_stub_745)(GLsizei n, const GLuint * arrays)
->>>>>>> 9226e3d6
+KEYWORD1_ALT void KEYWORD2 NAME(_dispatch_stub_748)(GLsizei n, const GLuint * arrays);
+
+KEYWORD1_ALT void KEYWORD2 NAME(_dispatch_stub_748)(GLsizei n, const GLuint * arrays)
 {
    DISPATCH(DeleteVertexArraysAPPLE, (n, arrays), (F, "glDeleteVertexArraysAPPLE(%d, %p);\n", n, (const void *) arrays));
 }
 
-<<<<<<< HEAD
-KEYWORD1_ALT void KEYWORD2 NAME(_dispatch_stub_744)(GLsizei n, GLuint * arrays);
-
-KEYWORD1_ALT void KEYWORD2 NAME(_dispatch_stub_744)(GLsizei n, GLuint * arrays)
-=======
-KEYWORD1_ALT void KEYWORD2 NAME(_dispatch_stub_746)(GLsizei n, GLuint * arrays);
-
-KEYWORD1_ALT void KEYWORD2 NAME(_dispatch_stub_746)(GLsizei n, GLuint * arrays)
->>>>>>> 9226e3d6
+KEYWORD1_ALT void KEYWORD2 NAME(_dispatch_stub_749)(GLsizei n, GLuint * arrays);
+
+KEYWORD1_ALT void KEYWORD2 NAME(_dispatch_stub_749)(GLsizei n, GLuint * arrays)
 {
    DISPATCH(GenVertexArraysAPPLE, (n, arrays), (F, "glGenVertexArraysAPPLE(%d, %p);\n", n, (const void *) arrays));
 }
 
-<<<<<<< HEAD
-KEYWORD1_ALT GLboolean KEYWORD2 NAME(_dispatch_stub_745)(GLuint array);
-
-KEYWORD1_ALT GLboolean KEYWORD2 NAME(_dispatch_stub_745)(GLuint array)
-=======
 KEYWORD1 GLboolean KEYWORD2 NAME(IsVertexArray)(GLuint array)
 {
    RETURN_DISPATCH(IsVertexArrayAPPLE, (array), (F, "glIsVertexArray(%d);\n", array));
 }
 
-KEYWORD1_ALT GLboolean KEYWORD2 NAME(_dispatch_stub_747)(GLuint array);
-
-KEYWORD1_ALT GLboolean KEYWORD2 NAME(_dispatch_stub_747)(GLuint array)
->>>>>>> 9226e3d6
+KEYWORD1_ALT GLboolean KEYWORD2 NAME(_dispatch_stub_750)(GLuint array);
+
+KEYWORD1_ALT GLboolean KEYWORD2 NAME(_dispatch_stub_750)(GLuint array)
 {
    RETURN_DISPATCH(IsVertexArrayAPPLE, (array), (F, "glIsVertexArrayAPPLE(%d);\n", array));
 }
@@ -5581,15 +5412,9 @@
    DISPATCH(ProgramNamedParameter4fvNV, (id, len, name, v), (F, "glProgramNamedParameter4fvNV(%d, %d, %p, %p);\n", id, len, (const void *) name, (const void *) v));
 }
 
-<<<<<<< HEAD
-KEYWORD1_ALT void KEYWORD2 NAME(_dispatch_stub_752)(GLclampd zmin, GLclampd zmax);
-
-KEYWORD1_ALT void KEYWORD2 NAME(_dispatch_stub_752)(GLclampd zmin, GLclampd zmax)
-=======
-KEYWORD1_ALT void KEYWORD2 NAME(_dispatch_stub_754)(GLclampd zmin, GLclampd zmax);
-
-KEYWORD1_ALT void KEYWORD2 NAME(_dispatch_stub_754)(GLclampd zmin, GLclampd zmax)
->>>>>>> 9226e3d6
+KEYWORD1_ALT void KEYWORD2 NAME(_dispatch_stub_757)(GLclampd zmin, GLclampd zmax);
+
+KEYWORD1_ALT void KEYWORD2 NAME(_dispatch_stub_757)(GLclampd zmin, GLclampd zmax)
 {
    DISPATCH(DepthBoundsEXT, (zmin, zmax), (F, "glDepthBoundsEXT(%f, %f);\n", zmin, zmax));
 }
@@ -5599,15 +5424,9 @@
    DISPATCH(BlendEquationSeparateEXT, (modeRGB, modeA), (F, "glBlendEquationSeparate(0x%x, 0x%x);\n", modeRGB, modeA));
 }
 
-<<<<<<< HEAD
-KEYWORD1_ALT void KEYWORD2 NAME(_dispatch_stub_753)(GLenum modeRGB, GLenum modeA);
-
-KEYWORD1_ALT void KEYWORD2 NAME(_dispatch_stub_753)(GLenum modeRGB, GLenum modeA)
-=======
-KEYWORD1_ALT void KEYWORD2 NAME(_dispatch_stub_755)(GLenum modeRGB, GLenum modeA);
-
-KEYWORD1_ALT void KEYWORD2 NAME(_dispatch_stub_755)(GLenum modeRGB, GLenum modeA)
->>>>>>> 9226e3d6
+KEYWORD1_ALT void KEYWORD2 NAME(_dispatch_stub_758)(GLenum modeRGB, GLenum modeA);
+
+KEYWORD1_ALT void KEYWORD2 NAME(_dispatch_stub_758)(GLenum modeRGB, GLenum modeA)
 {
    DISPATCH(BlendEquationSeparateEXT, (modeRGB, modeA), (F, "glBlendEquationSeparateEXT(0x%x, 0x%x);\n", modeRGB, modeA));
 }
@@ -5787,15 +5606,9 @@
    DISPATCH(BlitFramebufferEXT, (srcX0, srcY0, srcX1, srcY1, dstX0, dstY0, dstX1, dstY1, mask, filter), (F, "glBlitFramebuffer(%d, %d, %d, %d, %d, %d, %d, %d, %d, 0x%x);\n", srcX0, srcY0, srcX1, srcY1, dstX0, dstY0, dstX1, dstY1, mask, filter));
 }
 
-<<<<<<< HEAD
-KEYWORD1_ALT void KEYWORD2 NAME(_dispatch_stub_771)(GLint srcX0, GLint srcY0, GLint srcX1, GLint srcY1, GLint dstX0, GLint dstY0, GLint dstX1, GLint dstY1, GLbitfield mask, GLenum filter);
-
-KEYWORD1_ALT void KEYWORD2 NAME(_dispatch_stub_771)(GLint srcX0, GLint srcY0, GLint srcX1, GLint srcY1, GLint dstX0, GLint dstY0, GLint dstX1, GLint dstY1, GLbitfield mask, GLenum filter)
-=======
-KEYWORD1_ALT void KEYWORD2 NAME(_dispatch_stub_773)(GLint srcX0, GLint srcY0, GLint srcX1, GLint srcY1, GLint dstX0, GLint dstY0, GLint dstX1, GLint dstY1, GLbitfield mask, GLenum filter);
-
-KEYWORD1_ALT void KEYWORD2 NAME(_dispatch_stub_773)(GLint srcX0, GLint srcY0, GLint srcX1, GLint srcY1, GLint dstX0, GLint dstY0, GLint dstX1, GLint dstY1, GLbitfield mask, GLenum filter)
->>>>>>> 9226e3d6
+KEYWORD1_ALT void KEYWORD2 NAME(_dispatch_stub_776)(GLint srcX0, GLint srcY0, GLint srcX1, GLint srcY1, GLint dstX0, GLint dstY0, GLint dstX1, GLint dstY1, GLbitfield mask, GLenum filter);
+
+KEYWORD1_ALT void KEYWORD2 NAME(_dispatch_stub_776)(GLint srcX0, GLint srcY0, GLint srcX1, GLint srcY1, GLint dstX0, GLint dstY0, GLint dstX1, GLint dstY1, GLbitfield mask, GLenum filter)
 {
    DISPATCH(BlitFramebufferEXT, (srcX0, srcY0, srcX1, srcY1, dstX0, dstY0, dstX1, dstY1, mask, filter), (F, "glBlitFramebufferEXT(%d, %d, %d, %d, %d, %d, %d, %d, %d, 0x%x);\n", srcX0, srcY0, srcX1, srcY1, dstX0, dstY0, dstX1, dstY1, mask, filter));
 }
@@ -5810,72 +5623,42 @@
    DISPATCH(FramebufferTextureLayerEXT, (target, attachment, texture, level, layer), (F, "glFramebufferTextureLayerEXT(0x%x, 0x%x, %d, %d, %d);\n", target, attachment, texture, level, layer));
 }
 
-<<<<<<< HEAD
-KEYWORD1_ALT void KEYWORD2 NAME(_dispatch_stub_773)(GLenum frontfunc, GLenum backfunc, GLint ref, GLuint mask);
-
-KEYWORD1_ALT void KEYWORD2 NAME(_dispatch_stub_773)(GLenum frontfunc, GLenum backfunc, GLint ref, GLuint mask)
-=======
 KEYWORD1 void KEYWORD2 NAME(ProvokingVertexEXT)(GLenum mode)
 {
    DISPATCH(ProvokingVertexEXT, (mode), (F, "glProvokingVertexEXT(0x%x);\n", mode));
 }
 
-KEYWORD1_ALT void KEYWORD2 NAME(_dispatch_stub_776)(GLenum frontfunc, GLenum backfunc, GLint ref, GLuint mask);
-
-KEYWORD1_ALT void KEYWORD2 NAME(_dispatch_stub_776)(GLenum frontfunc, GLenum backfunc, GLint ref, GLuint mask)
->>>>>>> 9226e3d6
+KEYWORD1_ALT void KEYWORD2 NAME(_dispatch_stub_779)(GLenum frontfunc, GLenum backfunc, GLint ref, GLuint mask);
+
+KEYWORD1_ALT void KEYWORD2 NAME(_dispatch_stub_779)(GLenum frontfunc, GLenum backfunc, GLint ref, GLuint mask)
 {
    DISPATCH(StencilFuncSeparateATI, (frontfunc, backfunc, ref, mask), (F, "glStencilFuncSeparateATI(0x%x, 0x%x, %d, %d);\n", frontfunc, backfunc, ref, mask));
 }
 
-<<<<<<< HEAD
-KEYWORD1_ALT void KEYWORD2 NAME(_dispatch_stub_774)(GLenum target, GLuint index, GLsizei count, const GLfloat * params);
-
-KEYWORD1_ALT void KEYWORD2 NAME(_dispatch_stub_774)(GLenum target, GLuint index, GLsizei count, const GLfloat * params)
-=======
-KEYWORD1_ALT void KEYWORD2 NAME(_dispatch_stub_777)(GLenum target, GLuint index, GLsizei count, const GLfloat * params);
-
-KEYWORD1_ALT void KEYWORD2 NAME(_dispatch_stub_777)(GLenum target, GLuint index, GLsizei count, const GLfloat * params)
->>>>>>> 9226e3d6
+KEYWORD1_ALT void KEYWORD2 NAME(_dispatch_stub_780)(GLenum target, GLuint index, GLsizei count, const GLfloat * params);
+
+KEYWORD1_ALT void KEYWORD2 NAME(_dispatch_stub_780)(GLenum target, GLuint index, GLsizei count, const GLfloat * params)
 {
    DISPATCH(ProgramEnvParameters4fvEXT, (target, index, count, params), (F, "glProgramEnvParameters4fvEXT(0x%x, %d, %d, %p);\n", target, index, count, (const void *) params));
 }
 
-<<<<<<< HEAD
-KEYWORD1_ALT void KEYWORD2 NAME(_dispatch_stub_775)(GLenum target, GLuint index, GLsizei count, const GLfloat * params);
-
-KEYWORD1_ALT void KEYWORD2 NAME(_dispatch_stub_775)(GLenum target, GLuint index, GLsizei count, const GLfloat * params)
-=======
-KEYWORD1_ALT void KEYWORD2 NAME(_dispatch_stub_778)(GLenum target, GLuint index, GLsizei count, const GLfloat * params);
-
-KEYWORD1_ALT void KEYWORD2 NAME(_dispatch_stub_778)(GLenum target, GLuint index, GLsizei count, const GLfloat * params)
->>>>>>> 9226e3d6
+KEYWORD1_ALT void KEYWORD2 NAME(_dispatch_stub_781)(GLenum target, GLuint index, GLsizei count, const GLfloat * params);
+
+KEYWORD1_ALT void KEYWORD2 NAME(_dispatch_stub_781)(GLenum target, GLuint index, GLsizei count, const GLfloat * params)
 {
    DISPATCH(ProgramLocalParameters4fvEXT, (target, index, count, params), (F, "glProgramLocalParameters4fvEXT(0x%x, %d, %d, %p);\n", target, index, count, (const void *) params));
 }
 
-<<<<<<< HEAD
-KEYWORD1_ALT void KEYWORD2 NAME(_dispatch_stub_776)(GLuint id, GLenum pname, GLint64EXT * params);
-
-KEYWORD1_ALT void KEYWORD2 NAME(_dispatch_stub_776)(GLuint id, GLenum pname, GLint64EXT * params)
-=======
-KEYWORD1_ALT void KEYWORD2 NAME(_dispatch_stub_779)(GLuint id, GLenum pname, GLint64EXT * params);
-
-KEYWORD1_ALT void KEYWORD2 NAME(_dispatch_stub_779)(GLuint id, GLenum pname, GLint64EXT * params)
->>>>>>> 9226e3d6
+KEYWORD1_ALT void KEYWORD2 NAME(_dispatch_stub_782)(GLuint id, GLenum pname, GLint64EXT * params);
+
+KEYWORD1_ALT void KEYWORD2 NAME(_dispatch_stub_782)(GLuint id, GLenum pname, GLint64EXT * params)
 {
    DISPATCH(GetQueryObjecti64vEXT, (id, pname, params), (F, "glGetQueryObjecti64vEXT(%d, 0x%x, %p);\n", id, pname, (const void *) params));
 }
 
-<<<<<<< HEAD
-KEYWORD1_ALT void KEYWORD2 NAME(_dispatch_stub_777)(GLuint id, GLenum pname, GLuint64EXT * params);
-
-KEYWORD1_ALT void KEYWORD2 NAME(_dispatch_stub_777)(GLuint id, GLenum pname, GLuint64EXT * params)
-=======
-KEYWORD1_ALT void KEYWORD2 NAME(_dispatch_stub_780)(GLuint id, GLenum pname, GLuint64EXT * params);
-
-KEYWORD1_ALT void KEYWORD2 NAME(_dispatch_stub_780)(GLuint id, GLenum pname, GLuint64EXT * params)
->>>>>>> 9226e3d6
+KEYWORD1_ALT void KEYWORD2 NAME(_dispatch_stub_783)(GLuint id, GLenum pname, GLuint64EXT * params);
+
+KEYWORD1_ALT void KEYWORD2 NAME(_dispatch_stub_783)(GLuint id, GLenum pname, GLuint64EXT * params)
 {
    DISPATCH(GetQueryObjectui64vEXT, (id, pname, params), (F, "glGetQueryObjectui64vEXT(%d, 0x%x, %p);\n", id, pname, (const void *) params));
 }
@@ -6456,32 +6239,23 @@
    TABLE_ENTRY(GetAttribLocationARB),
    TABLE_ENTRY(DrawBuffersARB),
    TABLE_ENTRY(RenderbufferStorageMultisample),
-<<<<<<< HEAD
    TABLE_ENTRY(FramebufferTextureARB),
    TABLE_ENTRY(FramebufferTextureFaceARB),
    TABLE_ENTRY(ProgramParameteriARB),
-   TABLE_ENTRY(PolygonOffsetEXT),
-   TABLE_ENTRY(_dispatch_stub_566),
-   TABLE_ENTRY(_dispatch_stub_567),
-=======
    TABLE_ENTRY(FlushMappedBufferRange),
    TABLE_ENTRY(MapBufferRange),
    TABLE_ENTRY(BindVertexArray),
    TABLE_ENTRY(GenVertexArrays),
    TABLE_ENTRY(CopyBufferSubData),
    TABLE_ENTRY(PolygonOffsetEXT),
->>>>>>> 9226e3d6
-   TABLE_ENTRY(_dispatch_stub_568),
-   TABLE_ENTRY(_dispatch_stub_569),
-   TABLE_ENTRY(_dispatch_stub_570),
    TABLE_ENTRY(_dispatch_stub_571),
    TABLE_ENTRY(_dispatch_stub_572),
    TABLE_ENTRY(_dispatch_stub_573),
-<<<<<<< HEAD
-=======
    TABLE_ENTRY(_dispatch_stub_574),
    TABLE_ENTRY(_dispatch_stub_575),
->>>>>>> 9226e3d6
+   TABLE_ENTRY(_dispatch_stub_576),
+   TABLE_ENTRY(_dispatch_stub_577),
+   TABLE_ENTRY(_dispatch_stub_578),
    TABLE_ENTRY(ColorPointerEXT),
    TABLE_ENTRY(EdgeFlagPointerEXT),
    TABLE_ENTRY(IndexPointerEXT),
@@ -6492,13 +6266,8 @@
    TABLE_ENTRY(PointParameterfvEXT),
    TABLE_ENTRY(LockArraysEXT),
    TABLE_ENTRY(UnlockArraysEXT),
-<<<<<<< HEAD
-   TABLE_ENTRY(_dispatch_stub_584),
-   TABLE_ENTRY(_dispatch_stub_585),
-=======
-   TABLE_ENTRY(_dispatch_stub_586),
-   TABLE_ENTRY(_dispatch_stub_587),
->>>>>>> 9226e3d6
+   TABLE_ENTRY(_dispatch_stub_589),
+   TABLE_ENTRY(_dispatch_stub_590),
    TABLE_ENTRY(SecondaryColor3bEXT),
    TABLE_ENTRY(SecondaryColor3bvEXT),
    TABLE_ENTRY(SecondaryColor3dEXT),
@@ -6523,11 +6292,7 @@
    TABLE_ENTRY(FogCoorddvEXT),
    TABLE_ENTRY(FogCoordfEXT),
    TABLE_ENTRY(FogCoordfvEXT),
-<<<<<<< HEAD
-   TABLE_ENTRY(_dispatch_stub_610),
-=======
-   TABLE_ENTRY(_dispatch_stub_612),
->>>>>>> 9226e3d6
+   TABLE_ENTRY(_dispatch_stub_615),
    TABLE_ENTRY(BlendFuncSeparateEXT),
    TABLE_ENTRY(FlushVertexArrayRangeNV),
    TABLE_ENTRY(VertexArrayRangeNV),
@@ -6569,23 +6334,15 @@
    TABLE_ENTRY(WindowPos4ivMESA),
    TABLE_ENTRY(WindowPos4sMESA),
    TABLE_ENTRY(WindowPos4svMESA),
-<<<<<<< HEAD
-   TABLE_ENTRY(_dispatch_stub_652),
-   TABLE_ENTRY(_dispatch_stub_653),
-=======
->>>>>>> 9226e3d6
-   TABLE_ENTRY(_dispatch_stub_654),
-   TABLE_ENTRY(_dispatch_stub_655),
-   TABLE_ENTRY(_dispatch_stub_656),
    TABLE_ENTRY(_dispatch_stub_657),
    TABLE_ENTRY(_dispatch_stub_658),
    TABLE_ENTRY(_dispatch_stub_659),
    TABLE_ENTRY(_dispatch_stub_660),
-<<<<<<< HEAD
-=======
    TABLE_ENTRY(_dispatch_stub_661),
    TABLE_ENTRY(_dispatch_stub_662),
->>>>>>> 9226e3d6
+   TABLE_ENTRY(_dispatch_stub_663),
+   TABLE_ENTRY(_dispatch_stub_664),
+   TABLE_ENTRY(_dispatch_stub_665),
    TABLE_ENTRY(AreProgramsResidentNV),
    TABLE_ENTRY(BindProgramNV),
    TABLE_ENTRY(DeleteProgramsNV),
@@ -6666,32 +6423,19 @@
    TABLE_ENTRY(SetFragmentShaderConstantATI),
    TABLE_ENTRY(PointParameteriNV),
    TABLE_ENTRY(PointParameterivNV),
-<<<<<<< HEAD
-   TABLE_ENTRY(_dispatch_stub_741),
-   TABLE_ENTRY(_dispatch_stub_742),
-   TABLE_ENTRY(_dispatch_stub_743),
-   TABLE_ENTRY(_dispatch_stub_744),
-   TABLE_ENTRY(_dispatch_stub_745),
-=======
-   TABLE_ENTRY(_dispatch_stub_743),
-   TABLE_ENTRY(_dispatch_stub_744),
-   TABLE_ENTRY(_dispatch_stub_745),
    TABLE_ENTRY(_dispatch_stub_746),
    TABLE_ENTRY(_dispatch_stub_747),
->>>>>>> 9226e3d6
+   TABLE_ENTRY(_dispatch_stub_748),
+   TABLE_ENTRY(_dispatch_stub_749),
+   TABLE_ENTRY(_dispatch_stub_750),
    TABLE_ENTRY(GetProgramNamedParameterdvNV),
    TABLE_ENTRY(GetProgramNamedParameterfvNV),
    TABLE_ENTRY(ProgramNamedParameter4dNV),
    TABLE_ENTRY(ProgramNamedParameter4dvNV),
    TABLE_ENTRY(ProgramNamedParameter4fNV),
    TABLE_ENTRY(ProgramNamedParameter4fvNV),
-<<<<<<< HEAD
-   TABLE_ENTRY(_dispatch_stub_752),
-   TABLE_ENTRY(_dispatch_stub_753),
-=======
-   TABLE_ENTRY(_dispatch_stub_754),
-   TABLE_ENTRY(_dispatch_stub_755),
->>>>>>> 9226e3d6
+   TABLE_ENTRY(_dispatch_stub_757),
+   TABLE_ENTRY(_dispatch_stub_758),
    TABLE_ENTRY(BindFramebufferEXT),
    TABLE_ENTRY(BindRenderbufferEXT),
    TABLE_ENTRY(CheckFramebufferStatusEXT),
@@ -6709,24 +6453,14 @@
    TABLE_ENTRY(IsFramebufferEXT),
    TABLE_ENTRY(IsRenderbufferEXT),
    TABLE_ENTRY(RenderbufferStorageEXT),
-<<<<<<< HEAD
-   TABLE_ENTRY(_dispatch_stub_771),
-   TABLE_ENTRY(FramebufferTextureLayerEXT),
-   TABLE_ENTRY(_dispatch_stub_773),
-   TABLE_ENTRY(_dispatch_stub_774),
-   TABLE_ENTRY(_dispatch_stub_775),
    TABLE_ENTRY(_dispatch_stub_776),
-   TABLE_ENTRY(_dispatch_stub_777),
-=======
-   TABLE_ENTRY(_dispatch_stub_773),
    TABLE_ENTRY(FramebufferTextureLayerEXT),
    TABLE_ENTRY(ProvokingVertexEXT),
-   TABLE_ENTRY(_dispatch_stub_776),
-   TABLE_ENTRY(_dispatch_stub_777),
-   TABLE_ENTRY(_dispatch_stub_778),
    TABLE_ENTRY(_dispatch_stub_779),
    TABLE_ENTRY(_dispatch_stub_780),
->>>>>>> 9226e3d6
+   TABLE_ENTRY(_dispatch_stub_781),
+   TABLE_ENTRY(_dispatch_stub_782),
+   TABLE_ENTRY(_dispatch_stub_783),
    /* A whole bunch of no-op functions.  These might be called
     * when someone tries to call a dynamically-registered
     * extension function without a current rendering context.
