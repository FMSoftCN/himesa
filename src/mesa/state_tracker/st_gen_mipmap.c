--- conflicted
+++ resolved
@@ -79,11 +79,7 @@
 static boolean
 st_render_mipmap(struct st_context *st,
                  GLenum target,
-<<<<<<< HEAD
-                 struct pipe_resource *pt,
-=======
                  struct st_texture_object *stObj,
->>>>>>> e1ee3eaf
                  uint baseLevel, uint lastLevel)
 {
    struct pipe_context *pipe = st->pipe;
@@ -216,12 +212,8 @@
                    struct gl_texture_object *texObj)
 {
    struct st_context *st = ctx->st;
-<<<<<<< HEAD
+   struct st_texture_object *stObj = st_texture_object(texObj);
    struct pipe_resource *pt = st_get_texobj_texture(texObj);
-=======
-   struct st_texture_object *stObj = st_texture_object(texObj);
-   struct pipe_texture *pt = st_get_texobj_texture(texObj);
->>>>>>> e1ee3eaf
    const uint baseLevel = texObj->BaseLevel;
    uint lastLevel;
    uint dstLevel;
@@ -239,12 +231,7 @@
       /* The current gallium texture doesn't have space for all the
        * mipmap levels we need to generate.  So allocate a new texture.
        */
-<<<<<<< HEAD
-      struct st_texture_object *stObj = st_texture_object(texObj);
       struct pipe_resource *oldTex = stObj->pt;
-=======
-      struct pipe_texture *oldTex = stObj->pt;
->>>>>>> e1ee3eaf
       GLboolean needFlush;
 
       /* create new texture with space for more levels */
@@ -268,12 +255,8 @@
       st_finalize_texture(ctx, st->pipe, texObj, &needFlush);
 
       /* release the old tex (will likely be freed too) */
-<<<<<<< HEAD
       pipe_resource_reference(&oldTex, NULL);
-=======
-      pipe_texture_reference(&oldTex, NULL);
       pipe_sampler_view_reference(&stObj->sampler_view, NULL);
->>>>>>> e1ee3eaf
 
       pt = stObj->pt;
    }
