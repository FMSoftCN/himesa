--- conflicted
+++ resolved
@@ -146,33 +146,6 @@
  */
 #define BEGIN_BATCH_SEGMENT(seg, n, flags) do {				\
    assert(!intel->prim.flush);					\
-<<<<<<< HEAD
-   intel_batchbuffer_require_space(intel->batch, (n)*4, flags);	\
-   _mesa_printf("BEGIN_BATCH(%d,%d) in %s\n", n, flags, __FUNCTION__); \
-} while (0)
-
-#define OUT_BATCH(d) do {				\
-      _mesa_printf("OUT_BATCH(0x%08x)\n", d);  		\
-      intel_batchbuffer_emit_dword(intel->batch, d);	\
-} while (0)
-
-#define OUT_BATCH_F(fl) do {			\
-   fi_type fi;					\
-   fi.f = fl;					\
-   _mesa_printf("OUT_BATCH(0x%08x)\n", fi.i);  \
-   intel_batchbuffer_emit_dword(intel->batch, fi.i);	\
-} while (0)
-
-#define OUT_RELOC(buf,flags,mask,delta) do {				\
-   assert((delta) >= 0);						\
-   _mesa_printf("OUT_RELOC( buf %p offset %x )\n", buf, delta);		\
-   intel_batchbuffer_emit_reloc(intel->batch, buf, flags, mask, delta);	\
-} while (0)
-
-#define ADVANCE_BATCH() do { \
-   _mesa_printf("ADVANCE_BATCH()\n");		\
-} while(0)
-=======
    intel_batchbuffer_require_space(intel->batch, seg, (n)*4, flags);	\
    if (0) _mesa_printf("BEGIN_BATCH(%d,%d,%d) in %s\n", seg, n, flags, __FUNCTION__); \
 } while (0)
@@ -206,7 +179,6 @@
 #define OUT_RELOC(buf,flags,mask,delta) OUT_RELOC_SEGMENT(0,buf,flags,mask, delta)
 #define ADVANCE_BATCH()                 ADVANCE_BATCH_SEGMENT(0)
 
->>>>>>> c5cf7073
 
 
 #endif