--- conflicted
+++ resolved
@@ -155,19 +155,17 @@
 /* Copy a block of pixels from one surface to another using HW. */
 static void r600_hw_copy_region(struct pipe_context *ctx,
                                 struct pipe_resource *dst,
-                                struct pipe_subresource subdst,
+                                unsigned dst_level,
                                 unsigned dstx, unsigned dsty, unsigned dstz,
                                 struct pipe_resource *src,
-                                struct pipe_subresource subsrc,
-                                unsigned srcx, unsigned srcy, unsigned srcz,
-                                unsigned width, unsigned height)
+                                unsigned src_level,
+                                const struct pipe_box *src_box)
 {
 	struct r600_pipe_context *rctx = (struct r600_pipe_context *)ctx;
 
 	r600_blitter_begin(ctx, R600_COPY);
-	util_blitter_copy_region(rctx->blitter, dst, subdst, dstx, dsty, dstz,
-				 src, subsrc, srcx, srcy, srcz, width, height,
-				 TRUE);
+	util_blitter_copy_region(rctx->blitter, dst, dst_level, dstx, dsty, dstz,
+				 src, src_level, src_box, TRUE);
 	r600_blitter_end(ctx);
 }
 
@@ -179,20 +177,15 @@
 				      unsigned src_level,
 				      const struct pipe_box *src_box)
 {
-<<<<<<< HEAD
-	util_resource_copy_region(pipe, dst, dst_level, dstx, dsty, dstz,
-				  src, src_level, src_box);
-=======
 	boolean is_depth;
 	/* there is something wrong with depth resource copies at the moment so avoid them for now */
 	is_depth = util_format_get_component_bits(src->format, UTIL_FORMAT_COLORSPACE_ZS, 0) != 0;
 	if (is_depth)
-		util_resource_copy_region(ctx, dst, subdst, dstx, dsty, dstz,
-					  src, subsrc, srcx, srcy, srcz, width, height);
+		util_resource_copy_region(ctx, dst, dst_level, dstx, dsty, dstz,
+					  src, src_level, src_box);
 	else
-		r600_hw_copy_region(ctx, dst, subdst, dstx, dsty, dstz,
-				    src, subsrc, srcx, srcy, srcz, width, height);
->>>>>>> b6b91fa0
+		r600_hw_copy_region(ctx, dst, dst_level, dstx, dsty, dstz,
+				    src, src_level, src_box);
 }
 
 void r600_init_blit_functions(struct r600_pipe_context *rctx)
